{
    "name": "posthog",
    "description": "",
    "version": "0.0.0",
    "repository": {
        "type": "git",
        "url": "https://github.com/posthog/posthog.git"
    },
    "author": "PostHog Inc.",
    "bugs": {
        "url": "https://github.com/posthog/posthog/issues"
    },
    "homepage": "https://github.com/posthog/posthog#readme",
    "license": "MIT",
    "engines": {
        "node": ">=16 <17"
    },
    "scripts": {
        "copy-scripts": "mkdir -p frontend/dist/ && yarn copy-scripts:array && yarn copy-scripts:recorder",
        "copy-scripts:array": "cp node_modules/posthog-js/dist/array.js* frontend/dist/",
        "copy-scripts:recorder": "cp node_modules/rrweb/dist/record/rrweb-record.min.js frontend/dist/recorder.js && cp node_modules/rrweb/dist/record/rrweb-record.min.js.map frontend/dist/recorder.js.map && cat node_modules/rrweb/dist/plugins/console-record.min.js >> frontend/dist/recorder.js && sed -i -e s/rrweb-record.min.js.map/recorder.js.map/ frontend/dist/recorder.js && sed -i -e 's/\\/\\/\\# sourceMappingURL=recorder/window.rrweb = {record: rrwebRecord}\\n\\/\\/# sourceMappingURL=recorder/g' frontend/dist/recorder.js",
        "test": "jest",
        "start": "concurrently -n ESBUILD,TYPEGEN -c yellow,green \"yarn start-http\" \"yarn run typegen:watch\"",
        "start-http": "yarn start-http:esbuild",
        "start-http:esbuild": "yarn clean && yarn copy-scripts && node frontend/build.mjs --dev",
        "start-http:webpack": "mkdir -p frontend/dist/ && cp -a frontend/public/* frontend/dist/ && npm run copy-scripts && webpack serve",
        "start-https": "yarn start-https:webpack",
        "start-https:webpack": "yarn start-http:webpack --https",
        "start-docker": "yarn start-docker:esbuild",
        "start-docker:esbuild": "yarn start-http:esbuild --host 0.0.0.0",
        "start-docker:webpack": "yarn start-http:webpack --host 0.0.0.0",
        "start-ch-dev": "concurrently -n DOCKER,ESBUILD,TYPEGEN -c red,blue,green \"docker-compose -f docker-compose.dev.yml pull && CH_WEB_SCRIPT=./ee/bin/docker-ch-dev-backend docker-compose -f docker-compose.dev.yml up\" \"yarn run start-http --host 0.0.0.0\" \"yarn run typegen:watch\"",
        "clear-ch-dev": "docker compose -f docker-compose.dev.yml stop && docker compose -f docker-compose.dev.yml rm -v && docker compose -f docker-compose.dev.yml down",
        "clean": "rm -rf frontend/dist && mkdir frontend/dist",
        "build": "yarn copy-scripts && yarn build:esbuild",
        "build:webpack": "echo \"Building Webpack\" && NODE_ENV=production webpack --config webpack.config.js && cp -a frontend/public/* frontend/dist/",
        "build:esbuild": "node frontend/build.mjs",
        "prettier": "prettier --write \"./**/*.{js,mjs,ts,tsx,json,yaml,yml,css,scss}\"",
        "prettier:check": "prettier --check \"./**/*.{js,mjs,ts,tsx,json,yaml,yml,css,scss}\"",
        "typescript:check": "tsc",
        "typescript:clean": "tsc --build --clean",
        "eslint": "eslint frontend/src",
        "typegen:write": "kea-typegen write",
        "typegen:check": "kea-typegen check",
        "typegen:watch": "kea-typegen watch",
        "typegen:clean": "find frontend/src -type f -name '*Type.ts' -delete",
        "format:python": "black . && isort .",
        "format:js": "yarn prettier && yarn eslint --fix",
        "format": "yarn format:python && yarn format:js",
        "storybook": "start-storybook -p 6006",
        "build-storybook": "build-storybook",
        "arm64:ch-dev:start": "concurrently -n DOCKER,ESBUILD,TYPEGEN -c red,blue,green \"docker-compose -f docker-compose.arm64.yml pull && CH_WEB_SCRIPT=./ee/bin/docker-ch-dev-backend docker-compose -f docker-compose.arm64.yml up\" \"yarn run start-http --host 0.0.0.0\" \"yarn run typegen:watch\"",
        "arm64:ch-dev:clear": "docker compose -f docker-compose.arm64.yml stop && docker compose -f docker-compose.arm64.yml rm -v && docker compose -f docker-compose.arm64.yml down",
        "arm64:services": "yarn arm64:services:stop && yarn arm64:services:clean && yarn arm64:services:start",
        "arm64:services:start": "docker-compose -f docker-compose.arm64.yml up zookeeper kafka clickhouse",
        "arm64:services:stop": "docker-compose -f docker-compose.arm64.yml down",
        "arm64:services:clean": "docker-compose -f docker-compose.arm64.yml rm -v zookeeper kafka clickhouse",
        "dev:migrate:postgres": "export DEBUG=1 && source env/bin/activate && python manage.py migrate",
        "dev:migrate:clickhouse": "export DEBUG=1 && source env/bin/activate && python manage.py migrate_clickhouse"
    },
    "dependencies": {
        "@babel/core": "^7.17.9",
        "@babel/runtime": "^7.17.9",
        "@monaco-editor/react": "^4.1.3",
        "@popperjs/core": "^2.9.2",
        "@posthog/chart.js": "^2.9.6",
        "@posthog/plugin-scaffold": "0.12.10",
        "@posthog/react-rrweb-player": "^1.1.3",
        "@posthog/simmerjs": "0.7.4",
        "@react-hook/size": "^2.1.2",
        "@sentry/react": "^6.18.0",
        "@types/d3-sankey": "^0.11.2",
        "@types/md5": "^2.3.0",
        "@types/react-input-autosize": "^2.2.1",
        "@types/react-transition-group": "^4.4.4",
        "@types/react-virtualized": "^9.21.14",
        "antd": "^4.20.1",
        "antd-dayjs-webpack-plugin": "^1.0.6",
        "babel-preset-nano-react-app": "^0.1.0",
        "chart.js": "^3.6.2",
        "chartjs-adapter-dayjs": "^1.0.0",
        "chartjs-plugin-crosshair": "^1.2.0",
        "clsx": "^1.1.1",
        "core-js": "3.15.2",
        "d3": "^5.15.0",
        "d3-sankey": "^0.12.3",
        "dayjs": "^1.10.7",
        "expr-eval": "^2.0.2",
        "fast-deep-equal": "^3.1.3",
<<<<<<< HEAD
        "fuse.js": "^6.5.3",
        "kea": "^2.5.10",
=======
        "fuse.js": "^6.4.1",
        "kea": "^2.5.11",
>>>>>>> 48c28c20
        "kea-forms": "^0.2.2",
        "kea-loaders": "^0.5.1",
        "kea-localstorage": "^1.1.1",
        "kea-router": "^1.0.7",
        "kea-waitfor": "^0.2.1",
        "kea-window-values": "^0.1.0",
        "md5": "^2.3.0",
        "posthog-js": "1.20.4",
        "posthog-js-lite": "^0.0.3",
        "query-selector-shadow-dom": "1.0.0",
        "rc-trigger": "^5.2.5",
        "react": "^18.1.0",
        "react-dom": "^18.1.0",
        "react-draggable": "^4.2.0",
        "react-grid-layout": "^1.3.0",
        "react-input-autosize": "^3.0.0",
        "react-markdown": "^5.0.3",
        "react-popper": "^2.2.5",
        "react-redux": "^8.0.1",
        "react-resizable": "^1.11.1",
        "react-shadow": "^19.0.3",
        "react-sortable-hoc": "^1.11.0",
        "react-syntax-highlighter": "^13.5.1",
        "react-textarea-autosize": "^8.3.3",
        "react-toastify": "^8.2.0",
        "react-transition-group": "^4.4.2",
        "react-virtualized": "^9.22.3",
        "redux": "^4.2.0",
        "reselect": "^4.1.5",
        "resize-observer-polyfill": "^1.5.1",
        "rrweb": "^1.1.2",
        "sass": "^1.26.2",
        "use-debounce": "^6.0.1",
        "use-resize-observer": "^8.0.0",
        "zxcvbn": "^4.4.2"
    },
    "devDependencies": {
        "@babel/plugin-proposal-class-properties": "^7.16.7",
        "@babel/plugin-proposal-private-property-in-object": "^7.16.7",
        "@babel/plugin-transform-react-jsx": "^7.17.3",
        "@babel/plugin-transform-runtime": "^7.17.0",
        "@babel/preset-env": "7.16.11",
        "@babel/preset-typescript": "^7.16.7",
        "@storybook/addon-actions": "^6.5.0-beta.1",
        "@storybook/addon-essentials": "^6.5.0-beta.1",
        "@storybook/addon-links": "^6.5.0-beta.1",
        "@storybook/addon-storysource": "^6.5.0-beta.1",
        "@storybook/react": "^6.5.0-beta.1",
        "@testing-library/jest-dom": "^5.16.4",
        "@testing-library/react": "^13.1.1",
        "@testing-library/user-event": "^14.1.1",
        "@types/chart.js": "^2.9.34",
        "@types/chartjs-plugin-crosshair": "^1.1.1",
        "@types/clone": "^2.1.1",
        "@types/d3": "^7.0.0",
        "@types/jest": "^27.4.1",
        "@types/query-selector-shadow-dom": "^1.0.0",
        "@types/react": "^18.0.8",
        "@types/react-dom": "^18.0.3",
        "@types/react-grid-layout": "^1.1.2",
        "@types/react-redux": "^7.1.24",
        "@types/react-resizable": "^1.7.2",
        "@types/react-syntax-highlighter": "^11.0.4",
        "@types/zxcvbn": "^4.4.0",
        "@typescript-eslint/eslint-plugin": "^3.6.0",
        "@typescript-eslint/parser": "^3.6.0",
        "autoprefixer": "^10.4.5",
        "babel-eslint": "^10.1.0",
        "babel-jest": "^28.0.2",
        "babel-loader": "^8.2.5",
        "babel-plugin-import": "^1.13.5",
        "babel-plugin-kea": "^3.0.0",
        "concurrently": "^7.1.0",
        "cors": "^2.8.5",
        "css-loader": "^3.4.2",
        "cssnano": "^4.1.10",
        "esbuild": "^0.14.25",
        "esbuild-plugin-less": "^1.1.6",
        "esbuild-sass-plugin": "^1.8.2",
        "eslint": "^7.8.0",
        "eslint-config-prettier": "^8.3.0",
        "eslint-plugin-cypress": "^2.11.2",
        "eslint-plugin-prettier": "^3.1.4",
        "eslint-plugin-react": "^7.20.3",
        "eslint-plugin-storybook": "^0.5.7",
        "express": "^4.17.1",
        "file-loader": "^6.1.0",
        "fs-extra": "^10.0.0",
        "givens": "^1.3.6",
        "history": "^5.0.1",
        "html-webpack-harddisk-plugin": "^1.0.2",
        "html-webpack-plugin": "^4.5.2",
        "husky": "^4.3.8",
        "jest": "^28.0.2",
        "kea-test-utils": "^0.2.2",
        "kea-typegen": "^1.4.3",
        "less": "^3.12.2",
        "less-loader": "^7.0.2",
        "lint-staged": "~10.2.13",
        "msw": "^0.35.0",
        "path-browserify": "^1.0.1",
        "postcss-loader": "^3.0.0",
        "prettier": "^2.3.1",
        "raw-loader": "^4.0.2",
        "sass-extended-importer": "^0.4.2",
        "sass-loader": "^10.0.1",
        "storybook-addon-turbo-build": "^1.0.1",
        "style-loader": "^2.0.0",
        "timekeeper": "^2.2.0",
        "ts-node": "^9.1.1",
        "typescript": "^4.6.4",
        "webpack": "^4.46.0",
        "webpack-cli": "^4.5.0",
        "webpack-dev-server": "^3.11.2",
        "whatwg-fetch": "^3.6.2"
    },
    "optionalDependencies": {
        "fsevents": "^2.1.2"
    },
    "husky": {
        "hooks": {
            "pre-commit": "lint-staged"
        }
    },
    "lint-staged": {
        "*.{js,jsx,mjs,ts,tsx,json,yaml,yml,css,scss}": "prettier --write",
        "(frontend/**).{js,jsx,mjs,ts,tsx}": "eslint -c .eslintrc.js --fix",
        "(plugin-server/**).{js,jsx,mjs,ts,tsx}": "eslint -c plugin-server/.eslintrc.js --fix",
        "*.{py,pyi}": [
            "black",
            "flake8",
            "isort"
        ]
    },
    "browserslist": {
        "development": [
            "last 2 chrome versions",
            "last 2 firefox versions",
            "last 2 edge versions"
        ],
        "production": [
            "defaults"
        ]
    },
    "browser": {
        "path": "path-browserify"
    }
}<|MERGE_RESOLUTION|>--- conflicted
+++ resolved
@@ -87,13 +87,8 @@
         "dayjs": "^1.10.7",
         "expr-eval": "^2.0.2",
         "fast-deep-equal": "^3.1.3",
-<<<<<<< HEAD
         "fuse.js": "^6.5.3",
-        "kea": "^2.5.10",
-=======
-        "fuse.js": "^6.4.1",
         "kea": "^2.5.11",
->>>>>>> 48c28c20
         "kea-forms": "^0.2.2",
         "kea-loaders": "^0.5.1",
         "kea-localstorage": "^1.1.1",
