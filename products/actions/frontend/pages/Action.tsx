--- conflicted
+++ resolved
@@ -1,15 +1,7 @@
 import { useValues } from 'kea'
 import { actionLogic, ActionLogicProps } from 'products/actions/frontend/logics/actionLogic'
 import { SceneExport } from 'scenes/sceneTypes'
-<<<<<<< HEAD
 
-import { defaultDataTableColumns } from '~/queries/nodes/DataTable/utils'
-import { Query } from '~/queries/Query/Query'
-import { NodeKind } from '~/queries/schema/schema-general'
-
-=======
-import { ActionType } from '~/types'
->>>>>>> cdf70250
 import { ActionEdit } from './ActionEdit'
 
 export const scene: SceneExport<ActionLogicProps> = {
@@ -18,33 +10,8 @@
     paramsToProps: ({ params: { id } }) => ({ id: parseInt(id) }),
 }
 
-<<<<<<< HEAD
 export function Action({ id }: ActionLogicProps): JSX.Element {
-    const { action, actionLoading, isComplete } = useValues(actionLogic)
-
-    if (actionLoading) {
-        return (
-            <div className="deprecated-space-y-2">
-                <LemonSkeleton className="w-1/4 h-6" />
-
-                <LemonSkeleton className="w-1/3 h-10" />
-                <LemonSkeleton className="w-1/2 h-6" />
-
-                <div className="flex gap-2">
-                    <LemonSkeleton className="w-1/2 h-120" />
-                    <LemonSkeleton className="w-1/2 h-120" />
-                </div>
-            </div>
-        )
-    }
-
-    if (id && !action) {
-        return <NotFound object="action" />
-    }
-=======
-export function Action({ id }: { id?: ActionType['id'] } = {}): JSX.Element {
     const { action, actionLoading } = useValues(actionLogic({ id }))
->>>>>>> cdf70250
 
     return <ActionEdit id={id} action={action} actionLoading={actionLoading} />
 }