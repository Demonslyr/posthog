{
    "name": "@posthog/products-user-interviews",
    "dependencies": {
<<<<<<< HEAD
        "kea": "^3.1.5",
        "kea-loaders": "^3.1.1",
        "kea-router": "^3.2.2",
        "posthog-js": "1.258.2"
=======
        "posthog-js": "1.258.3"
>>>>>>> b1284e8b
    },
    "peerDependencies": {
        "@posthog/icons": "*",
        "@types/react": "*",
        "clsx": "*",
        "react": "*"
    }
}<|MERGE_RESOLUTION|>--- conflicted
+++ resolved
@@ -1,14 +1,10 @@
 {
     "name": "@posthog/products-user-interviews",
     "dependencies": {
-<<<<<<< HEAD
         "kea": "^3.1.5",
         "kea-loaders": "^3.1.1",
         "kea-router": "^3.2.2",
-        "posthog-js": "1.258.2"
-=======
         "posthog-js": "1.258.3"
->>>>>>> b1284e8b
     },
     "peerDependencies": {
         "@posthog/icons": "*",
