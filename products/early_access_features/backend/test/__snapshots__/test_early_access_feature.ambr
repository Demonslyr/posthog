--- conflicted
+++ resolved
@@ -398,8 +398,6 @@
 # ---
 # name: TestPreviewList.test_early_access_features.17
   '''
-<<<<<<< HEAD
-=======
   SELECT "posthog_cohort"."id",
          "posthog_cohort"."name",
          "posthog_cohort"."description",
@@ -426,7 +424,6 @@
 # ---
 # name: TestPreviewList.test_early_access_features.18
   '''
->>>>>>> 5f4922ac
   SELECT "posthog_featureflag"."id",
          "posthog_featureflag"."key",
          "posthog_featureflag"."name",
@@ -455,11 +452,7 @@
          AND "posthog_team"."project_id" = 99999)
   '''
 # ---
-<<<<<<< HEAD
-# name: TestPreviewList.test_early_access_features.18
-=======
 # name: TestPreviewList.test_early_access_features.19
->>>>>>> 5f4922ac
   '''
   SELECT "posthog_grouptypemapping"."id",
          "posthog_grouptypemapping"."team_id",
@@ -474,31 +467,6 @@
   WHERE "posthog_grouptypemapping"."project_id" = 99999
   '''
 # ---
-<<<<<<< HEAD
-# name: TestPreviewList.test_early_access_features.19
-  '''
-  SELECT "posthog_filesystem"."team_id",
-         "posthog_filesystem"."id",
-         "posthog_filesystem"."path",
-         "posthog_filesystem"."depth",
-         "posthog_filesystem"."type",
-         "posthog_filesystem"."ref",
-         "posthog_filesystem"."href",
-         "posthog_filesystem"."shortcut",
-         "posthog_filesystem"."meta",
-         "posthog_filesystem"."created_at",
-         "posthog_filesystem"."created_by_id",
-         "posthog_filesystem"."project_id"
-  FROM "posthog_filesystem"
-  WHERE ("posthog_filesystem"."ref" = '0001'
-         AND "posthog_filesystem"."team_id" = 99999
-         AND "posthog_filesystem"."type" = 'feature_flag'
-         AND NOT ("posthog_filesystem"."shortcut"
-                  AND "posthog_filesystem"."shortcut" IS NOT NULL))
-  '''
-# ---
-=======
->>>>>>> 5f4922ac
 # name: TestPreviewList.test_early_access_features.2
   '''
   SELECT "posthog_featureflag"."id",
@@ -530,8 +498,6 @@
 # ---
 # name: TestPreviewList.test_early_access_features.20
   '''
-<<<<<<< HEAD
-=======
   SELECT "posthog_filesystem"."team_id",
          "posthog_filesystem"."id",
          "posthog_filesystem"."path",
@@ -554,7 +520,6 @@
 # ---
 # name: TestPreviewList.test_early_access_features.21
   '''
->>>>>>> 5f4922ac
   SELECT "posthog_featureflag"."id",
          "posthog_featureflag"."key",
          "posthog_featureflag"."name",
@@ -582,11 +547,7 @@
          AND "posthog_team"."project_id" = 99999)
   '''
 # ---
-<<<<<<< HEAD
-# name: TestPreviewList.test_early_access_features.21
-=======
 # name: TestPreviewList.test_early_access_features.22
->>>>>>> 5f4922ac
   '''
   SELECT "posthog_team"."id",
          "posthog_team"."uuid",
@@ -665,11 +626,7 @@
   LIMIT 21
   '''
 # ---
-<<<<<<< HEAD
-# name: TestPreviewList.test_early_access_features.22
-=======
 # name: TestPreviewList.test_early_access_features.23
->>>>>>> 5f4922ac
   '''
   SELECT "posthog_remoteconfig"."id",
          "posthog_remoteconfig"."team_id",
@@ -681,11 +638,7 @@
   LIMIT 21
   '''
 # ---
-<<<<<<< HEAD
-# name: TestPreviewList.test_early_access_features.23
-=======
 # name: TestPreviewList.test_early_access_features.24
->>>>>>> 5f4922ac
   '''
   SELECT "posthog_team"."id",
          "posthog_team"."uuid",
@@ -771,11 +724,7 @@
   LIMIT 21
   '''
 # ---
-<<<<<<< HEAD
-# name: TestPreviewList.test_early_access_features.24
-=======
 # name: TestPreviewList.test_early_access_features.25
->>>>>>> 5f4922ac
   '''
   SELECT COUNT(*) AS "__count"
   FROM "posthog_featureflag"
@@ -784,11 +733,7 @@
          AND "posthog_featureflag"."team_id" = 99999)
   '''
 # ---
-<<<<<<< HEAD
-# name: TestPreviewList.test_early_access_features.25
-=======
 # name: TestPreviewList.test_early_access_features.26
->>>>>>> 5f4922ac
   '''
   SELECT "posthog_pluginconfig"."id",
          "posthog_pluginsourcefile"."transpiled",
@@ -804,11 +749,7 @@
          AND "posthog_pluginconfig"."team_id" = 99999)
   '''
 # ---
-<<<<<<< HEAD
-# name: TestPreviewList.test_early_access_features.26
-=======
 # name: TestPreviewList.test_early_access_features.27
->>>>>>> 5f4922ac
   '''
   SELECT "posthog_hogfunction"."id",
          "posthog_hogfunction"."team_id",
@@ -922,11 +863,7 @@
                                               'site_app'))
   '''
 # ---
-<<<<<<< HEAD
-# name: TestPreviewList.test_early_access_features.27
-=======
 # name: TestPreviewList.test_early_access_features.28
->>>>>>> 5f4922ac
   '''
   SELECT "posthog_team"."id",
          "posthog_team"."uuid",
@@ -1005,11 +942,7 @@
   LIMIT 21
   '''
 # ---
-<<<<<<< HEAD
-# name: TestPreviewList.test_early_access_features.28
-=======
 # name: TestPreviewList.test_early_access_features.29
->>>>>>> 5f4922ac
   '''
   SELECT "posthog_cohort"."id",
          "posthog_cohort"."name",
@@ -1035,39 +968,6 @@
          AND "posthog_team"."project_id" = 99999)
   '''
 # ---
-<<<<<<< HEAD
-# name: TestPreviewList.test_early_access_features.29
-  '''
-  SELECT "posthog_featureflag"."id",
-         "posthog_featureflag"."key",
-         "posthog_featureflag"."name",
-         "posthog_featureflag"."filters",
-         "posthog_featureflag"."rollout_percentage",
-         "posthog_featureflag"."team_id",
-         "posthog_featureflag"."created_by_id",
-         "posthog_featureflag"."created_at",
-         "posthog_featureflag"."deleted",
-         "posthog_featureflag"."active",
-         "posthog_featureflag"."version",
-         "posthog_featureflag"."last_modified_by_id",
-         "posthog_featureflag"."rollback_conditions",
-         "posthog_featureflag"."performed_rollback",
-         "posthog_featureflag"."ensure_experience_continuity",
-         "posthog_featureflag"."usage_dashboard_id",
-         "posthog_featureflag"."has_enriched_analytics",
-         "posthog_featureflag"."is_remote_configuration",
-         "posthog_featureflag"."has_encrypted_payloads",
-         "posthog_featureflag"."evaluation_runtime"
-  FROM "posthog_featureflag"
-  INNER JOIN "posthog_team" ON ("posthog_featureflag"."team_id" = "posthog_team"."id")
-  WHERE (NOT ("posthog_featureflag"."is_remote_configuration"
-              AND "posthog_featureflag"."is_remote_configuration" IS NOT NULL)
-         AND NOT "posthog_featureflag"."deleted"
-         AND "posthog_team"."project_id" = 99999)
-  '''
-# ---
-=======
->>>>>>> 5f4922ac
 # name: TestPreviewList.test_early_access_features.3
   '''
   SELECT "posthog_team"."id",
@@ -1149,8 +1049,6 @@
 # ---
 # name: TestPreviewList.test_early_access_features.30
   '''
-<<<<<<< HEAD
-=======
   SELECT "posthog_featureflag"."id",
          "posthog_featureflag"."key",
          "posthog_featureflag"."name",
@@ -1181,7 +1079,6 @@
 # ---
 # name: TestPreviewList.test_early_access_features.31
   '''
->>>>>>> 5f4922ac
   SELECT "posthog_grouptypemapping"."id",
          "posthog_grouptypemapping"."team_id",
          "posthog_grouptypemapping"."project_id",
@@ -1195,9 +1092,6 @@
   WHERE "posthog_grouptypemapping"."project_id" = 99999
   '''
 # ---
-<<<<<<< HEAD
-# name: TestPreviewList.test_early_access_features.31
-=======
 # name: TestPreviewList.test_early_access_features.32
   '''
   SELECT "posthog_cohort"."id",
@@ -1225,7 +1119,6 @@
   '''
 # ---
 # name: TestPreviewList.test_early_access_features.33
->>>>>>> 5f4922ac
   '''
   SELECT "posthog_featureflag"."id",
          "posthog_featureflag"."key",
@@ -1255,11 +1148,7 @@
          AND "posthog_team"."project_id" = 99999)
   '''
 # ---
-<<<<<<< HEAD
-# name: TestPreviewList.test_early_access_features.32
-=======
 # name: TestPreviewList.test_early_access_features.34
->>>>>>> 5f4922ac
   '''
   SELECT "posthog_grouptypemapping"."id",
          "posthog_grouptypemapping"."team_id",
@@ -1274,11 +1163,7 @@
   WHERE "posthog_grouptypemapping"."project_id" = 99999
   '''
 # ---
-<<<<<<< HEAD
-# name: TestPreviewList.test_early_access_features.33
-=======
 # name: TestPreviewList.test_early_access_features.35
->>>>>>> 5f4922ac
   '''
   SELECT "posthog_filesystem"."team_id",
          "posthog_filesystem"."id",
@@ -1300,11 +1185,7 @@
                   AND "posthog_filesystem"."shortcut" IS NOT NULL))
   '''
 # ---
-<<<<<<< HEAD
-# name: TestPreviewList.test_early_access_features.34
-=======
 # name: TestPreviewList.test_early_access_features.36
->>>>>>> 5f4922ac
   '''
   SELECT "posthog_filesystem"."team_id",
          "posthog_filesystem"."id",
@@ -1326,11 +1207,7 @@
                   AND "posthog_filesystem"."shortcut" IS NOT NULL))
   '''
 # ---
-<<<<<<< HEAD
-# name: TestPreviewList.test_early_access_features.35
-=======
 # name: TestPreviewList.test_early_access_features.37
->>>>>>> 5f4922ac
   '''
   SELECT "posthog_user"."id",
          "posthog_user"."password",
@@ -1363,11 +1240,7 @@
   LIMIT 21
   '''
 # ---
-<<<<<<< HEAD
-# name: TestPreviewList.test_early_access_features.36
-=======
 # name: TestPreviewList.test_early_access_features.38
->>>>>>> 5f4922ac
   '''
   SELECT "posthog_team"."id",
          "posthog_team"."uuid",
@@ -1446,11 +1319,7 @@
   LIMIT 21
   '''
 # ---
-<<<<<<< HEAD
-# name: TestPreviewList.test_early_access_features.37
-=======
 # name: TestPreviewList.test_early_access_features.39
->>>>>>> 5f4922ac
   '''
   SELECT "posthog_earlyaccessfeature"."id",
          "posthog_earlyaccessfeature"."team_id",
@@ -2364,8 +2233,6 @@
 # ---
 # name: TestPreviewList.test_early_access_features_with_cached_team.18
   '''
-<<<<<<< HEAD
-=======
   SELECT "posthog_cohort"."id",
          "posthog_cohort"."name",
          "posthog_cohort"."description",
@@ -2392,7 +2259,6 @@
 # ---
 # name: TestPreviewList.test_early_access_features_with_cached_team.19
   '''
->>>>>>> 5f4922ac
   SELECT "posthog_featureflag"."id",
          "posthog_featureflag"."key",
          "posthog_featureflag"."name",
@@ -2421,24 +2287,6 @@
          AND "posthog_team"."project_id" = 99999)
   '''
 # ---
-<<<<<<< HEAD
-# name: TestPreviewList.test_early_access_features_with_cached_team.19
-  '''
-  SELECT "posthog_grouptypemapping"."id",
-         "posthog_grouptypemapping"."team_id",
-         "posthog_grouptypemapping"."project_id",
-         "posthog_grouptypemapping"."group_type",
-         "posthog_grouptypemapping"."group_type_index",
-         "posthog_grouptypemapping"."name_singular",
-         "posthog_grouptypemapping"."name_plural",
-         "posthog_grouptypemapping"."default_columns",
-         "posthog_grouptypemapping"."detail_dashboard_id"
-  FROM "posthog_grouptypemapping"
-  WHERE "posthog_grouptypemapping"."project_id" = 99999
-  '''
-# ---
-=======
->>>>>>> 5f4922ac
 # name: TestPreviewList.test_early_access_features_with_cached_team.2
   '''
   SELECT "posthog_filesystem"."team_id",
@@ -2462,8 +2310,6 @@
   '''
 # ---
 # name: TestPreviewList.test_early_access_features_with_cached_team.20
-<<<<<<< HEAD
-=======
   '''
   SELECT "posthog_grouptypemapping"."id",
          "posthog_grouptypemapping"."team_id",
@@ -2479,7 +2325,6 @@
   '''
 # ---
 # name: TestPreviewList.test_early_access_features_with_cached_team.21
->>>>>>> 5f4922ac
   '''
   SELECT "posthog_filesystem"."team_id",
          "posthog_filesystem"."id",
@@ -2501,11 +2346,7 @@
                   AND "posthog_filesystem"."shortcut" IS NOT NULL))
   '''
 # ---
-<<<<<<< HEAD
-# name: TestPreviewList.test_early_access_features_with_cached_team.21
-=======
 # name: TestPreviewList.test_early_access_features_with_cached_team.22
->>>>>>> 5f4922ac
   '''
   SELECT "posthog_user"."id",
          "posthog_user"."password",
@@ -2538,11 +2379,7 @@
   LIMIT 21
   '''
 # ---
-<<<<<<< HEAD
-# name: TestPreviewList.test_early_access_features_with_cached_team.22
-=======
 # name: TestPreviewList.test_early_access_features_with_cached_team.23
->>>>>>> 5f4922ac
   '''
   SELECT "posthog_earlyaccessfeature"."id",
          "posthog_earlyaccessfeature"."team_id",
@@ -3323,8 +3160,6 @@
 # ---
 # name: TestPreviewList.test_early_access_features_with_pre_env_cached_team.17
   '''
-<<<<<<< HEAD
-=======
   SELECT "posthog_cohort"."id",
          "posthog_cohort"."name",
          "posthog_cohort"."description",
@@ -3351,7 +3186,6 @@
 # ---
 # name: TestPreviewList.test_early_access_features_with_pre_env_cached_team.18
   '''
->>>>>>> 5f4922ac
   SELECT "posthog_featureflag"."id",
          "posthog_featureflag"."key",
          "posthog_featureflag"."name",
@@ -3380,11 +3214,7 @@
          AND "posthog_team"."project_id" = 99999)
   '''
 # ---
-<<<<<<< HEAD
-# name: TestPreviewList.test_early_access_features_with_pre_env_cached_team.18
-=======
 # name: TestPreviewList.test_early_access_features_with_pre_env_cached_team.19
->>>>>>> 5f4922ac
   '''
   SELECT "posthog_grouptypemapping"."id",
          "posthog_grouptypemapping"."team_id",
@@ -3399,9 +3229,6 @@
   WHERE "posthog_grouptypemapping"."project_id" = 99999
   '''
 # ---
-<<<<<<< HEAD
-# name: TestPreviewList.test_early_access_features_with_pre_env_cached_team.19
-=======
 # name: TestPreviewList.test_early_access_features_with_pre_env_cached_team.2
   '''
   SELECT "posthog_featureflag"."id",
@@ -3432,7 +3259,6 @@
   '''
 # ---
 # name: TestPreviewList.test_early_access_features_with_pre_env_cached_team.20
->>>>>>> 5f4922ac
   '''
   SELECT "posthog_filesystem"."team_id",
          "posthog_filesystem"."id",
@@ -3454,40 +3280,7 @@
                   AND "posthog_filesystem"."shortcut" IS NOT NULL))
   '''
 # ---
-<<<<<<< HEAD
-# name: TestPreviewList.test_early_access_features_with_pre_env_cached_team.2
-  '''
-  SELECT "posthog_featureflag"."id",
-         "posthog_featureflag"."key",
-         "posthog_featureflag"."name",
-         "posthog_featureflag"."filters",
-         "posthog_featureflag"."rollout_percentage",
-         "posthog_featureflag"."team_id",
-         "posthog_featureflag"."created_by_id",
-         "posthog_featureflag"."created_at",
-         "posthog_featureflag"."deleted",
-         "posthog_featureflag"."active",
-         "posthog_featureflag"."version",
-         "posthog_featureflag"."last_modified_by_id",
-         "posthog_featureflag"."rollback_conditions",
-         "posthog_featureflag"."performed_rollback",
-         "posthog_featureflag"."ensure_experience_continuity",
-         "posthog_featureflag"."usage_dashboard_id",
-         "posthog_featureflag"."has_enriched_analytics",
-         "posthog_featureflag"."is_remote_configuration",
-         "posthog_featureflag"."has_encrypted_payloads",
-         "posthog_featureflag"."evaluation_runtime"
-  FROM "posthog_featureflag"
-  INNER JOIN "posthog_team" ON ("posthog_featureflag"."team_id" = "posthog_team"."id")
-  WHERE ("posthog_featureflag"."active"
-         AND NOT "posthog_featureflag"."deleted"
-         AND "posthog_team"."project_id" = 99999)
-  '''
-# ---
-# name: TestPreviewList.test_early_access_features_with_pre_env_cached_team.20
-=======
 # name: TestPreviewList.test_early_access_features_with_pre_env_cached_team.21
->>>>>>> 5f4922ac
   '''
   SELECT "posthog_user"."id",
          "posthog_user"."password",
@@ -3520,11 +3313,7 @@
   LIMIT 21
   '''
 # ---
-<<<<<<< HEAD
-# name: TestPreviewList.test_early_access_features_with_pre_env_cached_team.21
-=======
 # name: TestPreviewList.test_early_access_features_with_pre_env_cached_team.22
->>>>>>> 5f4922ac
   '''
   SELECT "posthog_earlyaccessfeature"."id",
          "posthog_earlyaccessfeature"."team_id",
