{
    "name": "@posthog/products-messaging",
    "dependencies": {
<<<<<<< HEAD
        "kea": "^3.1.5",
        "kea-forms": "^3.2.0",
        "kea-loaders": "^3.1.1",
        "kea-router": "^3.2.2",
        "kea-subscriptions": "^3.0.1",
        "posthog-js": "1.258.2"
=======
        "posthog-js": "1.258.3"
>>>>>>> b1284e8b
    },
    "peerDependencies": {
        "@posthog/icons": "*",
        "@types/react": "*",
        "@xyflow/react": "*",
        "clsx": "*",
        "elkjs": "*",
        "fast-deep-equal": "*",
        "fuse.js": "*",
        "react": "*",
        "zod": "*"
    }
}<|MERGE_RESOLUTION|>--- conflicted
+++ resolved
@@ -1,16 +1,12 @@
 {
     "name": "@posthog/products-messaging",
     "dependencies": {
-<<<<<<< HEAD
         "kea": "^3.1.5",
         "kea-forms": "^3.2.0",
         "kea-loaders": "^3.1.1",
         "kea-router": "^3.2.2",
         "kea-subscriptions": "^3.0.1",
-        "posthog-js": "1.258.2"
-=======
         "posthog-js": "1.258.3"
->>>>>>> b1284e8b
     },
     "peerDependencies": {
         "@posthog/icons": "*",
