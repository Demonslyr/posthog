import { LemonInput, LemonTable, LemonTableColumn, Link, Tooltip } from '@posthog/lemon-ui'
import { BindLogic, useActions, useValues } from 'kea'
import { More } from 'lib/lemon-ui/LemonButton/More'
import { LemonMenuOverlay } from 'lib/lemon-ui/LemonMenu/LemonMenu'
import { updatedAtColumn } from 'lib/lemon-ui/LemonTable/columnUtils'
import { LemonTableLink } from 'lib/lemon-ui/LemonTable/LemonTableLink'
import { HogFunctionIcon } from 'scenes/hog-functions/configuration/HogFunctionIcon'
import { HogFunctionStatusIndicator } from 'scenes/hog-functions/misc/HogFunctionStatusIndicator'
import { urls } from 'scenes/urls'

import { HogFunctionKind, HogFunctionType, HogFunctionTypeType } from '~/types'

import { functionsTableLogic } from './functionsTableLogic'

export interface FunctionsTableProps {
    type?: HogFunctionTypeType
    kind?: HogFunctionKind
}

export function FunctionsTableFilters(): JSX.Element | null {
    const { filters } = useValues(functionsTableLogic)
    const { setFilters } = useActions(functionsTableLogic)

    return (
        <div className="deprecated-space-y-2">
            <div className="flex gap-2 items-center">
                <LemonInput
                    type="search"
                    placeholder="Search..."
                    value={filters.search ?? ''}
                    onChange={(e) => setFilters({ search: e })}
                />
            </div>
        </div>
    )
}

export function FunctionsTable({ type, kind }: FunctionsTableProps): JSX.Element {
    const { hogFunctions, filteredHogFunctions, loading } = useValues(functionsTableLogic({ type, kind }))
    const { deleteHogFunction, resetFilters } = useActions(functionsTableLogic({ type, kind }))

    return (
        <BindLogic logic={functionsTableLogic} props={{ type, kind }}>
            <div className="deprecated-space-y-2">
                <FunctionsTableFilters />

                <LemonTable
                    dataSource={filteredHogFunctions}
                    size="small"
                    loading={loading}
                    columns={[
                        {
                            title: 'App',
                            width: 0,
                            render: function RenderAppInfo(_, hogFucntion) {
                                return <HogFunctionIcon src={hogFucntion.icon_url} size="small" />
                            },
                        },
                        {
                            title: 'Name',
                            sticky: true,
                            sorter: true,
                            key: 'name',
                            dataIndex: 'name',
                            render: function RenderPluginName(_, hogFunction) {
                                return (
                                    <LemonTableLink
<<<<<<< HEAD
                                        to={
                                            kind === 'messaging_campaign'
                                                ? urls.messagingCampaign(hogFunction.id)
                                                : hogFunctionUrl(
                                                      hogFunction.type,
                                                      hogFunction.id,
                                                      hogFunction.template?.id,
                                                      hogFunction.kind
                                                  )
                                        }
=======
                                        to={urls.hogFunction(hogFunction.id)}
>>>>>>> dcca11d7
                                        title={
                                            <>
                                                <Tooltip title="Click to update configuration, view metrics, and more">
                                                    <span>{hogFunction.name}</span>
                                                </Tooltip>
                                            </>
                                        }
                                        description={hogFunction.description}
                                    />
                                )
                            },
                        },

                        updatedAtColumn() as LemonTableColumn<HogFunctionType, any>,
                        {
                            title: 'Status',
                            key: 'enabled',
                            sorter: (a) => (a.enabled ? 1 : -1),
                            width: 0,
                            render: function RenderStatus(_, hogFunction) {
                                return <HogFunctionStatusIndicator hogFunction={hogFunction} />
                            },
                        },
                        {
                            width: 0,
                            render: function Render(_, hogFunction) {
                                return (
                                    <More
                                        overlay={
                                            <LemonMenuOverlay
                                                items={[
                                                    {
                                                        label: 'Create template',
                                                        to: urls.messagingLibraryTemplateFromMessage(hogFunction.id),
                                                    },
                                                    {
                                                        label: 'Delete',
                                                        status: 'danger' as const, // for typechecker happiness
                                                        onClick: () => deleteHogFunction(hogFunction),
                                                    },
                                                ]}
                                            />
                                        }
                                    />
                                )
                            },
                        },
                    ]}
                    emptyState={
                        hogFunctions.length === 0 && !loading ? (
                            'Nothing found'
                        ) : (
                            <>
                                Nothing matches filters. <Link onClick={() => resetFilters()}>Clear filters</Link>{' '}
                            </>
                        )
                    }
                />
            </div>
        </BindLogic>
    )
}<|MERGE_RESOLUTION|>--- conflicted
+++ resolved
@@ -65,20 +65,11 @@
                             render: function RenderPluginName(_, hogFunction) {
                                 return (
                                     <LemonTableLink
-<<<<<<< HEAD
                                         to={
                                             kind === 'messaging_campaign'
                                                 ? urls.messagingCampaign(hogFunction.id)
-                                                : hogFunctionUrl(
-                                                      hogFunction.type,
-                                                      hogFunction.id,
-                                                      hogFunction.template?.id,
-                                                      hogFunction.kind
-                                                  )
+                                                : urls.hogFunction(hogFunction.id)
                                         }
-=======
-                                        to={urls.hogFunction(hogFunction.id)}
->>>>>>> dcca11d7
                                         title={
                                             <>
                                                 <Tooltip title="Click to update configuration, view metrics, and more">
