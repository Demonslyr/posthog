--- conflicted
+++ resolved
@@ -96,12 +96,7 @@
     const emailIntegrations = integrations?.filter((integration) => integration.kind === 'email') ?? []
 
     return (
-<<<<<<< HEAD
-        <div>
-            <MessagingTabs key="senders-tabs" />
-=======
         <>
->>>>>>> 0e42807c
             <PageHeader
                 caption="Manage email sending domains"
                 buttons={
