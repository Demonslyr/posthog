import { actions, kea, path, props, reducers, selectors } from 'kea'
import { actionToUrl, urlToAction } from 'kea-router'
import { Scene } from 'scenes/sceneTypes'
import { urls } from 'scenes/urls'

import { Breadcrumb } from '~/types'

import type { campaignSceneLogicType } from './campaignSceneLogicType'

export const CampaignTabs = ['overview', 'workflow'] as const
export type CampaignTab = (typeof CampaignTabs)[number]

export interface CampaignSceneLogicProps {
    id?: string
    tab?: CampaignTab
}

export const campaignSceneLogic = kea<campaignSceneLogicType>([
    path(['products', 'messaging', 'frontend', 'campaignSceneLogic']),
    props({ id: 'new' } as CampaignSceneLogicProps),
    actions({
        setCurrentTab: (tab: CampaignTab) => ({ tab }),
    }),
    reducers({
        currentTab: [
            'overview' as CampaignTab,
            {
                setCurrentTab: (_, { tab }) => tab,
            },
        ],
    }),
    selectors({
        breadcrumbs: [
            () => [(_, props) => props.id as CampaignSceneLogicProps['id']],
            (id): Breadcrumb[] => {
                return [
                    {
                        key: Scene.Messaging,
                        name: 'Messaging',
                        path: urls.messaging(),
                    },
                    {
                        key: [Scene.Messaging, 'campaigns'],
                        name: 'Campaigns',
                        path: urls.messaging('campaigns'),
                    },
                    {
<<<<<<< HEAD
                        key: 'campaign',
=======
                        key: Scene.MessagingCampaign,
>>>>>>> 0e42807c
                        name: id == 'new' ? 'New campaign' : 'Manage campaign',
                    },
                ]
            },
        ],
    }),
    actionToUrl(({ props, values }) => ({
        setCurrentTab: () => [urls.messagingCampaign(props.id || 'new', values.currentTab)],
    })),
    urlToAction(({ actions, values }) => ({
        '/messaging/campaigns/:id/:tab': ({ tab }) => {
            if (tab !== values.currentTab) {
                actions.setCurrentTab(tab as CampaignTab)
            }
        },
    })),
])<|MERGE_RESOLUTION|>--- conflicted
+++ resolved
@@ -37,7 +37,7 @@
                     {
                         key: Scene.Messaging,
                         name: 'Messaging',
-                        path: urls.messaging(),
+                        path: urls.messaging('campaigns'),
                     },
                     {
                         key: [Scene.Messaging, 'campaigns'],
@@ -45,11 +45,7 @@
                         path: urls.messaging('campaigns'),
                     },
                     {
-<<<<<<< HEAD
-                        key: 'campaign',
-=======
                         key: Scene.MessagingCampaign,
->>>>>>> 0e42807c
                         name: id == 'new' ? 'New campaign' : 'Manage campaign',
                     },
                 ]
