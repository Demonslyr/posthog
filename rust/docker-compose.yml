version: '3'

services:
    kafka:
        image: docker.redpanda.com/redpandadata/redpanda:v25.1.9
        restart: on-failure
        command:
            - redpanda
            - start
            - --kafka-addr internal://0.0.0.0:9092,external://0.0.0.0:19092
            - --advertise-kafka-addr internal://kafka:9092,external://localhost:19092
            - --pandaproxy-addr internal://0.0.0.0:8082,external://0.0.0.0:18082
            - --advertise-pandaproxy-addr internal://kafka:8082,external://localhost:18082
            - --schema-registry-addr internal://0.0.0.0:8081,external://0.0.0.0:18081
            - --rpc-addr kafka:33145
            - --advertise-rpc-addr kafka:33145
            - --mode dev-container
            - --smp 1
            - --memory 1G
            - --reserve-memory 200M
            - --overprovisioned
            - --set redpanda.empty_seed_starts_cluster=false
            - --seeds kafka:33145
            - --set redpanda.auto_create_topics_enabled=true
            - --set redpanda.log_segment_size=16777216
            - --set redpanda.retention_bytes=536870912
        environment:
            ALLOW_PLAINTEXT_LISTENER: 'true'
            KAFKA_OPTS: -XX:-UseContainerSupport
        ports:
            - '9092:9092'
        healthcheck:
<<<<<<< HEAD
            test: kafka-cluster.sh cluster-id --bootstrap-server localhost:9092 || exit 1
            interval: 5s
            timeout: 15s
            retries: 30
            start_period: 60s
=======
            test: curl -f http://localhost:9644/v1/status/ready || exit 1
            interval: 3s
            timeout: 10s
            retries: 10
>>>>>>> 55babe95

    redis:
        image: redis:6.2.7-alpine
        restart: on-failure
        command: redis-server --maxmemory-policy allkeys-lru --maxmemory 200mb
        ports:
            - '6379:6379'
        healthcheck:
            test: ['CMD', 'redis-cli', 'ping']
            interval: 3s
            timeout: 10s
            retries: 10

    objectstorage:
        image: minio/minio:RELEASE.2025-01-20T14-49-07Z
        restart: on-failure
        ports:
            - '19000:19000'
            - '19001:19001'
        environment:
            MINIO_ROOT_USER: object_storage_root_user
            MINIO_ROOT_PASSWORD: object_storage_root_password
        entrypoint: sh
        command: -c 'mkdir -p /data/capture && minio server --address ":19000" --console-address ":19001" /data' # create the 'capture' bucket before starting the service

    kafka-ui:
        image: provectuslabs/kafka-ui:latest
        profiles: ['ui']
        ports:
            - '8080:8080'
        depends_on:
            - kafka
        environment:
            KAFKA_CLUSTERS_0_NAME: local
            KAFKA_CLUSTERS_0_BOOTSTRAPSERVERS: kafka:9092

    db:
        container_name: db
        image: docker.io/library/postgres:16-alpine
        restart: on-failure
        environment:
            POSTGRES_USER: posthog
            POSTGRES_DB: posthog
            POSTGRES_PASSWORD: posthog
        healthcheck:
            test: ['CMD-SHELL', 'pg_isready -U posthog']
            interval: 5s
            timeout: 5s
        ports:
            - '15432:5432'
        command: postgres -c max_connections=1000 -c idle_in_transaction_session_timeout=300000

    setup_test_db:
        container_name: setup-test-db
        build:
            context: .
            dockerfile: Dockerfile.migrate-hooks
        restart: on-failure
        depends_on:
            db:
                condition: service_healthy
                restart: true
        environment:
            DATABASE_URL: postgres://posthog:posthog@db:5432/test_database

    echo_server:
        image: docker.io/library/caddy:2
        container_name: echo-server
        restart: on-failure
        ports:
            - '18081:8081'
        volumes:
            - ./docker/echo-server/Caddyfile:/etc/caddy/Caddyfile<|MERGE_RESOLUTION|>--- conflicted
+++ resolved
@@ -30,18 +30,10 @@
         ports:
             - '9092:9092'
         healthcheck:
-<<<<<<< HEAD
-            test: kafka-cluster.sh cluster-id --bootstrap-server localhost:9092 || exit 1
-            interval: 5s
-            timeout: 15s
-            retries: 30
-            start_period: 60s
-=======
             test: curl -f http://localhost:9644/v1/status/ready || exit 1
             interval: 3s
             timeout: 10s
             retries: 10
->>>>>>> 55babe95
 
     redis:
         image: redis:6.2.7-alpine
