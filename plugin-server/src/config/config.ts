--- conflicted
+++ resolved
@@ -99,11 +99,8 @@
         OBJECT_STORAGE_SECRET_ACCESS_KEY: 'object_storage_root_password',
         OBJECT_STORAGE_SESSION_RECORDING_FOLDER: 'session_recordings',
         OBJECT_STORAGE_BUCKET: 'posthog',
-<<<<<<< HEAD
         OBJECT_STORAGE_SESSION_RECORDING_ENABLED_TEAMS: '',
-=======
         PLUGIN_SERVER_MODE: null,
->>>>>>> 29bd1438
     }
 }
 
@@ -176,7 +173,6 @@
         CLICKHOUSE_DISABLE_EXTERNAL_SCHEMAS_TEAMS:
             '(advanced) a comma separated list of teams to disable clickhouse external schemas for',
         CLICKHOUSE_JSON_EVENTS_KAFKA_TOPIC: '(advanced) topic to send events to for clickhouse ingestion',
-        PLUGIN_SERVER_MODE: '(advanced) plugin server mode',
         OBJECT_STORAGE_ENABLED:
             'Disables or enables the use of object storage. It will become mandatory to use object storage',
         OBJECT_STORAGE_ENDPOINT: 'minio endpoint',
@@ -187,6 +183,7 @@
         OBJECT_STORAGE_BUCKET: 'the object storage bucket name',
         OBJECT_STORAGE_SESSION_RECORDING_ENABLED_TEAMS:
             'a list of team ids determining which teams can store session recordings in object storage',
+        PLUGIN_SERVER_MODE: '(advanced) plugin server mode',
     }
 }
 
