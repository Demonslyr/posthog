import { PluginEvent } from '@posthog/plugin-scaffold'

import { HogTransformerService } from '~/src/cdp/hog-transformations/hog-transformer.service'

import { eventDroppedCounter } from '../../../main/ingestion-queues/metrics'
<<<<<<< HEAD
import { Hub, PipelineEvent } from '../../../types'
=======
import { runInSpan } from '../../../sentry'
import { Hub, PipelineEvent, Team } from '../../../types'
>>>>>>> b33209b4
import { DependencyUnavailableError } from '../../../utils/db/error'
import { timeoutGuard } from '../../../utils/db/utils'
import { normalizeProcessPerson } from '../../../utils/event'
import { captureException } from '../../../utils/posthog'
import { runInSpan } from '../../../utils/sentry'
import { status } from '../../../utils/status'
import { EventsProcessor } from '../process-event'
import { captureIngestionWarning, generateEventDeadLetterQueueMessage } from '../utils'
import { cookielessServerHashStep } from './cookielessServerHashStep'
import { createEventStep } from './createEventStep'
import { emitEventStep } from './emitEventStep'
import { extractHeatmapDataStep } from './extractHeatmapDataStep'
import {
    eventProcessedAndIngestedCounter,
    pipelineLastStepCounter,
    pipelineStepDLQCounter,
    pipelineStepErrorCounter,
    pipelineStepMsSummary,
    pipelineStepThrowCounter,
} from './metrics'
import { normalizeEventStep } from './normalizeEventStep'
import { pluginsProcessEventStep } from './pluginsProcessEventStep'
import { populateTeamDataStep } from './populateTeamDataStep'
import { prepareEventStep } from './prepareEventStep'
import { processPersonsStep } from './processPersonsStep'
import { produceExceptionSymbolificationEventStep } from './produceExceptionSymbolificationEventStep'
import { transformEventStep } from './transformEventStep'

export type EventPipelineResult = {
    // Promises that the batch handler should await on before committing offsets,
    // contains the Kafka producer ACKs and message promises, to avoid blocking after every message.
    ackPromises?: Array<Promise<void>>
    // Only used in tests
    // TODO: update to test for side-effects of running the pipeline rather than
    // this return type.
    lastStep: string
    args: any[]
    error?: string
}

class StepErrorNoRetry extends Error {
    step: string
    args: any[]
    constructor(step: string, args: any[], message: string) {
        super(message)
        this.step = step
        this.args = args
    }
}
export class EventPipelineRunner {
    hub: Hub
    originalEvent: PipelineEvent
    eventsProcessor: EventsProcessor
    hogTransformer: HogTransformerService | null

    constructor(hub: Hub, event: PipelineEvent, hogTransformer: HogTransformerService | null = null) {
        this.hub = hub
        this.originalEvent = event
        this.eventsProcessor = new EventsProcessor(hub)
        this.hogTransformer = hogTransformer
    }

    isEventDisallowed(event: PipelineEvent): boolean {
        // During incidents we can use the the env DROP_EVENTS_BY_TOKEN_DISTINCT_ID
        // to drop events here before processing them which would allow us to catch up
        const key = event.token || event.team_id?.toString()
        if (!key) {
            return false // for safety don't drop events here, they are later dropped in teamDataPopulation
        }
        const dropIds = this.hub.eventsToDropByToken?.get(key)
        return dropIds?.includes(event.distinct_id) || dropIds?.includes('*') || false
    }

    /**
     * Heatmap ingestion will eventually be its own plugin server deployment
     * in the meantime we run this set of steps instead of wrapping each step in a conditional
     * in the main pipeline steps runner
     * or having a conditional inside each step
     * // TODO move this out into its own pipeline runner when splitting the deployment
     */
    async runHeatmapPipelineSteps(event: PluginEvent, kafkaAcks: Promise<void>[]): Promise<EventPipelineResult> {
        const processPerson = false

        const [normalizedEvent] = await this.runStep(normalizeEventStep, [event, processPerson], event.team_id)

        const preparedEvent = await this.runStep(
            prepareEventStep,
            [this, normalizedEvent, processPerson],
            event.team_id
        )

        const [preparedEventWithoutHeatmaps, heatmapKafkaAcks] = await this.runStep(
            extractHeatmapDataStep,
            [this, preparedEvent],
            event.team_id
        )

        if (heatmapKafkaAcks.length > 0) {
            heatmapKafkaAcks.forEach((ack) => kafkaAcks.push(ack))
        }

        return this.registerLastStep('extractHeatmapDataStep', [preparedEventWithoutHeatmaps], kafkaAcks)
    }

    async runEventPipeline(event: PipelineEvent): Promise<EventPipelineResult> {
        this.originalEvent = event

        try {
            if (this.isEventDisallowed(event)) {
                eventDroppedCounter
                    .labels({
                        event_type: 'analytics',
                        drop_cause: 'disallowed',
                    })
                    .inc()
                return this.registerLastStep('eventDisallowedStep', [event])
            }
            let result: EventPipelineResult
            const { eventWithTeam, team } =
                (await this.runStep(populateTeamDataStep, [this, event], event.team_id || -1)) ?? {}
            if (eventWithTeam != null && team != null) {
                result = await this.runEventPipelineSteps(eventWithTeam, team)
            } else {
                result = this.registerLastStep('populateTeamDataStep', [event])
            }
            eventProcessedAndIngestedCounter.inc()
            return result
        } catch (error) {
            if (error instanceof StepErrorNoRetry) {
                // At the step level we have chosen to drop these events and send them to DLQ
                return {
                    lastStep: error.step,
                    args: [],
                    error: error.message,
                }
            } else {
                // Otherwise rethrow, which leads to Kafka offsets not getting committed and retries
                captureException(error, {
                    tags: { pipeline_step: 'outside' },
                    extra: { originalEvent: this.originalEvent },
                })
                throw error
            }
        }
    }

    async runEventPipelineSteps(event: PluginEvent, team: Team): Promise<EventPipelineResult> {
        const kafkaAcks: Promise<void>[] = []

        let processPerson = true // The default.

        // Set either at capture time, or in the populateTeamData step, if team-level opt-out is enabled.
        if (event.properties && '$process_person_profile' in event.properties) {
            const propValue = event.properties.$process_person_profile
            if (propValue === true) {
                // This is the default, and `true` is one of the two valid values.
            } else if (propValue === false) {
                // Only a boolean `false` disables person processing.
                processPerson = false

                if (['$identify', '$create_alias', '$merge_dangerously', '$groupidentify'].includes(event.event)) {
                    kafkaAcks.push(
                        captureIngestionWarning(
                            this.hub.db.kafkaProducer,
                            event.team_id,
                            'invalid_event_when_process_person_profile_is_false',
                            {
                                eventUuid: event.uuid,
                                event: event.event,
                                distinctId: event.distinct_id,
                            },
                            { alwaysSend: true }
                        )
                    )

                    return this.registerLastStep('invalidEventForProvidedFlags', [event], kafkaAcks)
                }

                // If person processing is disabled, go ahead and remove person related keys before
                // any plugins have a chance to see them.
                event = normalizeProcessPerson(event, processPerson)
            } else {
                // Anything other than `true` or `false` is invalid, and the default (true) will be
                // used.
                kafkaAcks.push(
                    captureIngestionWarning(
                        this.hub.db.kafkaProducer,
                        event.team_id,
                        'invalid_process_person_profile',
                        {
                            eventUuid: event.uuid,
                            event: event.event,
                            distinctId: event.distinct_id,
                            $process_person_profile: propValue,
                            message: 'Only a boolean value is valid for the $process_person_profile property',
                        },
                        { alwaysSend: false }
                    )
                )
            }
        }

        if (event.event === '$$client_ingestion_warning') {
            await captureIngestionWarning(
                this.hub.db.kafkaProducer,
                event.team_id,
                'client_ingestion_warning',
                {
                    eventUuid: event.uuid,
                    event: event.event,
                    distinctId: event.distinct_id,
                    message: event.properties?.$$client_ingestion_warning_message,
                },
                { alwaysSend: true }
            )

            return this.registerLastStep('clientIngestionWarning', [event], kafkaAcks)
        }

        if (event.event === '$$heatmap') {
            return this.runHeatmapPipelineSteps(event, kafkaAcks)
        }

        const [postCookielessEvent] = await this.runStep(cookielessServerHashStep, [this.hub, event], event.team_id)
        if (postCookielessEvent == null) {
            return this.registerLastStep('cookielessServerHashStep', [event], kafkaAcks)
        }

        const processedEvent = await this.runStep(pluginsProcessEventStep, [this, postCookielessEvent], event.team_id)

        if (processedEvent == null) {
            // A plugin dropped the event.
            return this.registerLastStep('pluginsProcessEventStep', [postCookielessEvent], kafkaAcks)
        }

        const { event: transformedEvent, messagePromises } = await this.runStep(
            transformEventStep,
            [processedEvent, this.hogTransformer],
            event.team_id
        )

        // Add message promises to kafkaAcks
        if (messagePromises) {
            kafkaAcks.push(...messagePromises)
        }

        if (transformedEvent === null) {
            return this.registerLastStep('transformEventStep', [processedEvent], kafkaAcks)
        }

        const [normalizedEvent, timestamp] = await this.runStep(
            normalizeEventStep,
            [transformedEvent, processPerson],
            event.team_id
        )

        const [postPersonEvent, person, personKafkaAck] = await this.runStep(
            processPersonsStep,
            [this, normalizedEvent, team, timestamp, processPerson],
            event.team_id
        )
        kafkaAcks.push(personKafkaAck)

        const preparedEvent = await this.runStep(
            prepareEventStep,
            [this, postPersonEvent, processPerson],
            event.team_id
        )

        // TRICKY: old client might still be sending heatmap_data as passengers on other events
        // so this step is here even though up-to-date clients will be sending heatmap events
        // for separate processing
        const [preparedEventWithoutHeatmaps, heatmapKafkaAcks] = await this.runStep(
            extractHeatmapDataStep,
            [this, preparedEvent],
            event.team_id
        )

        if (heatmapKafkaAcks.length > 0) {
            heatmapKafkaAcks.forEach((ack) => kafkaAcks.push(ack))
        }

        const rawEvent = await this.runStep(
            createEventStep,
            [this, preparedEventWithoutHeatmaps, person, processPerson],
            event.team_id
        )

        if (event.event === '$exception') {
            const [exceptionAck] = await this.runStep(
                produceExceptionSymbolificationEventStep,
                [this, rawEvent],
                event.team_id
            )
            kafkaAcks.push(exceptionAck)
            return this.registerLastStep('produceExceptionSymbolificationEventStep', [rawEvent], kafkaAcks)
        } else {
            const [clickhouseAck] = await this.runStep(emitEventStep, [this, rawEvent], event.team_id)
            kafkaAcks.push(clickhouseAck)
            return this.registerLastStep('emitEventStep', [rawEvent], kafkaAcks)
        }
    }

    registerLastStep(stepName: string, args: any[], ackPromises?: Array<Promise<void>>): EventPipelineResult {
        pipelineLastStepCounter.labels(stepName).inc()
        return {
            ackPromises,
            lastStep: stepName,
            args,
        }
    }

    protected runStep<Step extends (...args: any[]) => any>(
        step: Step,
        args: Parameters<Step>,
        teamId: number,
        sentToDql = true
    ): Promise<ReturnType<Step>> {
        const timer = new Date()
        return runInSpan(
            {
                op: 'runStep',
                description: step.name,
            },
            async () => {
                const sendToSentry = false
                const timeout = timeoutGuard(
                    `Event pipeline step stalled. Timeout warning after ${this.hub.PIPELINE_STEP_STALLED_LOG_TIMEOUT} sec! step=${step.name} team_id=${teamId} distinct_id=${this.originalEvent.distinct_id}`,
                    () => ({
                        step: step.name,
                        event: JSON.stringify(this.originalEvent),
                        teamId: teamId,
                        distinctId: this.originalEvent.distinct_id,
                    }),
                    this.hub.PIPELINE_STEP_STALLED_LOG_TIMEOUT * 1000,
                    sendToSentry
                )
                try {
                    const result = await step(...args)
                    pipelineStepMsSummary.labels(step.name).observe(Date.now() - timer.getTime())
                    return result
                } catch (err) {
                    await this.handleError(err, step.name, args, teamId, sentToDql)
                } finally {
                    clearTimeout(timeout)
                }
            }
        )
    }

    private shouldRetry(err: any): boolean {
        if (err instanceof DependencyUnavailableError) {
            // If this is an error with a dependency that we control, we want to
            // ensure that the caller knows that the event was not processed,
            // for a reason that we control and that is transient.
            return true
        }
        // TODO: Disallow via env of errors we're going to put into DLQ instead of taking Kafka lag
        return false
    }

    private async handleError(err: any, currentStepName: string, currentArgs: any, teamId: number, sentToDql: boolean) {
        status.error('🔔', 'step_failed', { currentStepName, err })
        captureException(err, {
            tags: { team_id: teamId, pipeline_step: currentStepName },
            extra: { currentArgs, originalEvent: this.originalEvent },
        })

        pipelineStepErrorCounter.labels(currentStepName).inc()

        // Should we throw or should we drop and send the event to DLQ.
        if (this.shouldRetry(err)) {
            pipelineStepThrowCounter.labels(currentStepName).inc()
            throw err
        }

        if (sentToDql) {
            pipelineStepDLQCounter.labels(currentStepName).inc()
            try {
                const message = generateEventDeadLetterQueueMessage(
                    this.originalEvent,
                    err,
                    teamId,
                    `plugin_server_ingest_event:${currentStepName}`
                )
                await this.hub.db.kafkaProducer.queueMessages(message)
            } catch (dlqError) {
                status.info('🔔', `Errored trying to add event to dead letter queue. Error: ${dlqError}`)
                captureException(dlqError, {
                    tags: { team_id: teamId },
                    extra: { currentStepName, currentArgs, originalEvent: this.originalEvent, err },
                })
            }
        }

        // These errors are dropped rather than retried
        throw new StepErrorNoRetry(currentStepName, currentArgs, err.message)
    }
}<|MERGE_RESOLUTION|>--- conflicted
+++ resolved
@@ -3,12 +3,7 @@
 import { HogTransformerService } from '~/src/cdp/hog-transformations/hog-transformer.service'
 
 import { eventDroppedCounter } from '../../../main/ingestion-queues/metrics'
-<<<<<<< HEAD
-import { Hub, PipelineEvent } from '../../../types'
-=======
-import { runInSpan } from '../../../sentry'
 import { Hub, PipelineEvent, Team } from '../../../types'
->>>>>>> b33209b4
 import { DependencyUnavailableError } from '../../../utils/db/error'
 import { timeoutGuard } from '../../../utils/db/utils'
 import { normalizeProcessPerson } from '../../../utils/event'
