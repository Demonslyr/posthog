import { DateTime } from 'luxon'

import { forSnapshot } from '../../_tests/helpers/snapshots'
import { getFirstTeam, resetTestDatabase } from '../../_tests/helpers/sql'
import { Hub, Team } from '../../types'
import { closeHub, createHub } from '../../utils/hub'
import {
    createHogExecutionGlobals,
    createHogFunction,
    createInvocation,
    insertHogFunction as _insertHogFunction,
<<<<<<< HEAD
} from '../_tests/fixtures'
=======
} from '~/tests/cdp/fixtures'
import { forSnapshot } from '~/tests/helpers/snapshots'
import { getFirstTeam, resetTestDatabase } from '~/tests/helpers/sql'

import { createPlugin, createPluginConfig } from '../../../tests/helpers/sql'
import { Hub, PluginConfig, Team } from '../../types'
import { closeHub, createHub } from '../../utils/db/hub'
>>>>>>> f12d1608
import { DESTINATION_PLUGINS_BY_ID, TRANSFORMATION_PLUGINS_BY_ID } from '../legacy-plugins'
import { LegacyDestinationPlugin, LegacyTransformationPlugin } from '../legacy-plugins/types'
import { HogFunctionInvocation, HogFunctionInvocationGlobalsWithInputs, HogFunctionType } from '../types'
import { LegacyPluginExecutorService } from './legacy-plugin-executor.service'

jest.setTimeout(1000)

/**
 * NOTE: The internal and normal events consumers are very similar so we can test them together
 */
describe('LegacyPluginExecutorService', () => {
    let service: LegacyPluginExecutorService
    let hub: Hub
    let team: Team
    let globals: HogFunctionInvocationGlobalsWithInputs
    let fn: HogFunctionType
    let mockFetch: jest.Mock
    let pluginConfig: PluginConfig

    const customerIoPlugin = DESTINATION_PLUGINS_BY_ID['plugin-customerio-plugin']

    beforeEach(async () => {
        hub = await createHub()
        await resetTestDatabase()
        service = new LegacyPluginExecutorService(hub)
        team = await getFirstTeam(hub)

        fn = createHogFunction({
            name: 'Plugin test',
            template_id: customerIoPlugin.template.id,
            team_id: team.id,
        })

        const fixedTime = DateTime.fromObject({ year: 2025, month: 1, day: 1 }, { zone: 'UTC' })
        jest.spyOn(Date, 'now').mockReturnValue(fixedTime.toMillis())

        const plugin = await createPlugin(hub.postgres, {
            organization_id: team.organization_id,
            name: 'first-time-event-tracker',
            plugin_type: 'source',
            is_global: false,
            source__index_ts: `
            export async function runEveryMinute() {
                console.info(JSON.stringify(['runEveryMinute']))
            }
        `,
        })
        pluginConfig = await createPluginConfig(hub.postgres, {
            id: 10001,
            name: 'first-time-event-tracker',
            team_id: team.id,
            plugin_id: plugin.id,
        } as any)

        mockFetch = jest.fn(() =>
            Promise.resolve({
                status: 200,
                json: () =>
                    Promise.resolve({
                        status: 200,
                    }),
            } as any)
        )

        jest.spyOn(service, 'fetch').mockImplementation(mockFetch)

        globals = {
            ...createHogExecutionGlobals({
                project: {
                    id: team.id,
                } as any,
                event: {
                    uuid: 'b3a1fe86-b10c-43cc-acaf-d208977608d0',
                    event: '$pageview',
                    properties: {
                        $current_url: 'https://posthog.com',
                        $lib_version: '1.0.0',
                        $set: {
                            email: 'test@posthog.com',
                        },
                    },
                    timestamp: fixedTime.toISO(),
                } as any,
            }),
            inputs: {
                customerioSiteId: '1234567890',
                customerioToken: 'cio-token',
                email: 'test@posthog.com',
                legacy_plugin_config_id: pluginConfig.id,
            },
        }
    })

    afterEach(async () => {
        await closeHub(hub)
    })

    afterAll(() => {
        jest.useRealTimers()
    })

    describe('setupPlugin', () => {
        it('should setup a plugin on first call', async () => {
            jest.spyOn(customerIoPlugin, 'setupPlugin')

            await service.execute(createInvocation(fn, globals))

            const results = Promise.all([
                service.execute(createInvocation(fn, globals)),
                service.execute(createInvocation(fn, globals)),
                service.execute(createInvocation(fn, globals)),
            ])

            expect(service['pluginState'][fn.id]).toBeDefined()

            expect(await results).toMatchObject([{ finished: true }, { finished: true }, { finished: true }])

            expect(customerIoPlugin.setupPlugin).toHaveBeenCalledTimes(1)
            expect(jest.mocked(customerIoPlugin.setupPlugin!).mock.calls[0][0]).toMatchObject({
                config: {
                    customerioSiteId: '1234567890',
                    customerioToken: 'cio-token',
                    email: 'test@posthog.com',
                },
                geoip: {
                    locate: expect.any(Function),
                },
                global: {
                    authorizationHeader: 'Basic MTIzNDU2Nzg5MDpjaW8tdG9rZW4=',
                    eventNames: [],
                    eventsConfig: '1',
                    identifyByEmail: false,
                },
                logger: {
                    debug: expect.any(Function),
                    error: expect.any(Function),
                    log: expect.any(Function),
                    warn: expect.any(Function),
                },
            })
        })
    })

    describe('onEvent', () => {
        it('should call the plugin onEvent method', async () => {
            jest.spyOn(customerIoPlugin, 'onEvent')

            const invocation = createInvocation(fn, globals)
            invocation.globals.event.event = 'mycustomevent'
            invocation.globals.event.properties = {
                email: 'test@posthog.com',
            }

            mockFetch.mockResolvedValue({
                status: 200,
                json: () => Promise.resolve({ total_count: 1 }),
            })

            const res = await service.execute(invocation)

            expect(res.finished).toBe(true)
            expect(res.error).toBeUndefined()

            expect(customerIoPlugin.onEvent).toHaveBeenCalledTimes(1)
            expect(forSnapshot(jest.mocked(customerIoPlugin.onEvent!).mock.calls[0][0])).toMatchInlineSnapshot(`
                {
                  "distinct_id": "distinct_id",
                  "event": "mycustomevent",
                  "person": {
                    "created_at": "",
                    "properties": {
                      "email": "test@posthog.com",
                      "first_name": "Pumpkin",
                    },
                    "team_id": 2,
                    "uuid": "uuid",
                  },
                  "properties": {
                    "email": "test@posthog.com",
                  },
                  "team_id": 2,
                  "timestamp": "2025-01-01T00:00:00.000Z",
                  "uuid": "<REPLACED-UUID-0>",
                }
            `)

            // One for setup and then two calls
            expect(mockFetch).toHaveBeenCalledTimes(3)
            expect(forSnapshot(mockFetch.mock.calls)).toMatchInlineSnapshot(`
                [
                  [
                    "https://api.customer.io/v1/api/info/ip_addresses",
                    {
                      "headers": {
                        "Authorization": "Basic MTIzNDU2Nzg5MDpjaW8tdG9rZW4=",
                        "User-Agent": "PostHog Customer.io App",
                      },
                      "method": "GET",
                    },
                  ],
                  [
                    "https://track.customer.io/api/v1/customers/distinct_id",
                    {
                      "body": "{"_update":false,"identifier":"distinct_id","email":"test@posthog.com"}",
                      "headers": {
                        "Authorization": "Basic MTIzNDU2Nzg5MDpjaW8tdG9rZW4=",
                        "Content-Type": "application/json",
                        "User-Agent": "PostHog Customer.io App",
                      },
                      "method": "PUT",
                    },
                  ],
                  [
                    "https://track.customer.io/api/v1/customers/distinct_id/events",
                    {
                      "body": "{"name":"mycustomevent","type":"event","timestamp":1735689600,"data":{"email":"test@posthog.com"}}",
                      "headers": {
                        "Authorization": "Basic MTIzNDU2Nzg5MDpjaW8tdG9rZW4=",
                        "Content-Type": "application/json",
                        "User-Agent": "PostHog Customer.io App",
                      },
                      "method": "POST",
                    },
                  ],
                ]
            `)

            expect(res.finished).toBe(true)
            expect(res.logs.map((l) => l.message)).toMatchInlineSnapshot(`
                [
                  "Executing plugin plugin-customerio-plugin",
                  "Successfully authenticated with Customer.io. Completing setupPlugin.",
                  "Detected email, test@posthog.com",
                  "{"status":{},"existsAlready":false,"email":"test@posthog.com"}",
                  "true",
                  "Execution successful",
                ]
            `)
        })

        it('should mock out fetch if it is a test function', async () => {
            jest.spyOn(customerIoPlugin, 'onEvent')

            const invocation = createInvocation(fn, globals)
            invocation.hogFunction.name = 'My function [CDP-TEST-HIDDEN]'
            invocation.globals.event.event = 'mycustomevent'
            invocation.globals.event.properties = {
                email: 'test@posthog.com',
            }

            const res = await service.execute(invocation)

            // NOTE: Setup call is not mocked
            expect(mockFetch).toHaveBeenCalledTimes(1)

            expect(customerIoPlugin.onEvent).toHaveBeenCalledTimes(1)

            expect(forSnapshot(res.logs.map((l) => l.message))).toMatchInlineSnapshot(`
                [
                  "Executing plugin plugin-customerio-plugin",
                  "Successfully authenticated with Customer.io. Completing setupPlugin.",
                  "Detected email, test@posthog.com",
                  "{"status":{},"existsAlready":false,"email":"test@posthog.com"}",
                  "true",
                  "Fetch called but mocked due to test function",
                  "Fetch called but mocked due to test function",
                  "Execution successful",
                ]
            `)
        })

        it('should handle and collect errors', async () => {
            jest.spyOn(customerIoPlugin, 'onEvent')

            const invocation = createInvocation(fn, globals)
            invocation.globals.event.event = 'mycustomevent'
            invocation.globals.event.properties = {
                email: 'test@posthog.com',
            }

            // First fetch is successful (setup)
            // Second one not

            mockFetch.mockImplementation((url) => {
                if (url.includes('customers')) {
                    return Promise.resolve({ status: 500, json: () => Promise.resolve({}) })
                }

                return Promise.resolve({ status: 200 })
            })

            const res = await service.execute(invocation)

            expect(customerIoPlugin.onEvent).toHaveBeenCalledTimes(1)

            expect(res.error).toBeInstanceOf(Error)
            expect(forSnapshot(res.logs.map((l) => l.message))).toMatchInlineSnapshot(`
                [
                  "Executing plugin plugin-customerio-plugin",
                  "Successfully authenticated with Customer.io. Completing setupPlugin.",
                  "Detected email, test@posthog.com",
                  "{"status":{},"existsAlready":false,"email":"test@posthog.com"}",
                  "true",
                  "Plugin execution failed: Received a potentially intermittent error from the Customer.io API. Response 500: {}",
                ]
            `)

            expect(res.error).toMatchInlineSnapshot(
                `[RetryError: Received a potentially intermittent error from the Customer.io API. Response 500: {}]`
            )
        })
    })

    describe('processEvent', () => {
        describe('mismatched types', () => {
            it('should throw if the plugin is a destination but the function is a transformation', async () => {
                fn.type = 'destination'
                fn.template_id = 'plugin-posthog-filter-out-plugin'

                const invocation = createInvocation(fn, globals)
                const res = await service.execute(invocation)

                expect(res.error).toMatchInlineSnapshot(
                    `[Error: Plugin plugin-posthog-filter-out-plugin is not a destination]`
                )
            })
        })
        describe('event dropping', () => {
            beforeEach(() => {
                fn.type = 'transformation'
                fn.template_id = 'plugin-posthog-filter-out-plugin'

                globals.inputs = {
                    eventsToDrop: 'drop-me',
                }
            })

            it('should not drop if event is returned', async () => {
                const invocation = createInvocation(fn, globals)
                invocation.globals.event.event = 'dont-drop-me'
                invocation.globals.event.properties = {
                    email: 'test@posthog.com',
                }

                const res = await service.execute(invocation)

                expect(res.finished).toBe(true)
                expect(res.error).toBeUndefined()
                expect(forSnapshot(res.execResult)).toMatchInlineSnapshot(`
                    {
                      "distinct_id": "distinct_id",
                      "event": "dont-drop-me",
                      "properties": {
                        "email": "test@posthog.com",
                      },
                      "team_id": 2,
                      "timestamp": "2025-01-01T00:00:00.000Z",
                      "uuid": "<REPLACED-UUID-0>",
                    }
                `)
            })

            it('should drop if event is dropped', async () => {
                const invocation = createInvocation(fn, globals)
                invocation.globals.event.event = 'drop-me'
                invocation.globals.event.properties = {
                    email: 'test@posthog.com',
                }

                const res = await service.execute(invocation)

                expect(res.finished).toBe(true)
                expect(res.error).toBeUndefined()
                expect(res.execResult).toBeUndefined()
            })
        })

        describe('event modification', () => {
            beforeEach(() => {
                fn.type = 'transformation'
                fn.template_id = 'plugin-semver-flattener-plugin'

                globals.inputs = {
                    properties: 'version',
                }
            })

            it('should modify the event', async () => {
                const invocation = createInvocation(fn, globals)
                invocation.globals.event.properties = {
                    version: '1.12.20',
                }

                const res = await service.execute(invocation)

                expect(res.finished).toBe(true)
                expect(res.error).toBeUndefined()
                expect(forSnapshot(res.execResult)).toMatchInlineSnapshot(`
                    {
                      "distinct_id": "distinct_id",
                      "event": "$pageview",
                      "properties": {
                        "version": "1.12.20",
                        "version__major": 1,
                        "version__minor": 12,
                        "version__patch": 20,
                      },
                      "team_id": 2,
                      "timestamp": "2025-01-01T00:00:00.000Z",
                      "uuid": "<REPLACED-UUID-0>",
                    }
                `)
            })
        })
    })

    describe('smoke tests', () => {
        const buildInvocation = (
            plugin: LegacyDestinationPlugin | LegacyTransformationPlugin
        ): HogFunctionInvocation => {
            const invocation = createInvocation(fn, globals)
            invocation.globals.inputs = {}
            invocation.hogFunction.template_id = plugin.template.id

            const inputs: Record<string, any> = {}

            for (const input of plugin.template.inputs_schema) {
                if (!input.key) {
                    continue
                }

                if (input.default) {
                    inputs[input.key] = input.default
                    continue
                }

                if (input.type === 'choice') {
                    inputs[input.key] = input.choices?.[0].value
                } else if (input.type === 'string') {
                    inputs[input.key] = 'test'
                }
            }

            invocation.globals.inputs = inputs
            return invocation
        }
        const testCasesDestination = Object.entries(DESTINATION_PLUGINS_BY_ID).map(([pluginId, plugin]) => ({
            name: pluginId,
            plugin,
        }))
        it.each(testCasesDestination)('should run the destination plugin: %s', async ({ name, plugin }) => {
            const invocation = buildInvocation(plugin)
            invocation.hogFunction.name = name
            invocation.globals.event.event = '$identify' // Many plugins filter for this

            if (plugin.template.id === 'plugin-customerio-plugin') {
                invocation.globals.inputs.legacy_plugin_config_id = pluginConfig.id
            }
            const res = await service.execute(invocation)
            expect(res.logs.map((l) => l.message)).toMatchSnapshot()
        })

        const testCasesTransformation = Object.entries(TRANSFORMATION_PLUGINS_BY_ID).map(([pluginId, plugin]) => ({
            name: pluginId,
            plugin,
        }))

        it.each(testCasesTransformation)('should run the transformation plugin: %s', async ({ name, plugin }) => {
            const invocation = buildInvocation(plugin)
            invocation.hogFunction.name = name
            invocation.hogFunction.type = 'transformation'
            invocation.globals.event.event = '$pageview'
            const res = await service.execute(invocation)
            expect(res.logs.map((l) => l.message)).toMatchSnapshot()
        })
    })
<<<<<<< HEAD
=======

    describe('first-time-event-tracker', () => {
        let invocation: HogFunctionInvocation
        beforeEach(() => {
            fn = createHogFunction({
                team_id: team.id,
                name: 'First time event tracker',
                template_id: 'plugin-first-time-event-tracker',
                type: 'transformation',
            })

            globals.inputs = {
                events: '$pageview',
                legacy_plugin_config_id: '123',
            }
            invocation = createInvocation(fn, globals)
        })

        it('should error if no legacy plugin config id is provided', async () => {
            const res = await service.execute(invocation)

            expect(res.finished).toBe(true)
            expect(res.error).toMatchInlineSnapshot(`[Error: Plugin config 123 for team 2 not found]`)
        })

        it('should succeed if legacy plugin config id is provided', async () => {
            invocation.globals.inputs.legacy_plugin_config_id = pluginConfig.id

            const res = await service.execute(invocation)

            expect(res.finished).toBe(true)
            expect(res.error).toBeUndefined()
        })
    })
>>>>>>> f12d1608
})<|MERGE_RESOLUTION|>--- conflicted
+++ resolved
@@ -9,17 +9,7 @@
     createHogFunction,
     createInvocation,
     insertHogFunction as _insertHogFunction,
-<<<<<<< HEAD
 } from '../_tests/fixtures'
-=======
-} from '~/tests/cdp/fixtures'
-import { forSnapshot } from '~/tests/helpers/snapshots'
-import { getFirstTeam, resetTestDatabase } from '~/tests/helpers/sql'
-
-import { createPlugin, createPluginConfig } from '../../../tests/helpers/sql'
-import { Hub, PluginConfig, Team } from '../../types'
-import { closeHub, createHub } from '../../utils/db/hub'
->>>>>>> f12d1608
 import { DESTINATION_PLUGINS_BY_ID, TRANSFORMATION_PLUGINS_BY_ID } from '../legacy-plugins'
 import { LegacyDestinationPlugin, LegacyTransformationPlugin } from '../legacy-plugins/types'
 import { HogFunctionInvocation, HogFunctionInvocationGlobalsWithInputs, HogFunctionType } from '../types'
@@ -496,8 +486,6 @@
             expect(res.logs.map((l) => l.message)).toMatchSnapshot()
         })
     })
-<<<<<<< HEAD
-=======
 
     describe('first-time-event-tracker', () => {
         let invocation: HogFunctionInvocation
@@ -532,5 +520,4 @@
             expect(res.error).toBeUndefined()
         })
     })
->>>>>>> f12d1608
 })