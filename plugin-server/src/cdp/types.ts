--- conflicted
+++ resolved
@@ -285,10 +285,6 @@
         startedAtTimestamp: number
         hogFunctionState?: CyclotronJobInvocationHogFunctionContext
     }
-<<<<<<< HEAD
-    hogFunctionState?: CyclotronJobInvocationHogFunctionContext
-=======
->>>>>>> 4841cb86
 }
 
 // Mostly copied from frontend types
