--- conflicted
+++ resolved
@@ -54,14 +54,8 @@
         "@google-cloud/storage": "^5.8.5",
         "@maxmind/geoip2-node": "^3.4.0",
         "@posthog/clickhouse": "^1.7.0",
-<<<<<<< HEAD
-        "@posthog/cyclotron": "file:../rust/cyclotron-node",
-        "@posthog/hogvm": "^1.0.67",
-=======
         "@posthog/cyclotron": "workspace:*",
         "@posthog/hogvm": "workspace:*",
-        "@posthog/plugin-scaffold": "1.4.4",
->>>>>>> a6cfc589
         "@posthog/siphash": "1.1.1",
         "@sentry/node": "7.112.1",
         "@sentry/profiling-node": "7.112.1",
