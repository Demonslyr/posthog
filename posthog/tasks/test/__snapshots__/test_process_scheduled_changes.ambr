--- conflicted
+++ resolved
@@ -1143,87 +1143,4 @@
   WHERE "posthog_team"."id" = 99999
   LIMIT 21
   '''
-<<<<<<< HEAD
-# ---
-# name: TestProcessScheduledChanges.test_schedule_feature_flag_multiple_changes.7
-  '''
-  SELECT "posthog_featureflag"."id",
-         "posthog_featureflag"."key",
-         "posthog_featureflag"."name",
-         "posthog_featureflag"."filters",
-         "posthog_featureflag"."rollout_percentage",
-         "posthog_featureflag"."team_id",
-         "posthog_featureflag"."created_by_id",
-         "posthog_featureflag"."created_at",
-         "posthog_featureflag"."deleted",
-         "posthog_featureflag"."active",
-         "posthog_featureflag"."rollback_conditions",
-         "posthog_featureflag"."performed_rollback",
-         "posthog_featureflag"."ensure_experience_continuity",
-         "posthog_featureflag"."usage_dashboard_id",
-         "posthog_featureflag"."has_enriched_analytics",
-         "posthog_featureflag"."feature_id"
-  FROM "posthog_featureflag"
-  WHERE "posthog_featureflag"."id" = 99999
-  LIMIT 21
-  '''
-# ---
-# name: TestProcessScheduledChanges.test_schedule_feature_flag_multiple_changes.8
-  '''
-  SELECT "posthog_user"."id",
-         "posthog_user"."password",
-         "posthog_user"."last_login",
-         "posthog_user"."first_name",
-         "posthog_user"."last_name",
-         "posthog_user"."is_staff",
-         "posthog_user"."date_joined",
-         "posthog_user"."uuid",
-         "posthog_user"."current_organization_id",
-         "posthog_user"."current_team_id",
-         "posthog_user"."email",
-         "posthog_user"."pending_email",
-         "posthog_user"."temporary_token",
-         "posthog_user"."distinct_id",
-         "posthog_user"."is_email_verified",
-         "posthog_user"."requested_password_reset_at",
-         "posthog_user"."has_seen_product_intro_for",
-         "posthog_user"."strapi_id",
-         "posthog_user"."is_active",
-         "posthog_user"."theme_mode",
-         "posthog_user"."partial_notification_settings",
-         "posthog_user"."anonymize_data",
-         "posthog_user"."toolbar_mode",
-         "posthog_user"."hedgehog_config",
-         "posthog_user"."events_column_config",
-         "posthog_user"."email_opt_in"
-  FROM "posthog_user"
-  WHERE "posthog_user"."id" = 99999
-  LIMIT 21
-  '''
-# ---
-# name: TestProcessScheduledChanges.test_schedule_feature_flag_multiple_changes.9
-  '''
-  SELECT "posthog_featureflag"."id",
-         "posthog_featureflag"."key",
-         "posthog_featureflag"."name",
-         "posthog_featureflag"."filters",
-         "posthog_featureflag"."rollout_percentage",
-         "posthog_featureflag"."team_id",
-         "posthog_featureflag"."created_by_id",
-         "posthog_featureflag"."created_at",
-         "posthog_featureflag"."deleted",
-         "posthog_featureflag"."active",
-         "posthog_featureflag"."rollback_conditions",
-         "posthog_featureflag"."performed_rollback",
-         "posthog_featureflag"."ensure_experience_continuity",
-         "posthog_featureflag"."usage_dashboard_id",
-         "posthog_featureflag"."has_enriched_analytics",
-         "posthog_featureflag"."feature_id"
-  FROM "posthog_featureflag"
-  WHERE ("posthog_featureflag"."active"
-         AND NOT "posthog_featureflag"."deleted"
-         AND "posthog_featureflag"."team_id" = 99999)
-  '''
-=======
->>>>>>> 5fb09e44
 # ---