import json
import logging
import os
from typing import Any, Dict, List, Optional, Tuple, Type, Union

from celery import group
from dateutil.relativedelta import relativedelta
from django.core.cache import cache
from django.db.models import Q
from django.db.models.expressions import F, Subquery
from django.utils import timezone

from posthog.celery import update_cache_item_task
from posthog.constants import (
    INSIGHT_FUNNELS,
    INSIGHT_PATHS,
    INSIGHT_RETENTION,
    INSIGHT_SESSIONS,
    INSIGHT_STICKINESS,
    INSIGHT_TRENDS,
    TRENDS_LINEAR,
    TRENDS_STICKINESS,
    FunnelOrderType,
    FunnelVizType,
)
from posthog.decorators import CacheType
from posthog.models import Dashboard, Filter, Insight, Team
from posthog.models.filters.stickiness_filter import StickinessFilter
from posthog.models.filters.utils import get_filter
from posthog.settings import CACHED_RESULTS_TTL
from posthog.types import FilterType
from posthog.utils import generate_cache_key, is_clickhouse_enabled

PARALLEL_DASHBOARD_ITEM_CACHE = int(os.environ.get("PARALLEL_DASHBOARD_ITEM_CACHE", 5))

logger = logging.getLogger(__name__)

if is_clickhouse_enabled():
    from ee.clickhouse.queries import ClickhousePaths
    from ee.clickhouse.queries.clickhouse_retention import ClickhouseRetention
    from ee.clickhouse.queries.clickhouse_stickiness import ClickhouseStickiness
    from ee.clickhouse.queries.funnels import (
        ClickhouseFunnel,
        ClickhouseFunnelBase,
        ClickhouseFunnelStrict,
        ClickhouseFunnelTimeToConvert,
        ClickhouseFunnelTrends,
        ClickhouseFunnelUnordered,
    )
    from ee.clickhouse.queries.sessions.clickhouse_sessions import ClickhouseSessions
    from ee.clickhouse.queries.trends.clickhouse_trends import ClickhouseTrends

    CACHE_TYPE_TO_INSIGHT_CLASS = {
        CacheType.TRENDS: ClickhouseTrends,
        CacheType.SESSION: ClickhouseSessions,
        CacheType.STICKINESS: ClickhouseStickiness,
        CacheType.RETENTION: ClickhouseRetention,
        CacheType.PATHS: ClickhousePaths,
    }
else:
    from posthog.queries.funnel import Funnel
    from posthog.queries.paths import Paths
    from posthog.queries.retention import Retention
    from posthog.queries.sessions.sessions import Sessions
    from posthog.queries.stickiness import Stickiness
    from posthog.queries.trends import Trends

    CACHE_TYPE_TO_INSIGHT_CLASS = {
        CacheType.TRENDS: Trends,
        CacheType.SESSION: Sessions,
        CacheType.STICKINESS: Stickiness,
        CacheType.RETENTION: Retention,
        CacheType.PATHS: Paths,
    }


def update_cache_item(key: str, cache_type: CacheType, payload: dict) -> List[Dict[str, Any]]:
    result: Optional[Union[List, Dict]] = None
    filter_dict = json.loads(payload["filter"])
    team_id = int(payload["team_id"])
    filter = get_filter(data=filter_dict, team=Team(pk=team_id))

    dashboard_items = Insight.objects.filter(team_id=team_id, filters_hash=key)
    dashboard_items.update(refreshing=True)

    if cache_type == CacheType.FUNNEL:
        result = _calculate_funnel(filter, key, team_id)
    else:
        result = _calculate_by_filter(filter, key, team_id, cache_type)
    cache.set(key, {"result": result, "type": cache_type, "last_refresh": timezone.now()}, CACHED_RESULTS_TTL)

    dashboard_items.update(last_refresh=timezone.now(), refreshing=False)
<<<<<<< HEAD
    return None
=======
    return result
>>>>>>> 2ce78dcf


def update_dashboard_items_cache(dashboard: Dashboard) -> None:
    for item in Insight.objects.filter(dashboard=dashboard, filters__isnull=False).exclude(filters={}):
        update_dashboard_item_cache(item, dashboard)


def update_dashboard_item_cache(dashboard_item: Insight, dashboard: Optional[Dashboard]) -> List[Dict[str, Any]]:
    cache_key, cache_type, payload = dashboard_item_update_task_params(dashboard_item, dashboard)
    result = update_cache_item(cache_key, cache_type, payload)
    dashboard_item.refresh_from_db()
    return result


def get_cache_type(filter: FilterType) -> CacheType:
    if filter.insight == INSIGHT_FUNNELS:
        return CacheType.FUNNEL
    elif filter.insight == INSIGHT_SESSIONS:
        return CacheType.SESSION
    elif filter.insight == INSIGHT_PATHS:
        return CacheType.PATHS
    elif filter.insight == INSIGHT_RETENTION:
        return CacheType.RETENTION
    elif (
        filter.insight == INSIGHT_TRENDS
        and isinstance(filter, StickinessFilter)
        and filter.shown_as == TRENDS_STICKINESS
    ) or filter.insight == INSIGHT_STICKINESS:
        return CacheType.STICKINESS
    else:
        return CacheType.TRENDS


def update_cached_items() -> None:

    tasks = []
    items = (
        Insight.objects.filter(
            Q(Q(dashboard__is_shared=True) | Q(dashboard__last_accessed_at__gt=timezone.now() - relativedelta(days=7)))
        )
        .exclude(dashboard__deleted=True)
        .exclude(refreshing=True)
        .exclude(deleted=True)
        .distinct("filters_hash")
    )

    for item in Insight.objects.filter(
        pk__in=Subquery(items.filter(filters__isnull=False).exclude(filters={}).distinct("filters").values("pk"))
    ).order_by(F("last_refresh").asc(nulls_first=True))[0:PARALLEL_DASHBOARD_ITEM_CACHE]:
        cache_key, cache_type, payload = dashboard_item_update_task_params(item)
        tasks.append(update_cache_item_task.s(cache_key, cache_type, payload))

    logger.info("Found {} items to refresh".format(len(tasks)))
    taskset = group(tasks)
    taskset.apply_async()


def dashboard_item_update_task_params(
    item: Insight, dashboard: Optional[Dashboard] = None
) -> Tuple[str, CacheType, Dict]:
    filter = get_filter(data=item.dashboard_filters(dashboard), team=item.team)
    cache_key = generate_cache_key("{}_{}".format(filter.toJSON(), item.team_id))

    cache_type = get_cache_type(filter)
    payload = {"filter": filter.toJSON(), "team_id": item.team_id}

    return cache_key, cache_type, payload


def _calculate_by_filter(filter: FilterType, key: str, team_id: int, cache_type: CacheType) -> List[Dict[str, Any]]:
    insight_class = CACHE_TYPE_TO_INSIGHT_CLASS[cache_type]

    if cache_type == CacheType.PATHS:
        result = insight_class(filter, Team(pk=team_id)).run(filter, Team(pk=team_id))
    else:
        result = insight_class().run(filter, Team(pk=team_id))
    return result


def _calculate_funnel(filter: Filter, key: str, team_id: int) -> List[Dict[str, Any]]:
    team = Team(pk=team_id)

    if is_clickhouse_enabled():
        funnel_order_class: Type[ClickhouseFunnelBase] = ClickhouseFunnel
        if filter.funnel_order_type == FunnelOrderType.UNORDERED:
            funnel_order_class = ClickhouseFunnelUnordered
        elif filter.funnel_order_type == FunnelOrderType.STRICT:
            funnel_order_class = ClickhouseFunnelStrict

        if filter.funnel_viz_type == FunnelVizType.TRENDS:
            result = ClickhouseFunnelTrends(team=team, filter=filter, funnel_order_class=funnel_order_class).run()
        elif filter.funnel_viz_type == FunnelVizType.TIME_TO_CONVERT:
            result = ClickhouseFunnelTimeToConvert(
                team=team, filter=filter, funnel_order_class=funnel_order_class
            ).run()
        else:
            result = funnel_order_class(team=team, filter=filter).run()
    else:
        result = Funnel(filter=filter, team=team).run()

    return result<|MERGE_RESOLUTION|>--- conflicted
+++ resolved
@@ -90,11 +90,7 @@
     cache.set(key, {"result": result, "type": cache_type, "last_refresh": timezone.now()}, CACHED_RESULTS_TTL)
 
     dashboard_items.update(last_refresh=timezone.now(), refreshing=False)
-<<<<<<< HEAD
-    return None
-=======
     return result
->>>>>>> 2ce78dcf
 
 
 def update_dashboard_items_cache(dashboard: Dashboard) -> None:
