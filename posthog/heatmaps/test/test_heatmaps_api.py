import freezegun
from django.http import HttpResponse
from parameterized import parameterized
from rest_framework import status

from posthog.kafka_client.client import ClickhouseProducer
from posthog.kafka_client.topics import KAFKA_CLICKHOUSE_SESSION_REPLAY_EVENTS
from posthog.models import Organization, Team
from posthog.models.event.util import format_clickhouse_timestamp
from posthog.test.base import APIBaseTest, ClickhouseTestMixin, QueryMatchingTest, snapshot_clickhouse_queries


INSERT_SINGLE_HEATMAP_EVENT = """
INSERT INTO sharded_heatmaps (
    session_id,
    team_id,
    distinct_id,
    timestamp,
    x,
    y,
    scale_factor,
    viewport_width,
    viewport_height,
    pointer_target_fixed,
    current_url,
    type
)
SELECT
    %(session_id)s,
    %(team_id)s,
    %(distinct_id)s,
    %(timestamp)s,
    %(x)s,
    %(y)s,
    %(scale_factor)s,
    %(viewport_width)s,
    %(viewport_height)s,
    %(pointer_target_fixed)s,
    %(current_url)s,
    %(type)s
"""


class TestSessionRecordings(APIBaseTest, ClickhouseTestMixin, QueryMatchingTest):
    CLASS_DATA_LEVEL_SETUP = False

    def _assert_heatmap_no_result_count(
        self, params: dict[str, str | int | None] | None, expected_status_code: int = status.HTTP_200_OK
    ) -> None:
        response = self._get_heatmap(params, expected_status_code)
        if response.status_code == status.HTTP_200_OK:
            assert len(response.json()["results"]) == 0

    def _assert_heatmap_single_result_count(
        self, params: dict[str, str | int | None] | None, expected_grouped_count: int
    ) -> None:
        response = self._get_heatmap(params)
        assert len(response.json()["results"]) == 1
        assert response.json()["results"][0]["count"] == expected_grouped_count

    def _get_examples(
        self, params: dict[str, str | int | None] | None, expected_status_code: int = status.HTTP_200_OK
    ) -> HttpResponse:
        if params is None:
            params = {}

        query_params = "&".join([f"{key}={value}" for key, value in params.items()])
        response = self.client.get(f"/api/heatmap/examples?{query_params}")
        assert response.status_code == expected_status_code, response.json()

        return response

    def _get_heatmap(
        self, params: dict[str, str | int | None] | None, expected_status_code: int = status.HTTP_200_OK
    ) -> HttpResponse:
        if params is None:
            params = {}

        query_params = "&".join([f"{key}={value}" for key, value in params.items()])
        response = self.client.get(f"/api/heatmap/?{query_params}")
        assert response.status_code == expected_status_code, response.json()

        return response

    @snapshot_clickhouse_queries
    def test_can_get_empty_response(self) -> None:
        response = self.client.get("/api/heatmap/?date_from=2024-05-03")
        assert response.status_code == 200
        self.assertEqual(response.json(), {"results": []})

    @snapshot_clickhouse_queries
    def test_can_get_all_data_response(self) -> None:
        self._create_heatmap_event("session_1", "click")
        self._create_heatmap_event("session_2", "click")

        self._assert_heatmap_single_result_count({"date_from": "2023-03-08"}, 2)

    def test_cannot_query_across_teams(self) -> None:
        self._create_heatmap_event("session_1", "click")
        self._create_heatmap_event("session_2", "click")

        org = Organization.objects.create(name="Separate Org")
        other_team = Team.objects.create(organization=org, name="other orgs team")
        self._create_heatmap_event("session_1", "click", team_id=other_team.pk)

        # second team's click is not counted
        self._assert_heatmap_single_result_count({"date_from": "2023-03-08"}, 2)

    @snapshot_clickhouse_queries
    def test_can_get_filter_by_date_from(self) -> None:
        self._create_heatmap_event("session_1", "click", "2023-03-07T07:00:00")
        self._create_heatmap_event("session_2", "click", "2023-03-08T08:00:00")

        self._assert_heatmap_single_result_count({"date_from": "2023-03-08"}, 1)

    @snapshot_clickhouse_queries
    @freezegun.freeze_time("2023-03-15T09:00:00")
    def test_can_get_filter_by_relative_date_from(self) -> None:
        self._create_heatmap_event("session_1", "click", "2023-03-07T07:00:00")
        self._create_heatmap_event("session_2", "click", "2023-03-08T08:00:00")

        self._assert_heatmap_single_result_count({"date_from": "-7d"}, 1)

    @snapshot_clickhouse_queries
    def test_can_get_filter_by_click(self) -> None:
        self._create_heatmap_event("session_1", "click", "2023-03-08T07:00:00")
        self._create_heatmap_event("session_2", "rageclick", "2023-03-08T08:00:00")
        self._create_heatmap_event("session_2", "rageclick", "2023-03-08T08:01:00")

        self._assert_heatmap_single_result_count({"date_from": "2023-03-08", "type": "click"}, 1)

        self._assert_heatmap_single_result_count({"date_from": "2023-03-08", "type": "rageclick"}, 2)

    @snapshot_clickhouse_queries
    def test_can_filter_by_exact_url(self) -> None:
        self._create_heatmap_event("session_1", "rageclick", "2023-03-08T08:00:00", current_url="http://example.com")
        self._create_heatmap_event(
            "session_2", "rageclick", "2023-03-08T08:01:00", current_url="http://example.com/about"
        )
        self._create_heatmap_event(
            "session_3", "rageclick", "2023-03-08T08:01:00", current_url="http://example.com/about"
        )

        self._assert_heatmap_single_result_count(
            {"date_from": "2023-03-08", "url_exact": "http://example.com", "type": "rageclick"}, 1
        )

        self._assert_heatmap_single_result_count(
            {"date_from": "2023-03-08", "url_exact": "http://example.com/about", "type": "rageclick"}, 2
        )

        self._assert_heatmap_single_result_count(
            {"date_from": "2023-03-08", "url_pattern": "http://example.com*", "type": "rageclick"}, 3
        )

    @snapshot_clickhouse_queries
    def test_can_get_example_sessions(self) -> None:
        # type doesn't match
        self._create_heatmap_event("session_1", "scrolldepth", "2023-03-08T07:00:00", y=10, x=1000)

        # does match
        self._create_heatmap_event("session_2", "click", "2023-03-08T07:00:00", y=10, x=1000)
        # scale factor collapses nearby clicks
        self._create_heatmap_event("session_3", "click", "2023-03-08T07:00:00", y=9, x=999)

        """
        in ingestion we do `math.round(value/16)` so:

        math.round(9/16) is 1
        math.round(10/16) is 1
        math.round(11/16) is 1
        math.round(999/16) is 62
        math.round(1000/16) is 62
        math.round(1001/16) is 63
        """

        examples_response = self._get_examples({"date_from": "2023-03-06", "type": "click", "x": 999, "y": 11})

        assert examples_response.json() == {
            "results": [
                {
                    "pointer_relative_x": 10.33,
                    "pointer_y": 16,
                    "session_id": "session_3",
                    "timestamp": "2023-03-08T07:00:00Z",
                },
                {
                    "pointer_relative_x": 10.33,
                    "pointer_y": 16,
                    "session_id": "session_2",
                    "timestamp": "2023-03-08T07:00:00Z",
                },
            ],
        }

    @snapshot_clickhouse_queries
    def test_can_get_scrolldepth_counts(self) -> None:
        # to calculate expected scroll depth bucket from y and viewport height
        # ((round(y/16) + round(viewport_height/16)) * 16 // 100) * 100

        # scroll depth bucket 1000
        self._create_heatmap_event("session_1", "scrolldepth", "2023-03-08T07:00:00", y=10, viewport_height=1000)
        self._create_heatmap_event("session_2", "scrolldepth", "2023-03-08T08:00:00", y=100, viewport_height=1000)
        # scroll depth bucket 1100
        self._create_heatmap_event("session_3", "scrolldepth", "2023-03-08T08:01:00", y=200, viewport_height=1000)
        # scroll depth bucket 1200
        self._create_heatmap_event("session_4", "scrolldepth", "2023-03-08T08:01:00", y=300, viewport_height=1000)
        # scroll depth bucket 1300
        self._create_heatmap_event("session_5", "scrolldepth", "2023-03-08T08:01:00", y=400, viewport_height=1000)
        # scroll depth bucket 1400
        self._create_heatmap_event("session_6", "scrolldepth", "2023-03-08T08:01:00", y=500, viewport_height=1000)
        # scroll depth bucket 1800
        self._create_heatmap_event("session_7", "scrolldepth", "2023-03-08T08:01:00", y=900, viewport_height=1000)
        self._create_heatmap_event("session_8", "scrolldepth", "2023-03-08T08:01:00", y=900, viewport_height=1000)

        scroll_response = self._get_heatmap({"date_from": "2023-03-06", "type": "scrolldepth"})

        assert scroll_response.json() == {
            "results": [
                {
                    "bucket_count": 2,
                    "cumulative_count": 8,
                    "scroll_depth_bucket": 1000,
                },
                {
                    "bucket_count": 1,
                    "cumulative_count": 6,
                    "scroll_depth_bucket": 1100,
                },
                {
                    "bucket_count": 1,
                    "cumulative_count": 5,
                    "scroll_depth_bucket": 1200,
                },
                {
                    "bucket_count": 1,
                    "cumulative_count": 4,
                    "scroll_depth_bucket": 1300,
                },
                {
                    "bucket_count": 1,
                    "cumulative_count": 3,
                    "scroll_depth_bucket": 1400,
                },
                {
                    "bucket_count": 2,
                    "cumulative_count": 2,
                    "scroll_depth_bucket": 1800,
                },
            ],
        }

    def test_can_get_scrolldepth_counts_by_visitor(self) -> None:
        # scroll depth bucket 1000
        self._create_heatmap_event(
            "session_1", "scrolldepth", "2023-03-08T07:00:00", y=100, viewport_height=1000, distinct_id="12345"
        )

        # one person only scrolls a little way
        # scroll depth bucket 1000
        self._create_heatmap_event(
            "session_2", "scrolldepth", "2023-03-08T08:00:00", y=100, viewport_height=1000, distinct_id="34567"
        )

        # the first person scrolls further
        # scroll depth bucket 1100
        self._create_heatmap_event(
            "session_3", "scrolldepth", "2023-03-08T08:01:00", y=200, viewport_height=1000, distinct_id="12345"
        )

        scroll_response = self._get_heatmap(
            {"date_from": "2023-03-06", "type": "scrolldepth", "aggregation": "unique_visitors"}
        )

        assert scroll_response.json() == {
            "results": [
                {
                    "bucket_count": 2,
                    "cumulative_count": 3,
                    "scroll_depth_bucket": 1000,
                },
                {
                    "bucket_count": 1,
                    "cumulative_count": 1,
                    "scroll_depth_bucket": 1100,
                },
            ],
        }

    @staticmethod
    def heatmap_result(relative_x: float, count: int) -> dict:
        return {
            "count": count,
            "pointer_relative_x": relative_x,
            "pointer_target_fixed": True,
            "pointer_y": 16,
        }

    @parameterized.expand(
        [
            [
                "min_150",
                {"date_from": "2023-03-08", "viewport_width_min": "150"},
                [heatmap_result(0.08, 1), heatmap_result(0.09, 1), heatmap_result(0.1, 1), heatmap_result(0.11, 2)],
            ],
            [
                "min_161",
                {"date_from": "2023-03-08", "viewport_width_min": "161"},
                [
                    heatmap_result(0.08, 1),
                    heatmap_result(0.09, 1),
                    heatmap_result(0.1, 1),
                ],
            ],
            [
                "min_177",
                {"date_from": "2023-03-08", "viewport_width_min": "177"},
                [
                    heatmap_result(0.08, 1),
                    heatmap_result(0.09, 1),
                ],
            ],
            ["min_201", {"date_from": "2023-03-08", "viewport_width_min": "201"}, []],
            [
                "min_161_and_max_192",
                {"date_from": "2023-03-08", "viewport_width_min": 161, "viewport_width_max": 192},
                [heatmap_result(0.08, 1), heatmap_result(0.09, 1), heatmap_result(0.1, 1)],
            ],
        ]
    )
    @snapshot_clickhouse_queries
    def test_can_filter_by_viewport(self, _name: str, query_params: dict, expected_results: list) -> None:
        # all these xs = round(10/16) = 1

        # viewport widths that scale to 9
        self._create_heatmap_event("session_1", "click", "2023-03-08T08:00:00", 150)
        self._create_heatmap_event("session_2", "click", "2023-03-08T08:00:00", 151)

        # viewport widths that scale to 10
        self._create_heatmap_event("session_3", "click", "2023-03-08T08:01:00", 152)
        self._create_heatmap_event("session_3", "click", "2023-03-08T08:01:00", 161)

        # viewport width that scales to 11
        self._create_heatmap_event("session_3", "click", "2023-03-08T08:01:00", 177)
        # viewport width that scales to 12
        self._create_heatmap_event("session_3", "click", "2023-03-08T08:01:00", 193)

        response = self._get_heatmap(query_params)
        assert sorted(response.json()["results"], key=lambda k: k["pointer_relative_x"]) == expected_results

    @snapshot_clickhouse_queries
    def test_can_get_count_by_aggregation(self) -> None:
        # 3 items but 2 visitors
        self._create_heatmap_event("session_1", "click", distinct_id="12345")
        self._create_heatmap_event("session_2", "click", distinct_id="12345")
        self._create_heatmap_event("session_3", "click", distinct_id="54321")

        self._assert_heatmap_single_result_count({"date_from": "2023-03-08"}, 3)
        self._assert_heatmap_single_result_count({"date_from": "2023-03-08", "aggregation": "unique_visitors"}, 2)

    @parameterized.expand(
        [
            ["total_count", status.HTTP_200_OK],
            ["unique_visitors", status.HTTP_200_OK],
            ["direction", status.HTTP_400_BAD_REQUEST],
            # equivalent to not providing it
            ["", status.HTTP_200_OK],
            ["     ", status.HTTP_400_BAD_REQUEST],
            [None, status.HTTP_400_BAD_REQUEST],
        ]
    )
    def test_only_allow_valid_values_for_aggregation(self, choice: str | None, expected_status_code: int) -> None:
        self._assert_heatmap_no_result_count(
            {"date_from": "2023-03-08", "aggregation": choice}, expected_status_code=expected_status_code
        )

    def _create_heatmap_event(
        self,
        session_id: str,
        type: str,
        date_from: str = "2023-03-08T09:00:00",
        viewport_width: int = 100,
        viewport_height: int = 100,
        x: int = 10,
        y: int = 20,
        current_url: str | None = None,
        distinct_id: str = "user_distinct_id",
        team_id: int | None = None,
    ) -> None:
        if team_id is None:
            team_id = self.team.pk

        p = ClickhouseProducer()
        # because this is in a test it will write directly using SQL not really with Kafka
        p.produce(
            topic=KAFKA_CLICKHOUSE_SESSION_REPLAY_EVENTS,
            sql=INSERT_SINGLE_HEATMAP_EVENT,
            data={
                "session_id": session_id,
                "team_id": team_id,
                "distinct_id": distinct_id,
                "timestamp": format_clickhouse_timestamp(date_from),
<<<<<<< HEAD
                "x": int(round(x / 16)),
                "y": int(round(y / 16)),
                "scale_factor": 16,
                # this adjustment is done at ingestion
                "viewport_width": int(round(viewport_width / 16)),
                "viewport_height": int(round(viewport_height / 16)),
=======
                "x": round(x / 16),
                "y": round(y / 16),
                "scale_factor": 16,
                # this adjustment is done at ingestion
                "viewport_width": round(viewport_width / 16),
                "viewport_height": round(viewport_height / 16),
>>>>>>> 3a7646b4
                "type": type,
                "pointer_target_fixed": True,
                "current_url": current_url if current_url else "http://posthog.com",
            },
        )<|MERGE_RESOLUTION|>--- conflicted
+++ resolved
@@ -400,21 +400,12 @@
                 "team_id": team_id,
                 "distinct_id": distinct_id,
                 "timestamp": format_clickhouse_timestamp(date_from),
-<<<<<<< HEAD
-                "x": int(round(x / 16)),
-                "y": int(round(y / 16)),
-                "scale_factor": 16,
-                # this adjustment is done at ingestion
-                "viewport_width": int(round(viewport_width / 16)),
-                "viewport_height": int(round(viewport_height / 16)),
-=======
                 "x": round(x / 16),
                 "y": round(y / 16),
                 "scale_factor": 16,
                 # this adjustment is done at ingestion
                 "viewport_width": round(viewport_width / 16),
                 "viewport_height": round(viewport_height / 16),
->>>>>>> 3a7646b4
                 "type": type,
                 "pointer_target_fixed": True,
                 "current_url": current_url if current_url else "http://posthog.com",
