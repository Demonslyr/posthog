import math
import random
from datetime import datetime, timedelta, timezone
from unittest.mock import patch
from urllib.parse import urlencode

from dateutil.relativedelta import relativedelta
from django.http import HttpRequest
from django.utils.timezone import now
from freezegun import freeze_time
from rest_framework.request import Request

from posthog.models import Filter
from posthog.models.session_recording.metadata import SessionRecordingEvent
from posthog.models.team import Team
from posthog.queries.session_recordings.session_recording_events import RecordingMetadata, SessionRecordingEvents
from posthog.session_recordings.session_recording_helpers import (
    ACTIVITY_THRESHOLD_SECONDS,
    DecompressedRecordingData,
    RecordingSegment,
)
from posthog.session_recordings.test.test_factory import create_snapshots, create_snapshot
from posthog.test.base import APIBaseTest, ClickhouseTestMixin


def create_recording_filter(session_recording_id, limit=None, offset=None) -> Filter:
    params = {}
    if limit:
        params["limit"] = limit
    if offset:
        params["offset"] = offset
    build_req = HttpRequest()
    build_req.META = {"HTTP_HOST": "www.testserver"}

    req = Request(
        build_req, f"/api/event/session_recording?session_recording_id={session_recording_id}{urlencode(params)}"  # type: ignore
    )
    return Filter(request=req, data=params)


class TestClickhouseSessionRecording(ClickhouseTestMixin, APIBaseTest):

    maxDiff = None

    def test_get_snapshots(self):
        with freeze_time("2020-09-13T12:26:40.000Z"):
            create_snapshot(
                has_full_snapshot=False, distinct_id="user", session_id="1", timestamp=now(), team_id=self.team.id
            )
            create_snapshot(
                has_full_snapshot=False,
                distinct_id="user",
                session_id="1",
                timestamp=now() + relativedelta(seconds=10),
                team_id=self.team.id,
            )
            create_snapshot(
                has_full_snapshot=False,
                distinct_id="user2",
                session_id="2",
                timestamp=now() + relativedelta(seconds=20),
                team_id=self.team.id,
            )
            create_snapshot(
                has_full_snapshot=False,
                distinct_id="user",
                session_id="1",
                timestamp=now() + relativedelta(seconds=30),
                team_id=self.team.id,
            )

            filter = create_recording_filter("1")
            recording: DecompressedRecordingData | None = SessionRecordingEvents(
                team=self.team, session_recording_id="1"
            ).get_snapshots(filter.limit, filter.offset)
            assert recording is not None

            self.assertEqual(
                recording["snapshot_data_by_window_id"],
                {
                    "": [
                        {"timestamp": 1600000000000, "type": 3, "data": {"source": 0}},
                        {"timestamp": 1600000010000, "type": 3, "data": {"source": 0}},
                        {"timestamp": 1600000030000, "type": 3, "data": {"source": 0}},
                    ]
                },
            )
            self.assertEqual(recording["has_next"], False)

    def test_get_snapshots_does_not_leak_teams(self):
        with freeze_time("2020-09-13T12:26:40.000Z"):
            another_team = Team.objects.create(organization=self.organization)
            create_snapshot(
                has_full_snapshot=False,
                distinct_id="user1",
                session_id="1",
                timestamp=now() + relativedelta(seconds=10),
                team_id=another_team.pk,
                data={"source": "other team"},
            )
            create_snapshot(
                has_full_snapshot=False,
                distinct_id="user2",
                session_id="1",
                timestamp=now(),
                team_id=self.team.id,
                data={"source": 0},
            )

            filter = create_recording_filter("1")
            recording: DecompressedRecordingData | None = SessionRecordingEvents(
                team=self.team, session_recording_id="1"
            ).get_snapshots(filter.limit, filter.offset)
            assert recording is not None

            self.assertEqual(
                recording["snapshot_data_by_window_id"],
                {"": [{"data": {"source": 0}, "timestamp": 1600000000000, "type": 3}]},
            )

    def test_get_snapshots_with_no_such_session(self):
        filter = create_recording_filter("xxx")
        recording: DecompressedRecordingData | None = SessionRecordingEvents(
            team=self.team, session_recording_id="xxx"
        ).get_snapshots(filter.limit, filter.offset)
        assert recording is not None
        assert not recording

    def test_get_chunked_snapshots(self):
        with freeze_time("2020-09-13T12:26:40.000Z"):
            chunked_session_id = "7"
            snapshots_per_chunk = 2
            limit = 20
            for _ in range(30):
                create_snapshots(
                    snapshot_count=snapshots_per_chunk,
                    distinct_id="user",
                    session_id=chunked_session_id,
                    timestamp=now(),
                    team_id=self.team.id,
                )

            filter = create_recording_filter(chunked_session_id)
            recording: DecompressedRecordingData | None = SessionRecordingEvents(
                team=self.team, session_recording_id=chunked_session_id
<<<<<<< HEAD
            ).get_snapshots(chunk_limit, filter.offset)
            assert recording is not None
            self.assertEqual(len(recording["snapshot_data_by_window_id"][""]), chunk_limit * snapshots_per_chunk)
=======
            ).get_snapshots(limit, filter.offset)
            self.assertEqual(len(recording["snapshot_data_by_window_id"][""]), limit * snapshots_per_chunk)
>>>>>>> 03b70ae4
            self.assertTrue(recording["has_next"])

    def test_get_chunked_snapshots_with_specific_limit_and_offset(self):
        with freeze_time("2020-09-13T12:26:40.000Z"):
            chunked_session_id = "7"
            limit = 10
            offset = 5
            snapshots_per_chunk = 2
            for index in range(16):
                create_snapshots(
                    snapshot_count=snapshots_per_chunk,
                    distinct_id="user",
                    session_id=chunked_session_id,
                    timestamp=now() + relativedelta(minutes=index),
                    team_id=self.team.id,
                )

<<<<<<< HEAD
            filter = create_recording_filter(chunked_session_id, chunk_limit, chunk_offset)
            recording: DecompressedRecordingData | None = SessionRecordingEvents(
                team=self.team, session_recording_id=chunked_session_id
            ).get_snapshots(chunk_limit, filter.offset)
            assert recording is not None
=======
            filter = create_recording_filter(chunked_session_id, limit, offset)
            recording: DecompressedRecordingData = SessionRecordingEvents(
                team=self.team, session_recording_id=chunked_session_id
            ).get_snapshots(limit, filter.offset)
>>>>>>> 03b70ae4

            self.assertEqual(len(recording["snapshot_data_by_window_id"][""]), limit * snapshots_per_chunk)
            self.assertEqual(recording["snapshot_data_by_window_id"][""][0]["timestamp"], 1_600_000_300_000)
            self.assertTrue(recording["has_next"])

    def test_get_metadata(self):
        with freeze_time("2020-09-13T12:26:40.000Z"):
            timestamp = now()
            create_snapshots(
                team_id=self.team.id,
                snapshot_count=1,
                distinct_id="u",
                session_id="1",
                timestamp=timestamp,
                window_id="1",
            )
            timestamp += relativedelta(seconds=1)
            create_snapshots(
                team_id=self.team.id,
                snapshot_count=1,
                distinct_id="u",
                session_id="1",
                timestamp=timestamp,
                window_id="1",
                has_full_snapshot=False,
                source=3,
            )  # active
            timestamp += relativedelta(seconds=ACTIVITY_THRESHOLD_SECONDS)
            create_snapshots(
                team_id=self.team.id,
                snapshot_count=1,
                distinct_id="u",
                session_id="1",
                timestamp=timestamp,
                window_id="1",
                has_full_snapshot=False,
                source=3,
            )  # active
            timestamp += relativedelta(seconds=ACTIVITY_THRESHOLD_SECONDS * 2)
            create_snapshots(
                team_id=self.team.id,
                snapshot_count=1,
                distinct_id="u",
                session_id="1",
                timestamp=timestamp,
                window_id="1",
            )
            timestamp += relativedelta(seconds=1)
            create_snapshots(
                team_id=self.team.id,
                snapshot_count=1,
                distinct_id="u",
                session_id="1",
                timestamp=timestamp,
                window_id="1",
                has_full_snapshot=False,
                source=3,
            )  # active
            timestamp += relativedelta(seconds=math.floor(ACTIVITY_THRESHOLD_SECONDS / 2))
            create_snapshots(
                team_id=self.team.id,
                snapshot_count=1,
                distinct_id="u",
                session_id="1",
                timestamp=timestamp,
                window_id="1",
            )
            timestamp += relativedelta(seconds=math.floor(ACTIVITY_THRESHOLD_SECONDS / 2)) - relativedelta(seconds=4)
            create_snapshots(
                team_id=self.team.id,
                snapshot_count=1,
                distinct_id="u",
                session_id="1",
                timestamp=timestamp,
                window_id="1",
                has_full_snapshot=False,
                source=3,
            )  # active

            timestamp = now()
            create_snapshots(
                team_id=self.team.id,
                snapshot_count=1,
                distinct_id="u",
                session_id="1",
                timestamp=timestamp,
                window_id="2",
                has_full_snapshot=False,
                source=3,
            )  # active
            timestamp += relativedelta(seconds=ACTIVITY_THRESHOLD_SECONDS * 2)
            create_snapshots(
                team_id=self.team.id,
                snapshot_count=1,
                distinct_id="u",
                session_id="1",
                timestamp=timestamp,
                window_id="2",
                has_full_snapshot=False,
                source=3,
            )  # active
            timestamp += relativedelta(seconds=ACTIVITY_THRESHOLD_SECONDS)
            create_snapshots(
                team_id=self.team.id,
                snapshot_count=1,
                distinct_id="u",
                session_id="1",
                timestamp=timestamp,
                window_id="2",
                has_full_snapshot=False,
                source=3,
            )  # active
            timestamp += relativedelta(seconds=math.floor(ACTIVITY_THRESHOLD_SECONDS / 2))
            create_snapshots(
                team_id=self.team.id,
                snapshot_count=1,
                distinct_id="u",
                session_id="1",
                timestamp=timestamp,
                window_id="2",
                has_full_snapshot=False,
                source=3,
            )  # active
            timestamp += relativedelta(seconds=math.floor(ACTIVITY_THRESHOLD_SECONDS / 2))
            create_snapshots(
                team_id=self.team.id,
                snapshot_count=1,
                distinct_id="u",
                session_id="1",
                timestamp=timestamp,
                window_id="2",
            )

            recording = SessionRecordingEvents(team=self.team, session_recording_id="1").get_metadata()

            millisecond = relativedelta(microseconds=1000)

            expectation = RecordingMetadata(
                distinct_id="u",
                duration=40,
                click_count=0,
                keypress_count=0,
                urls=[],
                start_time=now(),
                end_time=now() + relativedelta(seconds=ACTIVITY_THRESHOLD_SECONDS * 4),
                segments=[
                    RecordingSegment(is_active=True, window_id="2", start_time=now(), end_time=now()),
                    RecordingSegment(
                        is_active=False,
                        window_id="2",
                        start_time=now() + millisecond,
                        end_time=now() + relativedelta(seconds=1) - millisecond,
                    ),
                    RecordingSegment(
                        is_active=True,
                        window_id="1",
                        start_time=now() + relativedelta(seconds=1),
                        end_time=now() + relativedelta(seconds=1 + ACTIVITY_THRESHOLD_SECONDS),
                    ),
                    RecordingSegment(
                        is_active=False,
                        window_id="1",
                        start_time=now() + relativedelta(seconds=1 + ACTIVITY_THRESHOLD_SECONDS) + millisecond,
                        end_time=now() + relativedelta(seconds=2 * ACTIVITY_THRESHOLD_SECONDS) - millisecond,
                    ),
                    RecordingSegment(
                        is_active=True,
                        window_id="2",
                        start_time=now() + relativedelta(seconds=2 * ACTIVITY_THRESHOLD_SECONDS),
                        end_time=now() + relativedelta(seconds=math.floor(3.5 * ACTIVITY_THRESHOLD_SECONDS)),
                    ),
                    RecordingSegment(
                        is_active=True,
                        window_id="1",
                        start_time=now() + relativedelta(seconds=(3 * ACTIVITY_THRESHOLD_SECONDS) + 2),
                        end_time=now() + relativedelta(seconds=(4 * ACTIVITY_THRESHOLD_SECONDS) - 2),
                    ),
                    RecordingSegment(
                        is_active=False,
                        window_id="2",
                        start_time=now() + relativedelta(seconds=(4 * ACTIVITY_THRESHOLD_SECONDS) - 2) + millisecond,
                        end_time=now() + relativedelta(seconds=4 * ACTIVITY_THRESHOLD_SECONDS),
                    ),
                ],
                start_and_end_times_by_window_id={
                    "1": {
                        "window_id": "1",
                        "is_active": False,
                        "start_time": now(),
                        "end_time": now() + relativedelta(seconds=ACTIVITY_THRESHOLD_SECONDS * 4 - 2),
                    },
                    "2": {
                        "window_id": "2",
                        "is_active": False,
                        "start_time": now(),
                        "end_time": now() + relativedelta(seconds=ACTIVITY_THRESHOLD_SECONDS * 4),
                    },
                },
            )

            self.assertEqual(
                recording,
                expectation,
            )

    def test_get_metadata_for_non_existant_session_id(self):
        with freeze_time("2020-09-13T12:26:40.000Z"):
            recording = SessionRecordingEvents(team=self.team, session_recording_id="1").get_metadata()
            self.assertEqual(recording, None)

    def test_get_metadata_does_not_leak_teams(self):
        with freeze_time("2020-09-13T12:26:40.000Z"):
            another_team = Team.objects.create(organization=self.organization)
            create_snapshot(
                has_full_snapshot=False,
                distinct_id="user",
                session_id="1",
                timestamp=now(),
                team_id=another_team.pk,
            )
            create_snapshot(
                has_full_snapshot=False,
                distinct_id="user",
                session_id="1",
                timestamp=now() + relativedelta(seconds=10),
                team_id=self.team.id,
            )
            create_snapshot(
                has_full_snapshot=False,
                distinct_id="user",
                session_id="1",
                timestamp=now() + relativedelta(seconds=20),
                team_id=self.team.id,
            )
            create_snapshot(
                has_full_snapshot=False,
                distinct_id="user",
                session_id="1",
                timestamp=now() + relativedelta(seconds=30),
                team_id=self.team.id,
            )

            recording = SessionRecordingEvents(team=self.team, session_recording_id="1").get_metadata()
            assert recording is not None
            assert recording["segments"][0]["start_time"] != now()

    def test_get_snapshots_with_date_filter(self):
        with freeze_time("2020-09-13T12:26:40.000Z"):
            # This snapshot should be filtered out
            create_snapshot(
                has_full_snapshot=False,
                distinct_id="user",
                session_id="1",
                timestamp=now() - relativedelta(days=2),
                team_id=self.team.id,
            )
            # This snapshot should appear
            create_snapshot(
                has_full_snapshot=False,
                distinct_id="user",
                session_id="1",
                timestamp=now(),
                team_id=self.team.id,
            )

            filter = create_recording_filter(
                "1",
            )
            recording: DecompressedRecordingData | None = SessionRecordingEvents(
                team=self.team, session_recording_id="1", recording_start_time=now()
            ).get_snapshots(filter.limit, filter.offset)
            assert recording is not None

            self.assertEqual(len(recording["snapshot_data_by_window_id"][""]), 1)

    def test_should_parse_metadata_efficiently(self):
        """
        We can end up with a lot of metadata events so it is important to see if any of our parsing slows things down at scale.
        """

        start_time = datetime(2023, 1, 1, 0, 0, tzinfo=timezone.utc)
        random_event_times = list(range(0, 100000))
        end_time = datetime(2023, 1, 1, tzinfo=timezone.utc) + timedelta(seconds=len(random_event_times) - 1)

        # Create a bunch of mock events in the wrong order
        random.shuffle(random_event_times)
        start_timestamp = round(start_time.timestamp() * 1000)
        mock_events = [
            SessionRecordingEvent(
                session_id="18586b7d1d3c52-0d746e4c6fc6b3-17525635-384000-18586b7d1d4276e",
                window_id="18586b7d1d528f6-026e4b0f3a575c-17525635-384000-18586b7d1d6760",
                distinct_id="123456789123456789",
                timestamp=datetime(2023, 1, 1) - timedelta(seconds=x),
                events_summary=[
                    {"timestamp": start_timestamp + (x * 1000), "type": 2, "data": {}},
                    {"timestamp": start_timestamp + (x * 1000), "type": 3, "data": {"source": 0}},
                    {"timestamp": start_timestamp + (x * 1000), "type": 3, "data": {"source": 1}},
                    {"timestamp": start_timestamp + (x * 1000), "type": 3, "data": {"source": 0}},
                    {"timestamp": start_timestamp + (x * 1000), "type": 3, "data": {"source": 1}},
                    {"timestamp": start_timestamp + (x * 1000), "type": 3, "data": {"source": 0}},
                    {"timestamp": start_timestamp + (x * 1000), "type": 3, "data": {"source": 0}},
                ],
                snapshot_data={},
            )
            for x in random_event_times
        ]

        task = SessionRecordingEvents(team=self.team, session_recording_id="1", recording_start_time=now())

        time = datetime.now()
        with patch.object(task, "_query_recording_snapshots", return_value=mock_events):
            metadata = task.get_metadata()
            assert metadata == RecordingMetadata(
                click_count=0,
                keypress_count=0,
                duration=13599,
                start_time=start_time,
                end_time=end_time,
                segments=[
                    {
                        "start_time": start_time,
                        "end_time": end_time,
                        "window_id": "18586b7d1d528f6-026e4b0f3a575c-17525635-384000-18586b7d1d6760",
                        "is_active": True,
                    }
                ],
                start_and_end_times_by_window_id={
                    "18586b7d1d528f6-026e4b0f3a575c-17525635-384000-18586b7d1d6760": {
                        "window_id": "18586b7d1d528f6-026e4b0f3a575c-17525635-384000-18586b7d1d6760",
                        "start_time": start_time,
                        "end_time": end_time,
                        "is_active": False,
                    }
                },
                distinct_id="123456789123456789",
                urls=[],
            )

        duration = datetime.now() - time
        print("Took " + str(duration.total_seconds()) + " seconds to parse metadata.")  # noqa

        assert duration < timedelta(seconds=5)<|MERGE_RESOLUTION|>--- conflicted
+++ resolved
@@ -143,14 +143,9 @@
             filter = create_recording_filter(chunked_session_id)
             recording: DecompressedRecordingData | None = SessionRecordingEvents(
                 team=self.team, session_recording_id=chunked_session_id
-<<<<<<< HEAD
-            ).get_snapshots(chunk_limit, filter.offset)
+            ).get_snapshots(limit, filter.offset)
             assert recording is not None
-            self.assertEqual(len(recording["snapshot_data_by_window_id"][""]), chunk_limit * snapshots_per_chunk)
-=======
-            ).get_snapshots(limit, filter.offset)
             self.assertEqual(len(recording["snapshot_data_by_window_id"][""]), limit * snapshots_per_chunk)
->>>>>>> 03b70ae4
             self.assertTrue(recording["has_next"])
 
     def test_get_chunked_snapshots_with_specific_limit_and_offset(self):
@@ -168,18 +163,11 @@
                     team_id=self.team.id,
                 )
 
-<<<<<<< HEAD
-            filter = create_recording_filter(chunked_session_id, chunk_limit, chunk_offset)
+            filter = create_recording_filter(chunked_session_id, limit, offset)
             recording: DecompressedRecordingData | None = SessionRecordingEvents(
                 team=self.team, session_recording_id=chunked_session_id
-            ).get_snapshots(chunk_limit, filter.offset)
+            ).get_snapshots(limit, filter.offset)
             assert recording is not None
-=======
-            filter = create_recording_filter(chunked_session_id, limit, offset)
-            recording: DecompressedRecordingData = SessionRecordingEvents(
-                team=self.team, session_recording_id=chunked_session_id
-            ).get_snapshots(limit, filter.offset)
->>>>>>> 03b70ae4
 
             self.assertEqual(len(recording["snapshot_data_by_window_id"][""]), limit * snapshots_per_chunk)
             self.assertEqual(recording["snapshot_data_by_window_id"][""][0]["timestamp"], 1_600_000_300_000)
