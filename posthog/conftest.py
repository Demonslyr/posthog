from typing import Any, Tuple

import pytest
from django.conf import settings
from infi.clickhouse_orm import Database

from posthog.client import sync_execute
from posthog.test.base import TestMixin, run_clickhouse_statement_in_parallel


def create_clickhouse_tables(num_tables: int):
    # Create clickhouse tables to default before running test
    # Mostly so that test runs locally work correctly
<<<<<<< HEAD
    from posthog.clickhouse.dead_letter_queue import DEAD_LETTER_QUEUE_TABLE_SQL
    from posthog.clickhouse.plugin_log_entries import PLUGIN_LOG_ENTRIES_TABLE_SQL
    from posthog.models.cohort.sql import CREATE_COHORTPEOPLE_TABLE_SQL
    from posthog.models.event.sql import DISTRIBUTED_EVENTS_TABLE_SQL, EVENTS_TABLE_SQL, WRITABLE_EVENTS_TABLE_SQL
    from posthog.models.group.sql import GROUPS_TABLE_SQL
    from posthog.models.person.sql import (
        PERSON_DISTINCT_ID2_TABLE_SQL,
        PERSON_STATIC_COHORT_TABLE_SQL,
        PERSONS_DISTINCT_ID_TABLE_SQL,
        PERSONS_TABLE_SQL,
    )
    from posthog.models.session_recording_event.sql import (
        DISTRIBUTED_SESSION_RECORDING_EVENTS_TABLE_SQL,
        SESSION_RECORDING_EVENTS_TABLE_SQL,
        WRITABLE_SESSION_RECORDING_EVENTS_TABLE_SQL,
    )
=======
    from posthog.clickhouse.schema import CREATE_DISTRIBUTED_TABLE_QUERIES, CREATE_MERGETREE_TABLE_QUERIES, build_query
>>>>>>> 5702e427

    # REMEMBER TO ADD ANY NEW CLICKHOUSE TABLES TO THIS ARRAY!
    CREATE_TABLE_QUERIES: Tuple[Any, ...] = CREATE_MERGETREE_TABLE_QUERIES

    if settings.CLICKHOUSE_REPLICATION:
        CREATE_TABLE_QUERIES = CREATE_TABLE_QUERIES + CREATE_DISTRIBUTED_TABLE_QUERIES

    # Check if all the tables have already been created
    if num_tables == len(CREATE_TABLE_QUERIES):
        return

    queries = list(map(build_query, CREATE_TABLE_QUERIES))
    run_clickhouse_statement_in_parallel(queries)


def reset_clickhouse_tables():
    # Truncate clickhouse tables to default before running test
    # Mostly so that test runs locally work correctly
    from posthog.clickhouse.dead_letter_queue import TRUNCATE_DEAD_LETTER_QUEUE_TABLE_SQL
    from posthog.clickhouse.plugin_log_entries import TRUNCATE_PLUGIN_LOG_ENTRIES_TABLE_SQL
    from posthog.models.cohort.sql import TRUNCATE_COHORTPEOPLE_TABLE_SQL
    from posthog.models.event.sql import TRUNCATE_EVENTS_TABLE_SQL
    from posthog.models.group.sql import TRUNCATE_GROUPS_TABLE_SQL
    from posthog.models.person.sql import (
        TRUNCATE_PERSON_DISTINCT_ID2_TABLE_SQL,
        TRUNCATE_PERSON_DISTINCT_ID_TABLE_SQL,
        TRUNCATE_PERSON_STATIC_COHORT_TABLE_SQL,
        TRUNCATE_PERSON_TABLE_SQL,
    )
    from posthog.models.session_recording_event.sql import TRUNCATE_SESSION_RECORDING_EVENTS_TABLE_SQL

    # REMEMBER TO ADD ANY NEW CLICKHOUSE TABLES TO THIS ARRAY!
    TABLES_TO_CREATE_DROP = [
        TRUNCATE_EVENTS_TABLE_SQL(),
        TRUNCATE_PERSON_TABLE_SQL,
        TRUNCATE_PERSON_DISTINCT_ID_TABLE_SQL,
        TRUNCATE_PERSON_DISTINCT_ID2_TABLE_SQL,
        TRUNCATE_PERSON_STATIC_COHORT_TABLE_SQL,
        TRUNCATE_SESSION_RECORDING_EVENTS_TABLE_SQL(),
        TRUNCATE_PLUGIN_LOG_ENTRIES_TABLE_SQL,
        TRUNCATE_COHORTPEOPLE_TABLE_SQL,
        TRUNCATE_DEAD_LETTER_QUEUE_TABLE_SQL,
        TRUNCATE_GROUPS_TABLE_SQL,
    ]

    run_clickhouse_statement_in_parallel(TABLES_TO_CREATE_DROP)


@pytest.fixture(scope="package")
def django_db_setup(django_db_setup, django_db_keepdb):
    database = Database(
        settings.CLICKHOUSE_DATABASE,
        db_url=settings.CLICKHOUSE_HTTP_URL,
        username=settings.CLICKHOUSE_USER,
        password=settings.CLICKHOUSE_PASSWORD,
        cluster=settings.CLICKHOUSE_CLUSTER,
        verify_ssl_cert=settings.CLICKHOUSE_VERIFY,
    )

    if not django_db_keepdb:
        try:
            database.drop_database()
        except:
            pass

    database.create_database()  # Create database if it doesn't exist
    table_count = sync_execute(
        "SELECT count() FROM system.tables WHERE database = %(database)s", {"database": settings.CLICKHOUSE_DATABASE}
    )[0][0]
    create_clickhouse_tables(table_count)

    yield

    if django_db_keepdb:
        reset_clickhouse_tables()
    else:
        try:
            database.drop_database()
        except:
            pass


@pytest.fixture
def base_test_mixin_fixture():
    kls = TestMixin()
    kls.setUp()
    kls.setUpTestData()

    return kls


@pytest.fixture
def team(base_test_mixin_fixture):
    return base_test_mixin_fixture.team


# :TRICKY: Integrate syrupy with unittest test cases
@pytest.fixture
def unittest_snapshot(request, snapshot):
    request.cls.snapshot = snapshot<|MERGE_RESOLUTION|>--- conflicted
+++ resolved
@@ -11,26 +11,7 @@
 def create_clickhouse_tables(num_tables: int):
     # Create clickhouse tables to default before running test
     # Mostly so that test runs locally work correctly
-<<<<<<< HEAD
-    from posthog.clickhouse.dead_letter_queue import DEAD_LETTER_QUEUE_TABLE_SQL
-    from posthog.clickhouse.plugin_log_entries import PLUGIN_LOG_ENTRIES_TABLE_SQL
-    from posthog.models.cohort.sql import CREATE_COHORTPEOPLE_TABLE_SQL
-    from posthog.models.event.sql import DISTRIBUTED_EVENTS_TABLE_SQL, EVENTS_TABLE_SQL, WRITABLE_EVENTS_TABLE_SQL
-    from posthog.models.group.sql import GROUPS_TABLE_SQL
-    from posthog.models.person.sql import (
-        PERSON_DISTINCT_ID2_TABLE_SQL,
-        PERSON_STATIC_COHORT_TABLE_SQL,
-        PERSONS_DISTINCT_ID_TABLE_SQL,
-        PERSONS_TABLE_SQL,
-    )
-    from posthog.models.session_recording_event.sql import (
-        DISTRIBUTED_SESSION_RECORDING_EVENTS_TABLE_SQL,
-        SESSION_RECORDING_EVENTS_TABLE_SQL,
-        WRITABLE_SESSION_RECORDING_EVENTS_TABLE_SQL,
-    )
-=======
     from posthog.clickhouse.schema import CREATE_DISTRIBUTED_TABLE_QUERIES, CREATE_MERGETREE_TABLE_QUERIES, build_query
->>>>>>> 5702e427
 
     # REMEMBER TO ADD ANY NEW CLICKHOUSE TABLES TO THIS ARRAY!
     CREATE_TABLE_QUERIES: Tuple[Any, ...] = CREATE_MERGETREE_TABLE_QUERIES
