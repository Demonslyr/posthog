--- conflicted
+++ resolved
@@ -1004,26 +1004,7 @@
 # ---
 # name: TestFeatureFlagMatcher.test_invalid_regex_match_flag.5
   '''
-<<<<<<< HEAD
-  SELECT "posthog_featureflag"."id",
-         "posthog_featureflag"."key",
-         "posthog_featureflag"."name",
-         "posthog_featureflag"."filters",
-         "posthog_featureflag"."rollout_percentage",
-         "posthog_featureflag"."team_id",
-         "posthog_featureflag"."created_by_id",
-         "posthog_featureflag"."created_at",
-         "posthog_featureflag"."deleted",
-         "posthog_featureflag"."active",
-         "posthog_featureflag"."rollback_conditions",
-         "posthog_featureflag"."performed_rollback",
-         "posthog_featureflag"."ensure_experience_continuity",
-         "posthog_featureflag"."usage_dashboard_id",
-         "posthog_featureflag"."has_enriched_analytics",
-         "posthog_featureflag"."feature_id"
-=======
   SELECT COUNT(*) AS "__count"
->>>>>>> 5fb09e44
   FROM "posthog_featureflag"
   WHERE ("posthog_featureflag"."active"
          AND NOT "posthog_featureflag"."deleted"
