# serializer version: 1
# name: TestFeatureFlagMatcher.test_coercion_of_booleans_with_is_not_operator
  '''
  SELECT 1 AS "a"
  FROM "posthog_person"
  INNER JOIN "posthog_persondistinctid" ON ("posthog_person"."id" = "posthog_persondistinctid"."person_id")
  WHERE ("posthog_persondistinctid"."distinct_id" = '307'
         AND "posthog_persondistinctid"."team_id" = 99999
         AND "posthog_person"."team_id" = 99999)
  LIMIT 1
  '''
# ---
# name: TestFeatureFlagMatcher.test_coercion_of_booleans_with_is_not_operator.1
  '''
  SELECT NOT ((("posthog_person"."properties" -> 'disabled') = 'false'::jsonb
               OR ("posthog_person"."properties" -> 'disabled') = '"false"'::jsonb)
              AND "posthog_person"."properties" ? 'disabled'
              AND NOT (("posthog_person"."properties" -> 'disabled') = 'null'::jsonb)) AS "flag_X_condition_0",
             NOT ((("posthog_person"."properties" -> 'disabled') = 'false'::jsonb
                   OR ("posthog_person"."properties" -> 'disabled') = '"false"'::jsonb)
                  AND "posthog_person"."properties" ? 'disabled'
                  AND NOT (("posthog_person"."properties" -> 'disabled') = 'null'::jsonb)) AS "flag_X_condition_1",
                 NOT ((("posthog_person"."properties" -> 'disabled') = 'false'::jsonb
                       OR ("posthog_person"."properties" -> 'disabled') = '"false"'::jsonb)
                      AND "posthog_person"."properties" ? 'disabled'
                      AND NOT (("posthog_person"."properties" -> 'disabled') = 'null'::jsonb)) AS "flag_X_condition_2",
                     NOT ((("posthog_person"."properties" -> 'disabled') = 'false'::jsonb
                           OR ("posthog_person"."properties" -> 'disabled') = '"false"'::jsonb)
                          AND "posthog_person"."properties" ? 'disabled'
                          AND NOT (("posthog_person"."properties" -> 'disabled') = 'null'::jsonb)) AS "flag_X_condition_3",
                         NOT ((("posthog_person"."properties" -> 'disabled') = 'false'::jsonb
                               OR ("posthog_person"."properties" -> 'disabled') = '"false"'::jsonb)
                              AND "posthog_person"."properties" ? 'disabled'
                              AND NOT (("posthog_person"."properties" -> 'disabled') = 'null'::jsonb)) AS "flag_X_condition_4",
                             NOT ((("posthog_person"."properties" -> 'string_disabled') = 'false'::jsonb
                                   OR ("posthog_person"."properties" -> 'string_disabled') = '"false"'::jsonb)
                                  AND "posthog_person"."properties" ? 'string_disabled'
                                  AND NOT (("posthog_person"."properties" -> 'string_disabled') = 'null'::jsonb)) AS "flag_X_condition_5",
                                 NOT ((("posthog_person"."properties" -> 'string_disabled') = 'false'::jsonb
                                       OR ("posthog_person"."properties" -> 'string_disabled') = '"false"'::jsonb)
                                      AND "posthog_person"."properties" ? 'string_disabled'
                                      AND NOT (("posthog_person"."properties" -> 'string_disabled') = 'null'::jsonb)) AS "flag_X_condition_6",
                                     NOT ((("posthog_person"."properties" -> 'string_disabled') = 'false'::jsonb
                                           OR ("posthog_person"."properties" -> 'string_disabled') = '"false"'::jsonb)
                                          AND "posthog_person"."properties" ? 'string_disabled'
                                          AND NOT (("posthog_person"."properties" -> 'string_disabled') = 'null'::jsonb)) AS "flag_X_condition_7",
                                         NOT ((("posthog_person"."properties" -> 'string_disabled') = 'false'::jsonb
                                               OR ("posthog_person"."properties" -> 'string_disabled') = '"false"'::jsonb)
                                              AND "posthog_person"."properties" ? 'string_disabled'
                                              AND NOT (("posthog_person"."properties" -> 'string_disabled') = 'null'::jsonb)) AS "flag_X_condition_8"
  FROM "posthog_person"
  INNER JOIN "posthog_persondistinctid" ON ("posthog_person"."id" = "posthog_persondistinctid"."person_id")
  WHERE ("posthog_persondistinctid"."distinct_id" = '307'
         AND "posthog_persondistinctid"."team_id" = 99999
         AND "posthog_person"."team_id" = 99999)
  '''
# ---
# name: TestFeatureFlagMatcher.test_coercion_of_strings_and_numbers_with_is_not_operator
  '''
  SELECT 1 AS "a"
  FROM "posthog_person"
  INNER JOIN "posthog_persondistinctid" ON ("posthog_person"."id" = "posthog_persondistinctid"."person_id")
  WHERE ("posthog_persondistinctid"."distinct_id" = '307'
         AND "posthog_persondistinctid"."team_id" = 99999
         AND "posthog_person"."team_id" = 99999)
  LIMIT 1
  '''
# ---
# name: TestFeatureFlagMatcher.test_coercion_of_strings_and_numbers_with_is_not_operator.1
  '''
  SELECT (NOT ((("posthog_person"."properties" -> 'Organizer Id') IN ('"307"'::jsonb)
                OR ("posthog_person"."properties" -> 'Organizer Id') IN ('307'::jsonb))
               AND "posthog_person"."properties" ? 'Organizer Id'
               AND NOT (("posthog_person"."properties" -> 'Organizer Id') = 'null'::jsonb))
          AND NOT (("posthog_person"."properties" -> 'Organizer Id') IN ('307'::jsonb)
                   AND "posthog_person"."properties" ? 'Organizer Id'
                   AND NOT (("posthog_person"."properties" -> 'Organizer Id') = 'null'::jsonb))
          AND NOT ((("posthog_person"."properties" -> 'Organizer Id') = '"307"'::jsonb
                    OR ("posthog_person"."properties" -> 'Organizer Id') = '307'::jsonb)
                   AND "posthog_person"."properties" ? 'Organizer Id'
                   AND NOT (("posthog_person"."properties" -> 'Organizer Id') = 'null'::jsonb))
          AND NOT (("posthog_person"."properties" -> 'Organizer Id') = '307'::jsonb
                   AND "posthog_person"."properties" ? 'Organizer Id'
                   AND NOT (("posthog_person"."properties" -> 'Organizer Id') = 'null'::jsonb))) AS "flag_X_condition_0"
  FROM "posthog_person"
  INNER JOIN "posthog_persondistinctid" ON ("posthog_person"."id" = "posthog_persondistinctid"."person_id")
  WHERE ("posthog_persondistinctid"."distinct_id" = '307'
         AND "posthog_persondistinctid"."team_id" = 99999
         AND "posthog_person"."team_id" = 99999)
  '''
# ---
# name: TestFeatureFlagMatcher.test_coercion_of_strings_and_numbers_with_is_not_operator.2
  '''
  SELECT 1 AS "a"
  FROM "posthog_person"
  INNER JOIN "posthog_persondistinctid" ON ("posthog_person"."id" = "posthog_persondistinctid"."person_id")
  WHERE ("posthog_persondistinctid"."distinct_id" = '307'
         AND "posthog_persondistinctid"."team_id" = 99999
         AND "posthog_person"."team_id" = 99999)
  LIMIT 1
  '''
# ---
# name: TestFeatureFlagMatcher.test_coercion_of_strings_and_numbers_with_is_not_operator.3
  '''
  SELECT NOT ((("posthog_person"."properties" -> 'Distinct Id') IN ('"307"'::jsonb)
               OR ("posthog_person"."properties" -> 'Distinct Id') IN ('307'::jsonb))
              AND "posthog_person"."properties" ? 'Distinct Id'
              AND NOT (("posthog_person"."properties" -> 'Distinct Id') = 'null'::jsonb)) AS "flag_X_condition_0",
             NOT (("posthog_person"."properties" -> 'Distinct Id') IN ('307'::jsonb)
                  AND "posthog_person"."properties" ? 'Distinct Id'
                  AND NOT (("posthog_person"."properties" -> 'Distinct Id') = 'null'::jsonb)) AS "flag_X_condition_1",
                 NOT ((("posthog_person"."properties" -> 'Distinct Id') = '"307"'::jsonb
                       OR ("posthog_person"."properties" -> 'Distinct Id') = '307'::jsonb)
                      AND "posthog_person"."properties" ? 'Distinct Id'
                      AND NOT (("posthog_person"."properties" -> 'Distinct Id') = 'null'::jsonb)) AS "flag_X_condition_2",
                     NOT (("posthog_person"."properties" -> 'Distinct Id') = '307'::jsonb
                          AND "posthog_person"."properties" ? 'Distinct Id'
                          AND NOT (("posthog_person"."properties" -> 'Distinct Id') = 'null'::jsonb)) AS "flag_X_condition_3"
  FROM "posthog_person"
  INNER JOIN "posthog_persondistinctid" ON ("posthog_person"."id" = "posthog_persondistinctid"."person_id")
  WHERE ("posthog_persondistinctid"."distinct_id" = '307'
         AND "posthog_persondistinctid"."team_id" = 99999
         AND "posthog_person"."team_id" = 99999)
  '''
# ---
# name: TestFeatureFlagMatcher.test_db_matches_independent_of_string_or_number_type
  '''
  SELECT "posthog_team"."id",
         "posthog_team"."uuid",
         "posthog_team"."organization_id",
         "posthog_team"."parent_team_id",
         "posthog_team"."project_id",
         "posthog_team"."api_token",
         "posthog_team"."app_urls",
         "posthog_team"."name",
         "posthog_team"."slack_incoming_webhook",
         "posthog_team"."created_at",
         "posthog_team"."updated_at",
         "posthog_team"."anonymize_ips",
         "posthog_team"."completed_snippet_onboarding",
         "posthog_team"."has_completed_onboarding_for",
         "posthog_team"."onboarding_tasks",
         "posthog_team"."ingested_event",
         "posthog_team"."autocapture_opt_out",
         "posthog_team"."autocapture_web_vitals_opt_in",
         "posthog_team"."autocapture_web_vitals_allowed_metrics",
         "posthog_team"."autocapture_exceptions_opt_in",
         "posthog_team"."autocapture_exceptions_errors_to_ignore",
         "posthog_team"."person_processing_opt_out",
         "posthog_team"."session_recording_opt_in",
         "posthog_team"."session_recording_sample_rate",
         "posthog_team"."session_recording_minimum_duration_milliseconds",
         "posthog_team"."session_recording_linked_flag",
         "posthog_team"."session_recording_network_payload_capture_config",
         "posthog_team"."session_recording_masking_config",
         "posthog_team"."session_recording_url_trigger_config",
         "posthog_team"."session_recording_url_blocklist_config",
         "posthog_team"."session_recording_event_trigger_config",
         "posthog_team"."session_replay_config",
         "posthog_team"."survey_config",
         "posthog_team"."capture_console_log_opt_in",
         "posthog_team"."capture_performance_opt_in",
         "posthog_team"."capture_dead_clicks",
         "posthog_team"."surveys_opt_in",
         "posthog_team"."heatmaps_opt_in",
         "posthog_team"."flags_persistence_default",
         "posthog_team"."session_recording_version",
         "posthog_team"."signup_token",
         "posthog_team"."is_demo",
         "posthog_team"."access_control",
         "posthog_team"."week_start_day",
         "posthog_team"."inject_web_apps",
         "posthog_team"."test_account_filters",
         "posthog_team"."test_account_filters_default_checked",
         "posthog_team"."path_cleaning_filters",
         "posthog_team"."timezone",
         "posthog_team"."data_attributes",
         "posthog_team"."person_display_name_properties",
         "posthog_team"."live_events_columns",
         "posthog_team"."recording_domains",
         "posthog_team"."human_friendly_comparison_periods",
         "posthog_team"."cookieless_server_hash_mode",
         "posthog_team"."revenue_tracking_config",
         "posthog_team"."primary_dashboard_id",
         "posthog_team"."default_data_theme",
         "posthog_team"."extra_settings",
         "posthog_team"."modifiers",
         "posthog_team"."correlation_config",
         "posthog_team"."session_recording_retention_period_days",
         "posthog_team"."plugins_opt_in",
         "posthog_team"."opt_out_capture",
         "posthog_team"."event_names",
         "posthog_team"."event_names_with_usage",
         "posthog_team"."event_properties",
         "posthog_team"."event_properties_with_usage",
         "posthog_team"."event_properties_numerical",
         "posthog_team"."external_data_workspace_id",
         "posthog_team"."external_data_workspace_last_synced_at",
         "posthog_team"."api_query_rate_limit"
  FROM "posthog_team"
  WHERE "posthog_team"."id" = 99999
  LIMIT 21
  '''
# ---
# name: TestFeatureFlagMatcher.test_db_matches_independent_of_string_or_number_type.1
  '''
<<<<<<< HEAD
  SELECT "posthog_featureflag"."id",
         "posthog_featureflag"."key",
         "posthog_featureflag"."name",
         "posthog_featureflag"."filters",
         "posthog_featureflag"."rollout_percentage",
         "posthog_featureflag"."team_id",
         "posthog_featureflag"."created_by_id",
         "posthog_featureflag"."created_at",
         "posthog_featureflag"."deleted",
         "posthog_featureflag"."active",
         "posthog_featureflag"."rollback_conditions",
         "posthog_featureflag"."performed_rollback",
         "posthog_featureflag"."ensure_experience_continuity",
         "posthog_featureflag"."usage_dashboard_id",
         "posthog_featureflag"."has_enriched_analytics",
         "posthog_featureflag"."is_remote_configuration"
  FROM "posthog_featureflag"
  WHERE ("posthog_featureflag"."active"
         AND NOT "posthog_featureflag"."deleted"
         AND "posthog_featureflag"."team_id" = 99999)
=======
  SELECT "posthog_filesystem"."team_id",
         "posthog_filesystem"."project_id",
         "posthog_filesystem"."id",
         "posthog_filesystem"."path",
         "posthog_filesystem"."depth",
         "posthog_filesystem"."type",
         "posthog_filesystem"."ref",
         "posthog_filesystem"."href",
         "posthog_filesystem"."meta",
         "posthog_filesystem"."created_at",
         "posthog_filesystem"."created_by_id"
  FROM "posthog_filesystem"
  WHERE ("posthog_filesystem"."ref" = '0001'
         AND "posthog_filesystem"."team_id" = 99999
         AND "posthog_filesystem"."type" = 'feature_flag')
>>>>>>> 0753fea1
  '''
# ---
# name: TestFeatureFlagMatcher.test_db_matches_independent_of_string_or_number_type.10
  '''
  SELECT "posthog_featureflag"."id",
         "posthog_featureflag"."key",
         "posthog_featureflag"."name",
         "posthog_featureflag"."filters",
         "posthog_featureflag"."rollout_percentage",
         "posthog_featureflag"."team_id",
         "posthog_featureflag"."created_by_id",
         "posthog_featureflag"."created_at",
         "posthog_featureflag"."deleted",
         "posthog_featureflag"."active",
         "posthog_featureflag"."version",
         "posthog_featureflag"."last_modified_by_id",
         "posthog_featureflag"."rollback_conditions",
         "posthog_featureflag"."performed_rollback",
         "posthog_featureflag"."ensure_experience_continuity",
         "posthog_featureflag"."usage_dashboard_id",
         "posthog_featureflag"."has_enriched_analytics",
         "posthog_featureflag"."is_remote_configuration",
         "posthog_featureflag"."has_encrypted_payloads"
  FROM "posthog_featureflag"
  WHERE ("posthog_featureflag"."active"
         AND NOT "posthog_featureflag"."deleted"
         AND "posthog_featureflag"."team_id" = 99999)
  '''
# ---
# name: TestFeatureFlagMatcher.test_db_matches_independent_of_string_or_number_type.11
  '''
  SELECT "posthog_team"."id",
         "posthog_team"."uuid",
         "posthog_team"."organization_id",
         "posthog_team"."parent_team_id",
         "posthog_team"."project_id",
         "posthog_team"."api_token",
         "posthog_team"."app_urls",
         "posthog_team"."name",
         "posthog_team"."slack_incoming_webhook",
         "posthog_team"."created_at",
         "posthog_team"."updated_at",
         "posthog_team"."anonymize_ips",
         "posthog_team"."completed_snippet_onboarding",
         "posthog_team"."has_completed_onboarding_for",
         "posthog_team"."onboarding_tasks",
         "posthog_team"."ingested_event",
         "posthog_team"."autocapture_opt_out",
         "posthog_team"."autocapture_web_vitals_opt_in",
         "posthog_team"."autocapture_web_vitals_allowed_metrics",
         "posthog_team"."autocapture_exceptions_opt_in",
         "posthog_team"."autocapture_exceptions_errors_to_ignore",
         "posthog_team"."person_processing_opt_out",
         "posthog_team"."session_recording_opt_in",
         "posthog_team"."session_recording_sample_rate",
         "posthog_team"."session_recording_minimum_duration_milliseconds",
         "posthog_team"."session_recording_linked_flag",
         "posthog_team"."session_recording_network_payload_capture_config",
         "posthog_team"."session_recording_masking_config",
         "posthog_team"."session_recording_url_trigger_config",
         "posthog_team"."session_recording_url_blocklist_config",
         "posthog_team"."session_recording_event_trigger_config",
         "posthog_team"."session_replay_config",
         "posthog_team"."survey_config",
         "posthog_team"."capture_console_log_opt_in",
         "posthog_team"."capture_performance_opt_in",
         "posthog_team"."capture_dead_clicks",
         "posthog_team"."surveys_opt_in",
         "posthog_team"."heatmaps_opt_in",
         "posthog_team"."flags_persistence_default",
         "posthog_team"."session_recording_version",
         "posthog_team"."signup_token",
         "posthog_team"."is_demo",
         "posthog_team"."access_control",
         "posthog_team"."week_start_day",
         "posthog_team"."inject_web_apps",
         "posthog_team"."test_account_filters",
         "posthog_team"."test_account_filters_default_checked",
         "posthog_team"."path_cleaning_filters",
         "posthog_team"."timezone",
         "posthog_team"."data_attributes",
         "posthog_team"."person_display_name_properties",
         "posthog_team"."live_events_columns",
         "posthog_team"."recording_domains",
         "posthog_team"."human_friendly_comparison_periods",
         "posthog_team"."cookieless_server_hash_mode",
         "posthog_team"."revenue_tracking_config",
         "posthog_team"."primary_dashboard_id",
         "posthog_team"."default_data_theme",
         "posthog_team"."extra_settings",
         "posthog_team"."modifiers",
         "posthog_team"."correlation_config",
         "posthog_team"."session_recording_retention_period_days",
         "posthog_team"."external_data_workspace_id",
         "posthog_team"."external_data_workspace_last_synced_at",
         "posthog_team"."api_query_rate_limit"
  FROM "posthog_team"
  WHERE "posthog_team"."id" = 99999
  LIMIT 21
  '''
# ---
# name: TestFeatureFlagMatcher.test_db_matches_independent_of_string_or_number_type.12
  '''
  SELECT "posthog_remoteconfig"."id",
         "posthog_remoteconfig"."team_id",
         "posthog_remoteconfig"."config",
         "posthog_remoteconfig"."updated_at",
         "posthog_remoteconfig"."synced_at"
  FROM "posthog_remoteconfig"
  WHERE "posthog_remoteconfig"."team_id" = 99999
  LIMIT 21
  '''
# ---
# name: TestFeatureFlagMatcher.test_db_matches_independent_of_string_or_number_type.13
  '''
  SELECT "posthog_team"."id",
         "posthog_team"."uuid",
         "posthog_team"."organization_id",
         "posthog_team"."parent_team_id",
         "posthog_team"."project_id",
         "posthog_team"."api_token",
         "posthog_team"."app_urls",
         "posthog_team"."name",
         "posthog_team"."slack_incoming_webhook",
         "posthog_team"."created_at",
         "posthog_team"."updated_at",
         "posthog_team"."anonymize_ips",
         "posthog_team"."completed_snippet_onboarding",
         "posthog_team"."has_completed_onboarding_for",
         "posthog_team"."onboarding_tasks",
         "posthog_team"."ingested_event",
         "posthog_team"."autocapture_opt_out",
         "posthog_team"."autocapture_web_vitals_opt_in",
         "posthog_team"."autocapture_web_vitals_allowed_metrics",
         "posthog_team"."autocapture_exceptions_opt_in",
         "posthog_team"."autocapture_exceptions_errors_to_ignore",
         "posthog_team"."person_processing_opt_out",
         "posthog_team"."session_recording_opt_in",
         "posthog_team"."session_recording_sample_rate",
         "posthog_team"."session_recording_minimum_duration_milliseconds",
         "posthog_team"."session_recording_linked_flag",
         "posthog_team"."session_recording_network_payload_capture_config",
         "posthog_team"."session_recording_masking_config",
         "posthog_team"."session_recording_url_trigger_config",
         "posthog_team"."session_recording_url_blocklist_config",
         "posthog_team"."session_recording_event_trigger_config",
         "posthog_team"."session_replay_config",
         "posthog_team"."survey_config",
         "posthog_team"."capture_console_log_opt_in",
         "posthog_team"."capture_performance_opt_in",
         "posthog_team"."capture_dead_clicks",
         "posthog_team"."surveys_opt_in",
         "posthog_team"."heatmaps_opt_in",
         "posthog_team"."flags_persistence_default",
         "posthog_team"."session_recording_version",
         "posthog_team"."signup_token",
         "posthog_team"."is_demo",
         "posthog_team"."access_control",
         "posthog_team"."week_start_day",
         "posthog_team"."inject_web_apps",
         "posthog_team"."test_account_filters",
         "posthog_team"."test_account_filters_default_checked",
         "posthog_team"."path_cleaning_filters",
         "posthog_team"."timezone",
         "posthog_team"."data_attributes",
         "posthog_team"."person_display_name_properties",
         "posthog_team"."live_events_columns",
         "posthog_team"."recording_domains",
         "posthog_team"."human_friendly_comparison_periods",
         "posthog_team"."cookieless_server_hash_mode",
         "posthog_team"."revenue_tracking_config",
         "posthog_team"."primary_dashboard_id",
         "posthog_team"."default_data_theme",
         "posthog_team"."extra_settings",
         "posthog_team"."modifiers",
         "posthog_team"."correlation_config",
         "posthog_team"."session_recording_retention_period_days",
         "posthog_team"."plugins_opt_in",
         "posthog_team"."opt_out_capture",
         "posthog_team"."event_names",
         "posthog_team"."event_names_with_usage",
         "posthog_team"."event_properties",
         "posthog_team"."event_properties_with_usage",
         "posthog_team"."event_properties_numerical",
         "posthog_team"."external_data_workspace_id",
         "posthog_team"."external_data_workspace_last_synced_at",
         "posthog_team"."api_query_rate_limit"
  FROM "posthog_team"
  WHERE "posthog_team"."id" = 99999
  LIMIT 21
  '''
# ---
# name: TestFeatureFlagMatcher.test_db_matches_independent_of_string_or_number_type.14
  '''
  SELECT COUNT(*) AS "__count"
  FROM "posthog_featureflag"
  WHERE ("posthog_featureflag"."active"
         AND NOT "posthog_featureflag"."deleted"
         AND "posthog_featureflag"."team_id" = 99999)
  '''
# ---
# name: TestFeatureFlagMatcher.test_db_matches_independent_of_string_or_number_type.15
  '''
  SELECT "posthog_pluginconfig"."id",
         "posthog_pluginsourcefile"."transpiled",
         "posthog_pluginconfig"."web_token",
         "posthog_plugin"."config_schema",
         "posthog_pluginconfig"."config"
  FROM "posthog_pluginconfig"
  INNER JOIN "posthog_plugin" ON ("posthog_pluginconfig"."plugin_id" = "posthog_plugin"."id")
  INNER JOIN "posthog_pluginsourcefile" ON ("posthog_plugin"."id" = "posthog_pluginsourcefile"."plugin_id")
  WHERE ("posthog_pluginconfig"."enabled"
         AND "posthog_pluginsourcefile"."filename" = 'site.ts'
         AND "posthog_pluginsourcefile"."status" = 'TRANSPILED'
         AND "posthog_pluginconfig"."team_id" = 99999)
  '''
# ---
# name: TestFeatureFlagMatcher.test_db_matches_independent_of_string_or_number_type.16
  '''
  SELECT "posthog_hogfunction"."id",
         "posthog_hogfunction"."team_id",
         "posthog_hogfunction"."name",
         "posthog_hogfunction"."description",
         "posthog_hogfunction"."created_at",
         "posthog_hogfunction"."created_by_id",
         "posthog_hogfunction"."deleted",
         "posthog_hogfunction"."updated_at",
         "posthog_hogfunction"."enabled",
         "posthog_hogfunction"."type",
         "posthog_hogfunction"."kind",
         "posthog_hogfunction"."icon_url",
         "posthog_hogfunction"."hog",
         "posthog_hogfunction"."bytecode",
         "posthog_hogfunction"."transpiled",
         "posthog_hogfunction"."inputs_schema",
         "posthog_hogfunction"."inputs",
         "posthog_hogfunction"."encrypted_inputs",
         "posthog_hogfunction"."filters",
         "posthog_hogfunction"."mappings",
         "posthog_hogfunction"."masking",
         "posthog_hogfunction"."template_id",
         "posthog_hogfunction"."execution_order",
         "posthog_team"."id",
         "posthog_team"."uuid",
         "posthog_team"."organization_id",
         "posthog_team"."parent_team_id",
         "posthog_team"."project_id",
         "posthog_team"."api_token",
         "posthog_team"."app_urls",
         "posthog_team"."name",
         "posthog_team"."slack_incoming_webhook",
         "posthog_team"."created_at",
         "posthog_team"."updated_at",
         "posthog_team"."anonymize_ips",
         "posthog_team"."completed_snippet_onboarding",
         "posthog_team"."has_completed_onboarding_for",
         "posthog_team"."onboarding_tasks",
         "posthog_team"."ingested_event",
         "posthog_team"."autocapture_opt_out",
         "posthog_team"."autocapture_web_vitals_opt_in",
         "posthog_team"."autocapture_web_vitals_allowed_metrics",
         "posthog_team"."autocapture_exceptions_opt_in",
         "posthog_team"."autocapture_exceptions_errors_to_ignore",
         "posthog_team"."person_processing_opt_out",
         "posthog_team"."session_recording_opt_in",
         "posthog_team"."session_recording_sample_rate",
         "posthog_team"."session_recording_minimum_duration_milliseconds",
         "posthog_team"."session_recording_linked_flag",
         "posthog_team"."session_recording_network_payload_capture_config",
         "posthog_team"."session_recording_masking_config",
         "posthog_team"."session_recording_url_trigger_config",
         "posthog_team"."session_recording_url_blocklist_config",
         "posthog_team"."session_recording_event_trigger_config",
         "posthog_team"."session_replay_config",
         "posthog_team"."survey_config",
         "posthog_team"."capture_console_log_opt_in",
         "posthog_team"."capture_performance_opt_in",
         "posthog_team"."capture_dead_clicks",
         "posthog_team"."surveys_opt_in",
         "posthog_team"."heatmaps_opt_in",
         "posthog_team"."flags_persistence_default",
         "posthog_team"."session_recording_version",
         "posthog_team"."signup_token",
         "posthog_team"."is_demo",
         "posthog_team"."access_control",
         "posthog_team"."week_start_day",
         "posthog_team"."inject_web_apps",
         "posthog_team"."test_account_filters",
         "posthog_team"."test_account_filters_default_checked",
         "posthog_team"."path_cleaning_filters",
         "posthog_team"."timezone",
         "posthog_team"."data_attributes",
         "posthog_team"."person_display_name_properties",
         "posthog_team"."live_events_columns",
         "posthog_team"."recording_domains",
         "posthog_team"."human_friendly_comparison_periods",
         "posthog_team"."cookieless_server_hash_mode",
         "posthog_team"."revenue_tracking_config",
         "posthog_team"."primary_dashboard_id",
         "posthog_team"."default_data_theme",
         "posthog_team"."extra_settings",
         "posthog_team"."modifiers",
         "posthog_team"."correlation_config",
         "posthog_team"."session_recording_retention_period_days",
         "posthog_team"."plugins_opt_in",
         "posthog_team"."opt_out_capture",
         "posthog_team"."event_names",
         "posthog_team"."event_names_with_usage",
         "posthog_team"."event_properties",
         "posthog_team"."event_properties_with_usage",
         "posthog_team"."event_properties_numerical",
         "posthog_team"."external_data_workspace_id",
         "posthog_team"."external_data_workspace_last_synced_at",
         "posthog_team"."api_query_rate_limit"
  FROM "posthog_hogfunction"
  INNER JOIN "posthog_team" ON ("posthog_hogfunction"."team_id" = "posthog_team"."id")
  WHERE (NOT "posthog_hogfunction"."deleted"
         AND "posthog_hogfunction"."enabled"
         AND "posthog_hogfunction"."team_id" = 99999
         AND "posthog_hogfunction"."type" IN ('site_destination',
                                              'site_app'))
  '''
# ---
# name: TestFeatureFlagMatcher.test_db_matches_independent_of_string_or_number_type.17
  '''
  SELECT "posthog_filesystem"."team_id",
         "posthog_filesystem"."project_id",
         "posthog_filesystem"."id",
         "posthog_filesystem"."path",
         "posthog_filesystem"."depth",
         "posthog_filesystem"."type",
         "posthog_filesystem"."ref",
         "posthog_filesystem"."href",
         "posthog_filesystem"."meta",
         "posthog_filesystem"."created_at",
         "posthog_filesystem"."created_by_id"
  FROM "posthog_filesystem"
  WHERE ("posthog_filesystem"."ref" = '0001'
         AND "posthog_filesystem"."team_id" = 99999
         AND "posthog_filesystem"."type" = 'feature_flag')
  '''
# ---
# name: TestFeatureFlagMatcher.test_db_matches_independent_of_string_or_number_type.18
  '''
  SELECT "posthog_featureflag"."id",
         "posthog_featureflag"."key",
         "posthog_featureflag"."name",
         "posthog_featureflag"."filters",
         "posthog_featureflag"."rollout_percentage",
         "posthog_featureflag"."team_id",
         "posthog_featureflag"."created_by_id",
         "posthog_featureflag"."created_at",
         "posthog_featureflag"."deleted",
         "posthog_featureflag"."active",
         "posthog_featureflag"."version",
         "posthog_featureflag"."last_modified_by_id",
         "posthog_featureflag"."rollback_conditions",
         "posthog_featureflag"."performed_rollback",
         "posthog_featureflag"."ensure_experience_continuity",
         "posthog_featureflag"."usage_dashboard_id",
         "posthog_featureflag"."has_enriched_analytics",
         "posthog_featureflag"."is_remote_configuration",
         "posthog_featureflag"."has_encrypted_payloads"
  FROM "posthog_featureflag"
  INNER JOIN "posthog_team" ON ("posthog_featureflag"."team_id" = "posthog_team"."id")
  WHERE ("posthog_featureflag"."active"
         AND NOT "posthog_featureflag"."deleted"
         AND "posthog_team"."project_id" = 99999)
  '''
# ---
# name: TestFeatureFlagMatcher.test_db_matches_independent_of_string_or_number_type.19
  '''
  SELECT "posthog_team"."id",
         "posthog_team"."uuid",
         "posthog_team"."organization_id",
         "posthog_team"."parent_team_id",
         "posthog_team"."project_id",
         "posthog_team"."api_token",
         "posthog_team"."app_urls",
         "posthog_team"."name",
         "posthog_team"."slack_incoming_webhook",
         "posthog_team"."created_at",
         "posthog_team"."updated_at",
         "posthog_team"."anonymize_ips",
         "posthog_team"."completed_snippet_onboarding",
         "posthog_team"."has_completed_onboarding_for",
         "posthog_team"."onboarding_tasks",
         "posthog_team"."ingested_event",
         "posthog_team"."autocapture_opt_out",
         "posthog_team"."autocapture_web_vitals_opt_in",
         "posthog_team"."autocapture_web_vitals_allowed_metrics",
         "posthog_team"."autocapture_exceptions_opt_in",
         "posthog_team"."autocapture_exceptions_errors_to_ignore",
         "posthog_team"."person_processing_opt_out",
         "posthog_team"."session_recording_opt_in",
         "posthog_team"."session_recording_sample_rate",
         "posthog_team"."session_recording_minimum_duration_milliseconds",
         "posthog_team"."session_recording_linked_flag",
         "posthog_team"."session_recording_network_payload_capture_config",
         "posthog_team"."session_recording_masking_config",
         "posthog_team"."session_recording_url_trigger_config",
         "posthog_team"."session_recording_url_blocklist_config",
         "posthog_team"."session_recording_event_trigger_config",
         "posthog_team"."session_replay_config",
         "posthog_team"."survey_config",
         "posthog_team"."capture_console_log_opt_in",
         "posthog_team"."capture_performance_opt_in",
         "posthog_team"."capture_dead_clicks",
         "posthog_team"."surveys_opt_in",
         "posthog_team"."heatmaps_opt_in",
         "posthog_team"."flags_persistence_default",
         "posthog_team"."session_recording_version",
         "posthog_team"."signup_token",
         "posthog_team"."is_demo",
         "posthog_team"."access_control",
         "posthog_team"."week_start_day",
         "posthog_team"."inject_web_apps",
         "posthog_team"."test_account_filters",
         "posthog_team"."test_account_filters_default_checked",
         "posthog_team"."path_cleaning_filters",
         "posthog_team"."timezone",
         "posthog_team"."data_attributes",
         "posthog_team"."person_display_name_properties",
         "posthog_team"."live_events_columns",
         "posthog_team"."recording_domains",
         "posthog_team"."human_friendly_comparison_periods",
         "posthog_team"."cookieless_server_hash_mode",
         "posthog_team"."revenue_tracking_config",
         "posthog_team"."primary_dashboard_id",
         "posthog_team"."default_data_theme",
         "posthog_team"."extra_settings",
         "posthog_team"."modifiers",
         "posthog_team"."correlation_config",
         "posthog_team"."session_recording_retention_period_days",
         "posthog_team"."external_data_workspace_id",
         "posthog_team"."external_data_workspace_last_synced_at",
         "posthog_team"."api_query_rate_limit"
  FROM "posthog_team"
  WHERE "posthog_team"."id" = 99999
  LIMIT 21
  '''
# ---
# name: TestFeatureFlagMatcher.test_db_matches_independent_of_string_or_number_type.2
  '''
  SELECT "posthog_featureflag"."id",
         "posthog_featureflag"."key",
         "posthog_featureflag"."name",
         "posthog_featureflag"."filters",
         "posthog_featureflag"."rollout_percentage",
         "posthog_featureflag"."team_id",
         "posthog_featureflag"."created_by_id",
         "posthog_featureflag"."created_at",
         "posthog_featureflag"."deleted",
         "posthog_featureflag"."active",
         "posthog_featureflag"."version",
         "posthog_featureflag"."last_modified_by_id",
         "posthog_featureflag"."rollback_conditions",
         "posthog_featureflag"."performed_rollback",
         "posthog_featureflag"."ensure_experience_continuity",
         "posthog_featureflag"."usage_dashboard_id",
         "posthog_featureflag"."has_enriched_analytics",
         "posthog_featureflag"."is_remote_configuration",
         "posthog_featureflag"."has_encrypted_payloads"
  FROM "posthog_featureflag"
  INNER JOIN "posthog_team" ON ("posthog_featureflag"."team_id" = "posthog_team"."id")
  WHERE ("posthog_featureflag"."active"
         AND NOT "posthog_featureflag"."deleted"
         AND "posthog_team"."project_id" = 99999)
  '''
# ---
# name: TestFeatureFlagMatcher.test_db_matches_independent_of_string_or_number_type.20
  '''
  SELECT "posthog_remoteconfig"."id",
         "posthog_remoteconfig"."team_id",
         "posthog_remoteconfig"."config",
         "posthog_remoteconfig"."updated_at",
         "posthog_remoteconfig"."synced_at"
  FROM "posthog_remoteconfig"
  WHERE "posthog_remoteconfig"."team_id" = 99999
  LIMIT 21
  '''
# ---
# name: TestFeatureFlagMatcher.test_db_matches_independent_of_string_or_number_type.21
  '''
  SELECT "posthog_team"."id",
         "posthog_team"."uuid",
         "posthog_team"."organization_id",
         "posthog_team"."parent_team_id",
         "posthog_team"."project_id",
         "posthog_team"."api_token",
         "posthog_team"."app_urls",
         "posthog_team"."name",
         "posthog_team"."slack_incoming_webhook",
         "posthog_team"."created_at",
         "posthog_team"."updated_at",
         "posthog_team"."anonymize_ips",
         "posthog_team"."completed_snippet_onboarding",
         "posthog_team"."has_completed_onboarding_for",
         "posthog_team"."onboarding_tasks",
         "posthog_team"."ingested_event",
         "posthog_team"."autocapture_opt_out",
         "posthog_team"."autocapture_web_vitals_opt_in",
         "posthog_team"."autocapture_web_vitals_allowed_metrics",
         "posthog_team"."autocapture_exceptions_opt_in",
         "posthog_team"."autocapture_exceptions_errors_to_ignore",
         "posthog_team"."person_processing_opt_out",
         "posthog_team"."session_recording_opt_in",
         "posthog_team"."session_recording_sample_rate",
         "posthog_team"."session_recording_minimum_duration_milliseconds",
         "posthog_team"."session_recording_linked_flag",
         "posthog_team"."session_recording_network_payload_capture_config",
         "posthog_team"."session_recording_masking_config",
         "posthog_team"."session_recording_url_trigger_config",
         "posthog_team"."session_recording_url_blocklist_config",
         "posthog_team"."session_recording_event_trigger_config",
         "posthog_team"."session_replay_config",
         "posthog_team"."survey_config",
         "posthog_team"."capture_console_log_opt_in",
         "posthog_team"."capture_performance_opt_in",
         "posthog_team"."capture_dead_clicks",
         "posthog_team"."surveys_opt_in",
         "posthog_team"."heatmaps_opt_in",
         "posthog_team"."flags_persistence_default",
         "posthog_team"."session_recording_version",
         "posthog_team"."signup_token",
         "posthog_team"."is_demo",
         "posthog_team"."access_control",
         "posthog_team"."week_start_day",
         "posthog_team"."inject_web_apps",
         "posthog_team"."test_account_filters",
         "posthog_team"."test_account_filters_default_checked",
         "posthog_team"."path_cleaning_filters",
         "posthog_team"."timezone",
         "posthog_team"."data_attributes",
         "posthog_team"."person_display_name_properties",
         "posthog_team"."live_events_columns",
         "posthog_team"."recording_domains",
         "posthog_team"."human_friendly_comparison_periods",
         "posthog_team"."cookieless_server_hash_mode",
         "posthog_team"."revenue_tracking_config",
         "posthog_team"."primary_dashboard_id",
         "posthog_team"."default_data_theme",
         "posthog_team"."extra_settings",
         "posthog_team"."modifiers",
         "posthog_team"."correlation_config",
         "posthog_team"."session_recording_retention_period_days",
         "posthog_team"."plugins_opt_in",
         "posthog_team"."opt_out_capture",
         "posthog_team"."event_names",
         "posthog_team"."event_names_with_usage",
         "posthog_team"."event_properties",
         "posthog_team"."event_properties_with_usage",
         "posthog_team"."event_properties_numerical",
         "posthog_team"."external_data_workspace_id",
         "posthog_team"."external_data_workspace_last_synced_at",
         "posthog_team"."api_query_rate_limit"
  FROM "posthog_team"
  WHERE "posthog_team"."id" = 99999
  LIMIT 21
  '''
# ---
# name: TestFeatureFlagMatcher.test_db_matches_independent_of_string_or_number_type.22
  '''
  SELECT COUNT(*) AS "__count"
  FROM "posthog_featureflag"
  WHERE ("posthog_featureflag"."active"
         AND NOT "posthog_featureflag"."deleted"
         AND "posthog_featureflag"."team_id" = 99999)
  '''
# ---
# name: TestFeatureFlagMatcher.test_db_matches_independent_of_string_or_number_type.23
  '''
  SELECT "posthog_pluginconfig"."id",
         "posthog_pluginsourcefile"."transpiled",
         "posthog_pluginconfig"."web_token",
         "posthog_plugin"."config_schema",
         "posthog_pluginconfig"."config"
  FROM "posthog_pluginconfig"
  INNER JOIN "posthog_plugin" ON ("posthog_pluginconfig"."plugin_id" = "posthog_plugin"."id")
  INNER JOIN "posthog_pluginsourcefile" ON ("posthog_plugin"."id" = "posthog_pluginsourcefile"."plugin_id")
  WHERE ("posthog_pluginconfig"."enabled"
         AND "posthog_pluginsourcefile"."filename" = 'site.ts'
         AND "posthog_pluginsourcefile"."status" = 'TRANSPILED'
         AND "posthog_pluginconfig"."team_id" = 99999)
  '''
# ---
# name: TestFeatureFlagMatcher.test_db_matches_independent_of_string_or_number_type.24
  '''
  SELECT "posthog_hogfunction"."id",
         "posthog_hogfunction"."team_id",
         "posthog_hogfunction"."name",
         "posthog_hogfunction"."description",
         "posthog_hogfunction"."created_at",
         "posthog_hogfunction"."created_by_id",
         "posthog_hogfunction"."deleted",
         "posthog_hogfunction"."updated_at",
         "posthog_hogfunction"."enabled",
         "posthog_hogfunction"."type",
         "posthog_hogfunction"."kind",
         "posthog_hogfunction"."icon_url",
         "posthog_hogfunction"."hog",
         "posthog_hogfunction"."bytecode",
         "posthog_hogfunction"."transpiled",
         "posthog_hogfunction"."inputs_schema",
         "posthog_hogfunction"."inputs",
         "posthog_hogfunction"."encrypted_inputs",
         "posthog_hogfunction"."filters",
         "posthog_hogfunction"."mappings",
         "posthog_hogfunction"."masking",
         "posthog_hogfunction"."template_id",
         "posthog_hogfunction"."execution_order",
         "posthog_team"."id",
         "posthog_team"."uuid",
         "posthog_team"."organization_id",
         "posthog_team"."parent_team_id",
         "posthog_team"."project_id",
         "posthog_team"."api_token",
         "posthog_team"."app_urls",
         "posthog_team"."name",
         "posthog_team"."slack_incoming_webhook",
         "posthog_team"."created_at",
         "posthog_team"."updated_at",
         "posthog_team"."anonymize_ips",
         "posthog_team"."completed_snippet_onboarding",
         "posthog_team"."has_completed_onboarding_for",
         "posthog_team"."onboarding_tasks",
         "posthog_team"."ingested_event",
         "posthog_team"."autocapture_opt_out",
         "posthog_team"."autocapture_web_vitals_opt_in",
         "posthog_team"."autocapture_web_vitals_allowed_metrics",
         "posthog_team"."autocapture_exceptions_opt_in",
         "posthog_team"."autocapture_exceptions_errors_to_ignore",
         "posthog_team"."person_processing_opt_out",
         "posthog_team"."session_recording_opt_in",
         "posthog_team"."session_recording_sample_rate",
         "posthog_team"."session_recording_minimum_duration_milliseconds",
         "posthog_team"."session_recording_linked_flag",
         "posthog_team"."session_recording_network_payload_capture_config",
         "posthog_team"."session_recording_masking_config",
         "posthog_team"."session_recording_url_trigger_config",
         "posthog_team"."session_recording_url_blocklist_config",
         "posthog_team"."session_recording_event_trigger_config",
         "posthog_team"."session_replay_config",
         "posthog_team"."survey_config",
         "posthog_team"."capture_console_log_opt_in",
         "posthog_team"."capture_performance_opt_in",
         "posthog_team"."capture_dead_clicks",
         "posthog_team"."surveys_opt_in",
         "posthog_team"."heatmaps_opt_in",
         "posthog_team"."flags_persistence_default",
         "posthog_team"."session_recording_version",
         "posthog_team"."signup_token",
         "posthog_team"."is_demo",
         "posthog_team"."access_control",
         "posthog_team"."week_start_day",
         "posthog_team"."inject_web_apps",
         "posthog_team"."test_account_filters",
         "posthog_team"."test_account_filters_default_checked",
         "posthog_team"."path_cleaning_filters",
         "posthog_team"."timezone",
         "posthog_team"."data_attributes",
         "posthog_team"."person_display_name_properties",
         "posthog_team"."live_events_columns",
         "posthog_team"."recording_domains",
         "posthog_team"."human_friendly_comparison_periods",
         "posthog_team"."cookieless_server_hash_mode",
         "posthog_team"."revenue_tracking_config",
         "posthog_team"."primary_dashboard_id",
         "posthog_team"."default_data_theme",
         "posthog_team"."extra_settings",
         "posthog_team"."modifiers",
         "posthog_team"."correlation_config",
         "posthog_team"."session_recording_retention_period_days",
         "posthog_team"."plugins_opt_in",
         "posthog_team"."opt_out_capture",
         "posthog_team"."event_names",
         "posthog_team"."event_names_with_usage",
         "posthog_team"."event_properties",
         "posthog_team"."event_properties_with_usage",
         "posthog_team"."event_properties_numerical",
         "posthog_team"."external_data_workspace_id",
         "posthog_team"."external_data_workspace_last_synced_at",
         "posthog_team"."api_query_rate_limit"
  FROM "posthog_hogfunction"
  INNER JOIN "posthog_team" ON ("posthog_hogfunction"."team_id" = "posthog_team"."id")
  WHERE (NOT "posthog_hogfunction"."deleted"
         AND "posthog_hogfunction"."enabled"
         AND "posthog_hogfunction"."team_id" = 99999
         AND "posthog_hogfunction"."type" IN ('site_destination',
                                              'site_app'))
  '''
# ---
# name: TestFeatureFlagMatcher.test_db_matches_independent_of_string_or_number_type.25
  '''
  SELECT ((("posthog_person"."properties" -> 'Distinct Id') IN ('"307"'::jsonb)
           OR ("posthog_person"."properties" -> 'Distinct Id') IN ('307'::jsonb))
          AND "posthog_person"."properties" ? 'Distinct Id'
          AND NOT (("posthog_person"."properties" -> 'Distinct Id') = 'null'::jsonb)) AS "flag_X_condition_0"
  FROM "posthog_person"
  INNER JOIN "posthog_persondistinctid" ON ("posthog_person"."id" = "posthog_persondistinctid"."person_id")
  WHERE ("posthog_persondistinctid"."distinct_id" = '307'
         AND "posthog_persondistinctid"."team_id" = 99999
         AND "posthog_person"."team_id" = 99999)
  '''
# ---
# name: TestFeatureFlagMatcher.test_db_matches_independent_of_string_or_number_type.26
  '''
  SELECT (("posthog_person"."properties" -> 'Distinct Id') IN ('307'::jsonb)
          AND "posthog_person"."properties" ? 'Distinct Id'
          AND NOT (("posthog_person"."properties" -> 'Distinct Id') = 'null'::jsonb)) AS "flag_X_condition_0"
  FROM "posthog_person"
  INNER JOIN "posthog_persondistinctid" ON ("posthog_person"."id" = "posthog_persondistinctid"."person_id")
  WHERE ("posthog_persondistinctid"."distinct_id" = '307'
         AND "posthog_persondistinctid"."team_id" = 99999
         AND "posthog_person"."team_id" = 99999)
  '''
# ---
# name: TestFeatureFlagMatcher.test_db_matches_independent_of_string_or_number_type.27
  '''
  SELECT (("posthog_person"."properties" -> 'Distinct Id') = '307'::jsonb
          AND "posthog_person"."properties" ? 'Distinct Id'
          AND NOT (("posthog_person"."properties" -> 'Distinct Id') = 'null'::jsonb)) AS "flag_X_condition_0"
  FROM "posthog_person"
  INNER JOIN "posthog_persondistinctid" ON ("posthog_person"."id" = "posthog_persondistinctid"."person_id")
  WHERE ("posthog_persondistinctid"."distinct_id" = '307'
         AND "posthog_persondistinctid"."team_id" = 99999
         AND "posthog_person"."team_id" = 99999)
  '''
# ---
# name: TestFeatureFlagMatcher.test_db_matches_independent_of_string_or_number_type.28
  '''
  SELECT ((("posthog_person"."properties" -> 'Distinct Id') IN ('"307"'::jsonb)
           OR ("posthog_person"."properties" -> 'Distinct Id') IN ('307'::jsonb))
          AND "posthog_person"."properties" ? 'Distinct Id'
          AND NOT (("posthog_person"."properties" -> 'Distinct Id') = 'null'::jsonb)) AS "flag_X_condition_0"
  FROM "posthog_person"
  INNER JOIN "posthog_persondistinctid" ON ("posthog_person"."id" = "posthog_persondistinctid"."person_id")
  WHERE ("posthog_persondistinctid"."distinct_id" = '307'
         AND "posthog_persondistinctid"."team_id" = 99999
         AND "posthog_person"."team_id" = 99999)
  '''
# ---
# name: TestFeatureFlagMatcher.test_db_matches_independent_of_string_or_number_type.29
  '''
  SELECT (("posthog_person"."properties" -> 'Distinct Id') IN ('307'::jsonb)
          AND "posthog_person"."properties" ? 'Distinct Id'
          AND NOT (("posthog_person"."properties" -> 'Distinct Id') = 'null'::jsonb)) AS "flag_X_condition_0"
  FROM "posthog_person"
  INNER JOIN "posthog_persondistinctid" ON ("posthog_person"."id" = "posthog_persondistinctid"."person_id")
  WHERE ("posthog_persondistinctid"."distinct_id" = '307'
         AND "posthog_persondistinctid"."team_id" = 99999
         AND "posthog_person"."team_id" = 99999)
  '''
# ---
# name: TestFeatureFlagMatcher.test_db_matches_independent_of_string_or_number_type.3
  '''
  SELECT "posthog_team"."id",
         "posthog_team"."uuid",
         "posthog_team"."organization_id",
         "posthog_team"."parent_team_id",
         "posthog_team"."project_id",
         "posthog_team"."api_token",
         "posthog_team"."app_urls",
         "posthog_team"."name",
         "posthog_team"."slack_incoming_webhook",
         "posthog_team"."created_at",
         "posthog_team"."updated_at",
         "posthog_team"."anonymize_ips",
         "posthog_team"."completed_snippet_onboarding",
         "posthog_team"."has_completed_onboarding_for",
         "posthog_team"."onboarding_tasks",
         "posthog_team"."ingested_event",
         "posthog_team"."autocapture_opt_out",
         "posthog_team"."autocapture_web_vitals_opt_in",
         "posthog_team"."autocapture_web_vitals_allowed_metrics",
         "posthog_team"."autocapture_exceptions_opt_in",
         "posthog_team"."autocapture_exceptions_errors_to_ignore",
         "posthog_team"."person_processing_opt_out",
         "posthog_team"."session_recording_opt_in",
         "posthog_team"."session_recording_sample_rate",
         "posthog_team"."session_recording_minimum_duration_milliseconds",
         "posthog_team"."session_recording_linked_flag",
         "posthog_team"."session_recording_network_payload_capture_config",
         "posthog_team"."session_recording_masking_config",
         "posthog_team"."session_recording_url_trigger_config",
         "posthog_team"."session_recording_url_blocklist_config",
         "posthog_team"."session_recording_event_trigger_config",
         "posthog_team"."session_replay_config",
         "posthog_team"."survey_config",
         "posthog_team"."capture_console_log_opt_in",
         "posthog_team"."capture_performance_opt_in",
         "posthog_team"."capture_dead_clicks",
         "posthog_team"."surveys_opt_in",
         "posthog_team"."heatmaps_opt_in",
         "posthog_team"."flags_persistence_default",
         "posthog_team"."session_recording_version",
         "posthog_team"."signup_token",
         "posthog_team"."is_demo",
         "posthog_team"."access_control",
         "posthog_team"."week_start_day",
         "posthog_team"."inject_web_apps",
         "posthog_team"."test_account_filters",
         "posthog_team"."test_account_filters_default_checked",
         "posthog_team"."path_cleaning_filters",
         "posthog_team"."timezone",
         "posthog_team"."data_attributes",
         "posthog_team"."person_display_name_properties",
         "posthog_team"."live_events_columns",
         "posthog_team"."recording_domains",
         "posthog_team"."human_friendly_comparison_periods",
         "posthog_team"."cookieless_server_hash_mode",
         "posthog_team"."revenue_tracking_config",
         "posthog_team"."primary_dashboard_id",
         "posthog_team"."default_data_theme",
         "posthog_team"."extra_settings",
         "posthog_team"."modifiers",
         "posthog_team"."correlation_config",
         "posthog_team"."session_recording_retention_period_days",
         "posthog_team"."external_data_workspace_id",
         "posthog_team"."external_data_workspace_last_synced_at",
         "posthog_team"."api_query_rate_limit"
  FROM "posthog_team"
  WHERE "posthog_team"."id" = 99999
  LIMIT 21
  '''
# ---
# name: TestFeatureFlagMatcher.test_db_matches_independent_of_string_or_number_type.30
  '''
  SELECT (("posthog_person"."properties" -> 'Distinct Id') = '307'::jsonb
          AND "posthog_person"."properties" ? 'Distinct Id'
          AND NOT (("posthog_person"."properties" -> 'Distinct Id') = 'null'::jsonb)) AS "flag_X_condition_0"
  FROM "posthog_person"
  INNER JOIN "posthog_persondistinctid" ON ("posthog_person"."id" = "posthog_persondistinctid"."person_id")
  WHERE ("posthog_persondistinctid"."distinct_id" = '307'
         AND "posthog_persondistinctid"."team_id" = 99999
         AND "posthog_person"."team_id" = 99999)
  '''
# ---
# name: TestFeatureFlagMatcher.test_db_matches_independent_of_string_or_number_type.31
  '''
  SELECT COUNT(*) AS "__count"
  FROM "posthog_featureflag"
  WHERE ("posthog_featureflag"."active"
         AND NOT "posthog_featureflag"."deleted"
         AND "posthog_featureflag"."team_id" = 99999)
  '''
# ---
# name: TestFeatureFlagMatcher.test_db_matches_independent_of_string_or_number_type.32
  '''
  SELECT "posthog_pluginconfig"."id",
         "posthog_pluginsourcefile"."transpiled",
         "posthog_pluginconfig"."web_token",
         "posthog_plugin"."config_schema",
         "posthog_pluginconfig"."config"
  FROM "posthog_pluginconfig"
  INNER JOIN "posthog_plugin" ON ("posthog_pluginconfig"."plugin_id" = "posthog_plugin"."id")
  INNER JOIN "posthog_pluginsourcefile" ON ("posthog_plugin"."id" = "posthog_pluginsourcefile"."plugin_id")
  WHERE ("posthog_pluginconfig"."enabled"
         AND "posthog_pluginsourcefile"."filename" = 'site.ts'
         AND "posthog_pluginsourcefile"."status" = 'TRANSPILED'
         AND "posthog_pluginconfig"."team_id" = 99999)
  '''
# ---
# name: TestFeatureFlagMatcher.test_db_matches_independent_of_string_or_number_type.33
  '''
  SELECT "posthog_hogfunction"."id",
         "posthog_hogfunction"."team_id",
         "posthog_hogfunction"."name",
         "posthog_hogfunction"."description",
         "posthog_hogfunction"."created_at",
         "posthog_hogfunction"."created_by_id",
         "posthog_hogfunction"."deleted",
         "posthog_hogfunction"."updated_at",
         "posthog_hogfunction"."enabled",
         "posthog_hogfunction"."type",
         "posthog_hogfunction"."icon_url",
         "posthog_hogfunction"."hog",
         "posthog_hogfunction"."bytecode",
         "posthog_hogfunction"."transpiled",
         "posthog_hogfunction"."inputs_schema",
         "posthog_hogfunction"."inputs",
         "posthog_hogfunction"."encrypted_inputs",
         "posthog_hogfunction"."filters",
         "posthog_hogfunction"."mappings",
         "posthog_hogfunction"."masking",
         "posthog_hogfunction"."template_id",
         "posthog_hogfunction"."execution_order",
         "posthog_team"."id",
         "posthog_team"."uuid",
         "posthog_team"."organization_id",
         "posthog_team"."parent_team_id",
         "posthog_team"."project_id",
         "posthog_team"."api_token",
         "posthog_team"."app_urls",
         "posthog_team"."name",
         "posthog_team"."slack_incoming_webhook",
         "posthog_team"."created_at",
         "posthog_team"."updated_at",
         "posthog_team"."anonymize_ips",
         "posthog_team"."completed_snippet_onboarding",
         "posthog_team"."has_completed_onboarding_for",
         "posthog_team"."onboarding_tasks",
         "posthog_team"."ingested_event",
         "posthog_team"."autocapture_opt_out",
         "posthog_team"."autocapture_web_vitals_opt_in",
         "posthog_team"."autocapture_web_vitals_allowed_metrics",
         "posthog_team"."autocapture_exceptions_opt_in",
         "posthog_team"."autocapture_exceptions_errors_to_ignore",
         "posthog_team"."person_processing_opt_out",
         "posthog_team"."session_recording_opt_in",
         "posthog_team"."session_recording_sample_rate",
         "posthog_team"."session_recording_minimum_duration_milliseconds",
         "posthog_team"."session_recording_linked_flag",
         "posthog_team"."session_recording_network_payload_capture_config",
         "posthog_team"."session_recording_masking_config",
         "posthog_team"."session_recording_url_trigger_config",
         "posthog_team"."session_recording_url_blocklist_config",
         "posthog_team"."session_recording_event_trigger_config",
         "posthog_team"."session_replay_config",
         "posthog_team"."survey_config",
         "posthog_team"."capture_console_log_opt_in",
         "posthog_team"."capture_performance_opt_in",
         "posthog_team"."capture_dead_clicks",
         "posthog_team"."surveys_opt_in",
         "posthog_team"."heatmaps_opt_in",
         "posthog_team"."flags_persistence_default",
         "posthog_team"."session_recording_version",
         "posthog_team"."signup_token",
         "posthog_team"."is_demo",
         "posthog_team"."access_control",
         "posthog_team"."week_start_day",
         "posthog_team"."inject_web_apps",
         "posthog_team"."test_account_filters",
         "posthog_team"."test_account_filters_default_checked",
         "posthog_team"."path_cleaning_filters",
         "posthog_team"."timezone",
         "posthog_team"."data_attributes",
         "posthog_team"."person_display_name_properties",
         "posthog_team"."live_events_columns",
         "posthog_team"."recording_domains",
         "posthog_team"."human_friendly_comparison_periods",
         "posthog_team"."cookieless_server_hash_mode",
         "posthog_team"."revenue_tracking_config",
         "posthog_team"."primary_dashboard_id",
         "posthog_team"."default_data_theme",
         "posthog_team"."extra_settings",
         "posthog_team"."modifiers",
         "posthog_team"."correlation_config",
         "posthog_team"."session_recording_retention_period_days",
         "posthog_team"."plugins_opt_in",
         "posthog_team"."opt_out_capture",
         "posthog_team"."event_names",
         "posthog_team"."event_names_with_usage",
         "posthog_team"."event_properties",
         "posthog_team"."event_properties_with_usage",
         "posthog_team"."event_properties_numerical",
         "posthog_team"."external_data_workspace_id",
         "posthog_team"."external_data_workspace_last_synced_at",
         "posthog_team"."api_query_rate_limit"
  FROM "posthog_hogfunction"
  INNER JOIN "posthog_team" ON ("posthog_hogfunction"."team_id" = "posthog_team"."id")
  WHERE (NOT "posthog_hogfunction"."deleted"
         AND "posthog_hogfunction"."enabled"
         AND "posthog_hogfunction"."team_id" = 99999
         AND "posthog_hogfunction"."type" IN ('site_destination',
                                              'site_app'))
  '''
# ---
# name: TestFeatureFlagMatcher.test_db_matches_independent_of_string_or_number_type.34
  '''
  SELECT ((("posthog_person"."properties" -> 'Distinct Id') IN ('"307"'::jsonb)
           OR ("posthog_person"."properties" -> 'Distinct Id') IN ('307'::jsonb))
          AND "posthog_person"."properties" ? 'Distinct Id'
          AND NOT (("posthog_person"."properties" -> 'Distinct Id') = 'null'::jsonb)) AS "flag_X_condition_0"
  FROM "posthog_person"
  INNER JOIN "posthog_persondistinctid" ON ("posthog_person"."id" = "posthog_persondistinctid"."person_id")
  WHERE ("posthog_persondistinctid"."distinct_id" = '307'
         AND "posthog_persondistinctid"."team_id" = 99999
         AND "posthog_person"."team_id" = 99999)
  '''
# ---
# name: TestFeatureFlagMatcher.test_db_matches_independent_of_string_or_number_type.35
  '''
  SELECT (("posthog_person"."properties" -> 'Distinct Id') IN ('307'::jsonb)
          AND "posthog_person"."properties" ? 'Distinct Id'
          AND NOT (("posthog_person"."properties" -> 'Distinct Id') = 'null'::jsonb)) AS "flag_X_condition_0"
  FROM "posthog_person"
  INNER JOIN "posthog_persondistinctid" ON ("posthog_person"."id" = "posthog_persondistinctid"."person_id")
  WHERE ("posthog_persondistinctid"."distinct_id" = '307'
         AND "posthog_persondistinctid"."team_id" = 99999
         AND "posthog_person"."team_id" = 99999)
  '''
# ---
# name: TestFeatureFlagMatcher.test_db_matches_independent_of_string_or_number_type.36
  '''
  SELECT (("posthog_person"."properties" -> 'Distinct Id') = '307'::jsonb
          AND "posthog_person"."properties" ? 'Distinct Id'
          AND NOT (("posthog_person"."properties" -> 'Distinct Id') = 'null'::jsonb)) AS "flag_X_condition_0"
  FROM "posthog_person"
  INNER JOIN "posthog_persondistinctid" ON ("posthog_person"."id" = "posthog_persondistinctid"."person_id")
  WHERE ("posthog_persondistinctid"."distinct_id" = '307'
         AND "posthog_persondistinctid"."team_id" = 99999
         AND "posthog_person"."team_id" = 99999)
  '''
# ---
# name: TestFeatureFlagMatcher.test_db_matches_independent_of_string_or_number_type.28
  '''
  SELECT ((("posthog_person"."properties" -> 'Distinct Id') IN ('"307"'::jsonb)
           OR ("posthog_person"."properties" -> 'Distinct Id') IN ('307'::jsonb))
          AND "posthog_person"."properties" ? 'Distinct Id'
          AND NOT (("posthog_person"."properties" -> 'Distinct Id') = 'null'::jsonb)) AS "flag_X_condition_0"
  FROM "posthog_person"
  INNER JOIN "posthog_persondistinctid" ON ("posthog_person"."id" = "posthog_persondistinctid"."person_id")
  WHERE ("posthog_persondistinctid"."distinct_id" = '307'
         AND "posthog_persondistinctid"."team_id" = 99999
         AND "posthog_person"."team_id" = 99999)
  '''
# ---
# name: TestFeatureFlagMatcher.test_db_matches_independent_of_string_or_number_type.29
  '''
  SELECT (("posthog_person"."properties" -> 'Distinct Id') IN ('307'::jsonb)
          AND "posthog_person"."properties" ? 'Distinct Id'
          AND NOT (("posthog_person"."properties" -> 'Distinct Id') = 'null'::jsonb)) AS "flag_X_condition_0"
  FROM "posthog_person"
  INNER JOIN "posthog_persondistinctid" ON ("posthog_person"."id" = "posthog_persondistinctid"."person_id")
  WHERE ("posthog_persondistinctid"."distinct_id" = '307'
         AND "posthog_persondistinctid"."team_id" = 99999
         AND "posthog_person"."team_id" = 99999)
  '''
# ---
# name: TestFeatureFlagMatcher.test_db_matches_independent_of_string_or_number_type.3
  '''
  SELECT "posthog_remoteconfig"."id",
         "posthog_remoteconfig"."team_id",
         "posthog_remoteconfig"."config",
         "posthog_remoteconfig"."updated_at",
         "posthog_remoteconfig"."synced_at"
  FROM "posthog_remoteconfig"
  WHERE "posthog_remoteconfig"."team_id" = 99999
  LIMIT 21
  '''
# ---
# name: TestFeatureFlagMatcher.test_db_matches_independent_of_string_or_number_type.5
  '''
  SELECT "posthog_team"."id",
         "posthog_team"."uuid",
         "posthog_team"."organization_id",
         "posthog_team"."parent_team_id",
         "posthog_team"."project_id",
         "posthog_team"."api_token",
         "posthog_team"."app_urls",
         "posthog_team"."name",
         "posthog_team"."slack_incoming_webhook",
         "posthog_team"."created_at",
         "posthog_team"."updated_at",
         "posthog_team"."anonymize_ips",
         "posthog_team"."completed_snippet_onboarding",
         "posthog_team"."has_completed_onboarding_for",
         "posthog_team"."onboarding_tasks",
         "posthog_team"."ingested_event",
         "posthog_team"."autocapture_opt_out",
         "posthog_team"."autocapture_web_vitals_opt_in",
         "posthog_team"."autocapture_web_vitals_allowed_metrics",
         "posthog_team"."autocapture_exceptions_opt_in",
         "posthog_team"."autocapture_exceptions_errors_to_ignore",
         "posthog_team"."person_processing_opt_out",
         "posthog_team"."session_recording_opt_in",
         "posthog_team"."session_recording_sample_rate",
         "posthog_team"."session_recording_minimum_duration_milliseconds",
         "posthog_team"."session_recording_linked_flag",
         "posthog_team"."session_recording_network_payload_capture_config",
         "posthog_team"."session_recording_masking_config",
         "posthog_team"."session_recording_url_trigger_config",
         "posthog_team"."session_recording_url_blocklist_config",
         "posthog_team"."session_recording_event_trigger_config",
         "posthog_team"."session_replay_config",
         "posthog_team"."survey_config",
         "posthog_team"."capture_console_log_opt_in",
         "posthog_team"."capture_performance_opt_in",
         "posthog_team"."capture_dead_clicks",
         "posthog_team"."surveys_opt_in",
         "posthog_team"."heatmaps_opt_in",
         "posthog_team"."flags_persistence_default",
         "posthog_team"."session_recording_version",
         "posthog_team"."signup_token",
         "posthog_team"."is_demo",
         "posthog_team"."access_control",
         "posthog_team"."week_start_day",
         "posthog_team"."inject_web_apps",
         "posthog_team"."test_account_filters",
         "posthog_team"."test_account_filters_default_checked",
         "posthog_team"."path_cleaning_filters",
         "posthog_team"."timezone",
         "posthog_team"."data_attributes",
         "posthog_team"."person_display_name_properties",
         "posthog_team"."live_events_columns",
         "posthog_team"."recording_domains",
         "posthog_team"."human_friendly_comparison_periods",
         "posthog_team"."cookieless_server_hash_mode",
         "posthog_team"."revenue_tracking_config",
         "posthog_team"."primary_dashboard_id",
         "posthog_team"."default_data_theme",
         "posthog_team"."extra_settings",
         "posthog_team"."modifiers",
         "posthog_team"."correlation_config",
         "posthog_team"."session_recording_retention_period_days",
         "posthog_team"."plugins_opt_in",
         "posthog_team"."opt_out_capture",
         "posthog_team"."event_names",
         "posthog_team"."event_names_with_usage",
         "posthog_team"."event_properties",
         "posthog_team"."event_properties_with_usage",
         "posthog_team"."event_properties_numerical",
         "posthog_team"."external_data_workspace_id",
         "posthog_team"."external_data_workspace_last_synced_at",
         "posthog_team"."api_query_rate_limit"
  FROM "posthog_team"
  WHERE "posthog_team"."id" = 99999
  LIMIT 21
  '''
# ---
# name: TestFeatureFlagMatcher.test_db_matches_independent_of_string_or_number_type.6
  '''
  SELECT COUNT(*) AS "__count"
  FROM "posthog_featureflag"
  WHERE ("posthog_featureflag"."active"
         AND NOT "posthog_featureflag"."deleted"
         AND "posthog_featureflag"."team_id" = 99999)
  '''
# ---
# name: TestFeatureFlagMatcher.test_db_matches_independent_of_string_or_number_type.7
  '''
  SELECT "posthog_pluginconfig"."id",
         "posthog_pluginsourcefile"."transpiled",
         "posthog_pluginconfig"."web_token",
         "posthog_plugin"."config_schema",
         "posthog_pluginconfig"."config"
  FROM "posthog_pluginconfig"
  INNER JOIN "posthog_plugin" ON ("posthog_pluginconfig"."plugin_id" = "posthog_plugin"."id")
  INNER JOIN "posthog_pluginsourcefile" ON ("posthog_plugin"."id" = "posthog_pluginsourcefile"."plugin_id")
  WHERE ("posthog_pluginconfig"."enabled"
         AND "posthog_pluginsourcefile"."filename" = 'site.ts'
         AND "posthog_pluginsourcefile"."status" = 'TRANSPILED'
         AND "posthog_pluginconfig"."team_id" = 99999)
  '''
# ---
# name: TestFeatureFlagMatcher.test_db_matches_independent_of_string_or_number_type.8
  '''
  SELECT (("posthog_person"."properties" ->> 'email')::text ~ '["neil@x.com"]'
          AND "posthog_person"."properties" ? 'email'
          AND NOT (("posthog_person"."properties" -> 'email') = 'null'::jsonb)) AS "flag_X_condition_0"
  FROM "posthog_person"
  INNER JOIN "posthog_persondistinctid" ON ("posthog_person"."id" = "posthog_persondistinctid"."person_id")
  WHERE ("posthog_persondistinctid"."distinct_id" = 'another_id'
         AND "posthog_persondistinctid"."team_id" = 99999
         AND "posthog_person"."team_id" = 99999)
  '''
# ---
# name: TestFeatureFlagMatcher.test_invalid_regex_match_flag.11
  '''
  SELECT (("posthog_person"."properties" ->> 'email')::text ~ '["neil@x.com"]'
          AND "posthog_person"."properties" ? 'email'
          AND NOT (("posthog_person"."properties" -> 'email') = 'null'::jsonb)) AS "flag_X_condition_0"
  FROM "posthog_person"
  INNER JOIN "posthog_persondistinctid" ON ("posthog_person"."id" = "posthog_persondistinctid"."person_id")
  WHERE ("posthog_persondistinctid"."distinct_id" = 'another_id'
         AND "posthog_persondistinctid"."team_id" = 99999
         AND "posthog_person"."team_id" = 99999)
  '''
# ---
# name: TestFeatureFlagMatcher.test_invalid_regex_match_flag.2
  '''
  SELECT "posthog_team"."id",
         "posthog_team"."uuid",
         "posthog_team"."organization_id",
         "posthog_team"."project_id",
         "posthog_team"."api_token",
         "posthog_team"."app_urls",
         "posthog_team"."name",
         "posthog_team"."slack_incoming_webhook",
         "posthog_team"."created_at",
         "posthog_team"."updated_at",
         "posthog_team"."anonymize_ips",
         "posthog_team"."completed_snippet_onboarding",
         "posthog_team"."has_completed_onboarding_for",
         "posthog_team"."onboarding_tasks",
         "posthog_team"."ingested_event",
         "posthog_team"."autocapture_opt_out",
         "posthog_team"."autocapture_web_vitals_opt_in",
         "posthog_team"."autocapture_web_vitals_allowed_metrics",
         "posthog_team"."autocapture_exceptions_opt_in",
         "posthog_team"."autocapture_exceptions_errors_to_ignore",
         "posthog_team"."person_processing_opt_out",
         "posthog_team"."session_recording_opt_in",
         "posthog_team"."session_recording_sample_rate",
         "posthog_team"."session_recording_minimum_duration_milliseconds",
         "posthog_team"."session_recording_linked_flag",
         "posthog_team"."session_recording_network_payload_capture_config",
         "posthog_team"."session_recording_url_trigger_config",
         "posthog_team"."session_recording_url_blocklist_config",
         "posthog_team"."session_recording_event_trigger_config",
         "posthog_team"."session_replay_config",
         "posthog_team"."survey_config",
         "posthog_team"."capture_console_log_opt_in",
         "posthog_team"."capture_performance_opt_in",
         "posthog_team"."capture_dead_clicks",
         "posthog_team"."surveys_opt_in",
         "posthog_team"."heatmaps_opt_in",
         "posthog_team"."flags_persistence_default",
         "posthog_team"."session_recording_version",
         "posthog_team"."signup_token",
         "posthog_team"."is_demo",
         "posthog_team"."access_control",
         "posthog_team"."week_start_day",
         "posthog_team"."inject_web_apps",
         "posthog_team"."test_account_filters",
         "posthog_team"."test_account_filters_default_checked",
         "posthog_team"."path_cleaning_filters",
         "posthog_team"."timezone",
         "posthog_team"."data_attributes",
         "posthog_team"."person_display_name_properties",
         "posthog_team"."live_events_columns",
         "posthog_team"."recording_domains",
         "posthog_team"."human_friendly_comparison_periods",
         "posthog_team"."cookieless_server_hash_mode",
         "posthog_team"."revenue_tracking_config",
         "posthog_team"."primary_dashboard_id",
         "posthog_team"."default_data_theme",
         "posthog_team"."extra_settings",
         "posthog_team"."modifiers",
         "posthog_team"."correlation_config",
         "posthog_team"."session_recording_retention_period_days",
         "posthog_team"."external_data_workspace_id",
         "posthog_team"."external_data_workspace_last_synced_at",
         "posthog_team"."api_query_rate_limit"
  FROM "posthog_team"
  WHERE "posthog_team"."id" = 99999
  LIMIT 21
  '''
# ---
# name: TestFeatureFlagMatcher.test_invalid_regex_match_flag.3
  '''
  SELECT "posthog_remoteconfig"."id",
         "posthog_remoteconfig"."team_id",
         "posthog_remoteconfig"."config",
         "posthog_remoteconfig"."updated_at",
         "posthog_remoteconfig"."synced_at"
  FROM "posthog_remoteconfig"
  WHERE "posthog_remoteconfig"."team_id" = 99999
  LIMIT 21
  '''
# ---
# name: TestFeatureFlagMatcher.test_invalid_regex_match_flag.4
  '''
  SELECT "posthog_team"."id",
         "posthog_team"."uuid",
         "posthog_team"."organization_id",
         "posthog_team"."project_id",
         "posthog_team"."api_token",
         "posthog_team"."app_urls",
         "posthog_team"."name",
         "posthog_team"."slack_incoming_webhook",
         "posthog_team"."created_at",
         "posthog_team"."updated_at",
         "posthog_team"."anonymize_ips",
         "posthog_team"."completed_snippet_onboarding",
         "posthog_team"."has_completed_onboarding_for",
         "posthog_team"."onboarding_tasks",
         "posthog_team"."ingested_event",
         "posthog_team"."autocapture_opt_out",
         "posthog_team"."autocapture_web_vitals_opt_in",
         "posthog_team"."autocapture_web_vitals_allowed_metrics",
         "posthog_team"."autocapture_exceptions_opt_in",
         "posthog_team"."autocapture_exceptions_errors_to_ignore",
         "posthog_team"."person_processing_opt_out",
         "posthog_team"."session_recording_opt_in",
         "posthog_team"."session_recording_sample_rate",
         "posthog_team"."session_recording_minimum_duration_milliseconds",
         "posthog_team"."session_recording_linked_flag",
         "posthog_team"."session_recording_network_payload_capture_config",
         "posthog_team"."session_recording_url_trigger_config",
         "posthog_team"."session_recording_url_blocklist_config",
         "posthog_team"."session_recording_event_trigger_config",
         "posthog_team"."session_replay_config",
         "posthog_team"."survey_config",
         "posthog_team"."capture_console_log_opt_in",
         "posthog_team"."capture_performance_opt_in",
         "posthog_team"."capture_dead_clicks",
         "posthog_team"."surveys_opt_in",
         "posthog_team"."heatmaps_opt_in",
         "posthog_team"."flags_persistence_default",
         "posthog_team"."session_recording_version",
         "posthog_team"."signup_token",
         "posthog_team"."is_demo",
         "posthog_team"."access_control",
         "posthog_team"."week_start_day",
         "posthog_team"."inject_web_apps",
         "posthog_team"."test_account_filters",
         "posthog_team"."test_account_filters_default_checked",
         "posthog_team"."path_cleaning_filters",
         "posthog_team"."timezone",
         "posthog_team"."data_attributes",
         "posthog_team"."person_display_name_properties",
         "posthog_team"."live_events_columns",
         "posthog_team"."recording_domains",
         "posthog_team"."human_friendly_comparison_periods",
         "posthog_team"."cookieless_server_hash_mode",
         "posthog_team"."revenue_tracking_config",
         "posthog_team"."primary_dashboard_id",
         "posthog_team"."default_data_theme",
         "posthog_team"."extra_settings",
         "posthog_team"."modifiers",
         "posthog_team"."correlation_config",
         "posthog_team"."session_recording_retention_period_days",
         "posthog_team"."plugins_opt_in",
         "posthog_team"."opt_out_capture",
         "posthog_team"."event_names",
         "posthog_team"."event_names_with_usage",
         "posthog_team"."event_properties",
         "posthog_team"."event_properties_with_usage",
         "posthog_team"."event_properties_numerical",
         "posthog_team"."external_data_workspace_id",
         "posthog_team"."external_data_workspace_last_synced_at",
         "posthog_team"."api_query_rate_limit"
  FROM "posthog_team"
  WHERE "posthog_team"."id" = 99999
  LIMIT 21
  '''
# ---
# name: TestFeatureFlagMatcher.test_invalid_regex_match_flag.5
  '''
  SELECT COUNT(*) AS "__count"
  FROM "posthog_featureflag"
  WHERE ("posthog_featureflag"."active"
         AND NOT "posthog_featureflag"."deleted"
         AND "posthog_featureflag"."team_id" = 99999)
  '''
# ---
# name: TestFeatureFlagMatcher.test_invalid_regex_match_flag.6
  '''
  SELECT "posthog_survey"."id",
         "posthog_survey"."team_id",
         "posthog_survey"."name",
         "posthog_survey"."description",
         "posthog_survey"."linked_flag_id",
         "posthog_survey"."targeting_flag_id",
         "posthog_survey"."internal_targeting_flag_id",
         "posthog_survey"."internal_response_sampling_flag_id",
         "posthog_survey"."type",
         "posthog_survey"."conditions",
         "posthog_survey"."questions",
         "posthog_survey"."appearance",
         "posthog_survey"."created_at",
         "posthog_survey"."created_by_id",
         "posthog_survey"."start_date",
         "posthog_survey"."end_date",
         "posthog_survey"."updated_at",
         "posthog_survey"."archived",
         "posthog_survey"."responses_limit",
         "posthog_survey"."response_sampling_start_date",
         "posthog_survey"."response_sampling_interval_type",
         "posthog_survey"."response_sampling_interval",
         "posthog_survey"."response_sampling_limit",
         "posthog_survey"."response_sampling_daily_limits",
         "posthog_survey"."iteration_count",
         "posthog_survey"."iteration_frequency_days",
         "posthog_survey"."iteration_start_dates",
         "posthog_survey"."current_iteration",
         "posthog_survey"."current_iteration_start_date",
         "posthog_featureflag"."id",
         "posthog_featureflag"."key",
         "posthog_featureflag"."name",
         "posthog_featureflag"."filters",
         "posthog_featureflag"."rollout_percentage",
         "posthog_featureflag"."team_id",
         "posthog_featureflag"."created_by_id",
         "posthog_featureflag"."created_at",
         "posthog_featureflag"."deleted",
         "posthog_featureflag"."active",
         "posthog_featureflag"."rollback_conditions",
         "posthog_featureflag"."performed_rollback",
         "posthog_featureflag"."ensure_experience_continuity",
         "posthog_featureflag"."usage_dashboard_id",
         "posthog_featureflag"."has_enriched_analytics",
         "posthog_featureflag"."is_remote_configuration",
         T4."id",
         T4."key",
         T4."name",
         T4."filters",
         T4."rollout_percentage",
         T4."team_id",
         T4."created_by_id",
         T4."created_at",
         T4."deleted",
         T4."active",
         T4."rollback_conditions",
         T4."performed_rollback",
         T4."ensure_experience_continuity",
         T4."usage_dashboard_id",
         T4."has_enriched_analytics",
         T4."is_remote_configuration",
         T5."id",
         T5."key",
         T5."name",
         T5."filters",
         T5."rollout_percentage",
         T5."team_id",
         T5."created_by_id",
         T5."created_at",
         T5."deleted",
         T5."active",
         T5."rollback_conditions",
         T5."performed_rollback",
         T5."ensure_experience_continuity",
         T5."usage_dashboard_id",
         T5."has_enriched_analytics",
         T5."is_remote_configuration"
  FROM "posthog_survey"
  LEFT OUTER JOIN "posthog_featureflag" ON ("posthog_survey"."linked_flag_id" = "posthog_featureflag"."id")
  LEFT OUTER JOIN "posthog_featureflag" T4 ON ("posthog_survey"."targeting_flag_id" = T4."id")
  LEFT OUTER JOIN "posthog_featureflag" T5 ON ("posthog_survey"."internal_targeting_flag_id" = T5."id")
  WHERE ("posthog_survey"."team_id" = 99999
         AND NOT ("posthog_survey"."archived"))
  '''
# ---
# name: TestFeatureFlagMatcher.test_invalid_regex_match_flag.7
  '''
  SELECT "posthog_pluginconfig"."id",
         "posthog_pluginsourcefile"."transpiled",
         "posthog_pluginconfig"."web_token",
         "posthog_plugin"."config_schema",
         "posthog_pluginconfig"."config"
  FROM "posthog_pluginconfig"
  INNER JOIN "posthog_plugin" ON ("posthog_pluginconfig"."plugin_id" = "posthog_plugin"."id")
  INNER JOIN "posthog_pluginsourcefile" ON ("posthog_plugin"."id" = "posthog_pluginsourcefile"."plugin_id")
  WHERE ("posthog_pluginconfig"."enabled"
         AND "posthog_pluginsourcefile"."filename" = 'site.ts'
         AND "posthog_pluginsourcefile"."status" = 'TRANSPILED'
         AND "posthog_pluginconfig"."team_id" = 99999)
  '''
# ---
# name: TestFeatureFlagMatcher.test_invalid_regex_match_flag.8
  '''
  SELECT "posthog_hogfunction"."id",
         "posthog_hogfunction"."team_id",
         "posthog_hogfunction"."name",
         "posthog_hogfunction"."description",
         "posthog_hogfunction"."created_at",
         "posthog_hogfunction"."created_by_id",
         "posthog_hogfunction"."deleted",
         "posthog_hogfunction"."updated_at",
         "posthog_hogfunction"."enabled",
         "posthog_hogfunction"."type",
         "posthog_hogfunction"."kind",
         "posthog_hogfunction"."icon_url",
         "posthog_hogfunction"."hog",
         "posthog_hogfunction"."bytecode",
         "posthog_hogfunction"."transpiled",
         "posthog_hogfunction"."inputs_schema",
         "posthog_hogfunction"."inputs",
         "posthog_hogfunction"."encrypted_inputs",
         "posthog_hogfunction"."filters",
         "posthog_hogfunction"."mappings",
         "posthog_hogfunction"."masking",
         "posthog_hogfunction"."template_id",
         "posthog_hogfunction"."execution_order",
         "posthog_team"."id",
         "posthog_team"."uuid",
         "posthog_team"."organization_id",
         "posthog_team"."parent_team_id",
         "posthog_team"."project_id",
         "posthog_team"."api_token",
         "posthog_team"."app_urls",
         "posthog_team"."name",
         "posthog_team"."slack_incoming_webhook",
         "posthog_team"."created_at",
         "posthog_team"."updated_at",
         "posthog_team"."anonymize_ips",
         "posthog_team"."completed_snippet_onboarding",
         "posthog_team"."has_completed_onboarding_for",
         "posthog_team"."onboarding_tasks",
         "posthog_team"."ingested_event",
         "posthog_team"."autocapture_opt_out",
         "posthog_team"."autocapture_web_vitals_opt_in",
         "posthog_team"."autocapture_web_vitals_allowed_metrics",
         "posthog_team"."autocapture_exceptions_opt_in",
         "posthog_team"."autocapture_exceptions_errors_to_ignore",
         "posthog_team"."person_processing_opt_out",
         "posthog_team"."session_recording_opt_in",
         "posthog_team"."session_recording_sample_rate",
         "posthog_team"."session_recording_minimum_duration_milliseconds",
         "posthog_team"."session_recording_linked_flag",
         "posthog_team"."session_recording_network_payload_capture_config",
         "posthog_team"."session_recording_masking_config",
         "posthog_team"."session_recording_url_trigger_config",
         "posthog_team"."session_recording_url_blocklist_config",
         "posthog_team"."session_recording_event_trigger_config",
         "posthog_team"."session_replay_config",
         "posthog_team"."survey_config",
         "posthog_team"."capture_console_log_opt_in",
         "posthog_team"."capture_performance_opt_in",
         "posthog_team"."capture_dead_clicks",
         "posthog_team"."surveys_opt_in",
         "posthog_team"."heatmaps_opt_in",
         "posthog_team"."flags_persistence_default",
         "posthog_team"."session_recording_version",
         "posthog_team"."signup_token",
         "posthog_team"."is_demo",
         "posthog_team"."access_control",
         "posthog_team"."week_start_day",
         "posthog_team"."inject_web_apps",
         "posthog_team"."test_account_filters",
         "posthog_team"."test_account_filters_default_checked",
         "posthog_team"."path_cleaning_filters",
         "posthog_team"."timezone",
         "posthog_team"."data_attributes",
         "posthog_team"."person_display_name_properties",
         "posthog_team"."live_events_columns",
         "posthog_team"."recording_domains",
         "posthog_team"."human_friendly_comparison_periods",
         "posthog_team"."cookieless_server_hash_mode",
         "posthog_team"."revenue_tracking_config",
         "posthog_team"."primary_dashboard_id",
         "posthog_team"."default_data_theme",
         "posthog_team"."extra_settings",
         "posthog_team"."modifiers",
         "posthog_team"."correlation_config",
         "posthog_team"."session_recording_retention_period_days",
         "posthog_team"."plugins_opt_in",
         "posthog_team"."opt_out_capture",
         "posthog_team"."event_names",
         "posthog_team"."event_names_with_usage",
         "posthog_team"."event_properties",
         "posthog_team"."event_properties_with_usage",
         "posthog_team"."event_properties_numerical",
         "posthog_team"."external_data_workspace_id",
         "posthog_team"."external_data_workspace_last_synced_at",
         "posthog_team"."api_query_rate_limit"
  FROM "posthog_hogfunction"
  INNER JOIN "posthog_team" ON ("posthog_hogfunction"."team_id" = "posthog_team"."id")
  WHERE (NOT "posthog_hogfunction"."deleted"
         AND "posthog_hogfunction"."enabled"
         AND "posthog_hogfunction"."team_id" = 99999
         AND "posthog_hogfunction"."type" IN ('site_destination',
                                              'site_app'))
  '''
# ---
# name: TestFeatureFlagMatcher.test_db_matches_independent_of_string_or_number_type.9
  '''
  SELECT "posthog_filesystem"."team_id",
         "posthog_filesystem"."project_id",
         "posthog_filesystem"."id",
         "posthog_filesystem"."path",
         "posthog_filesystem"."depth",
         "posthog_filesystem"."type",
         "posthog_filesystem"."ref",
         "posthog_filesystem"."href",
         "posthog_filesystem"."meta",
         "posthog_filesystem"."created_at",
         "posthog_filesystem"."created_by_id"
  FROM "posthog_filesystem"
  WHERE ("posthog_filesystem"."ref" = '0001'
         AND "posthog_filesystem"."team_id" = 99999
         AND "posthog_filesystem"."type" = 'feature_flag')
  '''
# ---
# name: TestFeatureFlagMatcher.test_invalid_regex_match_flag
  '''
  SELECT "posthog_team"."id",
         "posthog_team"."uuid",
         "posthog_team"."organization_id",
         "posthog_team"."parent_team_id",
         "posthog_team"."project_id",
         "posthog_team"."api_token",
         "posthog_team"."app_urls",
         "posthog_team"."name",
         "posthog_team"."slack_incoming_webhook",
         "posthog_team"."created_at",
         "posthog_team"."updated_at",
         "posthog_team"."anonymize_ips",
         "posthog_team"."completed_snippet_onboarding",
         "posthog_team"."has_completed_onboarding_for",
         "posthog_team"."onboarding_tasks",
         "posthog_team"."ingested_event",
         "posthog_team"."autocapture_opt_out",
         "posthog_team"."autocapture_web_vitals_opt_in",
         "posthog_team"."autocapture_web_vitals_allowed_metrics",
         "posthog_team"."autocapture_exceptions_opt_in",
         "posthog_team"."autocapture_exceptions_errors_to_ignore",
         "posthog_team"."person_processing_opt_out",
         "posthog_team"."session_recording_opt_in",
         "posthog_team"."session_recording_sample_rate",
         "posthog_team"."session_recording_minimum_duration_milliseconds",
         "posthog_team"."session_recording_linked_flag",
         "posthog_team"."session_recording_network_payload_capture_config",
         "posthog_team"."session_recording_masking_config",
         "posthog_team"."session_recording_url_trigger_config",
         "posthog_team"."session_recording_url_blocklist_config",
         "posthog_team"."session_recording_event_trigger_config",
         "posthog_team"."session_replay_config",
         "posthog_team"."survey_config",
         "posthog_team"."capture_console_log_opt_in",
         "posthog_team"."capture_performance_opt_in",
         "posthog_team"."capture_dead_clicks",
         "posthog_team"."surveys_opt_in",
         "posthog_team"."heatmaps_opt_in",
         "posthog_team"."flags_persistence_default",
         "posthog_team"."session_recording_version",
         "posthog_team"."signup_token",
         "posthog_team"."is_demo",
         "posthog_team"."access_control",
         "posthog_team"."week_start_day",
         "posthog_team"."inject_web_apps",
         "posthog_team"."test_account_filters",
         "posthog_team"."test_account_filters_default_checked",
         "posthog_team"."path_cleaning_filters",
         "posthog_team"."timezone",
         "posthog_team"."data_attributes",
         "posthog_team"."person_display_name_properties",
         "posthog_team"."live_events_columns",
         "posthog_team"."recording_domains",
         "posthog_team"."human_friendly_comparison_periods",
         "posthog_team"."cookieless_server_hash_mode",
         "posthog_team"."revenue_tracking_config",
         "posthog_team"."primary_dashboard_id",
         "posthog_team"."default_data_theme",
         "posthog_team"."extra_settings",
         "posthog_team"."modifiers",
         "posthog_team"."correlation_config",
         "posthog_team"."session_recording_retention_period_days",
         "posthog_team"."plugins_opt_in",
         "posthog_team"."opt_out_capture",
         "posthog_team"."event_names",
         "posthog_team"."event_names_with_usage",
         "posthog_team"."event_properties",
         "posthog_team"."event_properties_with_usage",
         "posthog_team"."event_properties_numerical",
         "posthog_team"."external_data_workspace_id",
         "posthog_team"."external_data_workspace_last_synced_at",
         "posthog_team"."api_query_rate_limit"
  FROM "posthog_team"
  WHERE "posthog_team"."id" = 99999
  LIMIT 21
  '''
# ---
# name: TestFeatureFlagMatcher.test_invalid_regex_match_flag.1
  '''
  SELECT "posthog_filesystem"."team_id",
         "posthog_filesystem"."project_id",
         "posthog_filesystem"."id",
         "posthog_filesystem"."path",
         "posthog_filesystem"."depth",
         "posthog_filesystem"."type",
         "posthog_filesystem"."ref",
         "posthog_filesystem"."href",
         "posthog_filesystem"."meta",
         "posthog_filesystem"."created_at",
         "posthog_filesystem"."created_by_id"
  FROM "posthog_filesystem"
  WHERE ("posthog_filesystem"."ref" = '0001'
         AND "posthog_filesystem"."team_id" = 99999
         AND "posthog_filesystem"."type" = 'feature_flag')
  '''
# ---
# name: TestFeatureFlagMatcher.test_invalid_regex_match_flag.10
  '''
  SELECT (("posthog_person"."properties" ->> 'email')::text ~ '["neil@x.com"]'
          AND "posthog_person"."properties" ? 'email'
          AND NOT (("posthog_person"."properties" -> 'email') = 'null'::jsonb)) AS "flag_X_condition_0"
  FROM "posthog_person"
  INNER JOIN "posthog_persondistinctid" ON ("posthog_person"."id" = "posthog_persondistinctid"."person_id")
  WHERE ("posthog_persondistinctid"."distinct_id" = 'another_id'
         AND "posthog_persondistinctid"."team_id" = 99999
         AND "posthog_person"."team_id" = 99999)
  '''
# ---
# name: TestFeatureFlagMatcher.test_invalid_regex_match_flag.11
  '''
  SELECT (("posthog_person"."properties" ->> 'email')::text ~ '["neil@x.com"]'
          AND "posthog_person"."properties" ? 'email'
          AND NOT (("posthog_person"."properties" -> 'email') = 'null'::jsonb)) AS "flag_X_condition_0"
  FROM "posthog_person"
  INNER JOIN "posthog_persondistinctid" ON ("posthog_person"."id" = "posthog_persondistinctid"."person_id")
  WHERE ("posthog_persondistinctid"."distinct_id" = 'another_id'
         AND "posthog_persondistinctid"."team_id" = 99999
         AND "posthog_person"."team_id" = 99999)
  '''
# ---
# name: TestFeatureFlagMatcher.test_invalid_regex_match_flag.12
  '''
  SELECT (("posthog_person"."properties" ->> 'email')::text ~ '["neil@x.com"]'
          AND "posthog_person"."properties" ? 'email'
          AND NOT (("posthog_person"."properties" -> 'email') = 'null'::jsonb)) AS "flag_X_condition_0"
  FROM "posthog_person"
  INNER JOIN "posthog_persondistinctid" ON ("posthog_person"."id" = "posthog_persondistinctid"."person_id")
  WHERE ("posthog_persondistinctid"."distinct_id" = 'another_id'
         AND "posthog_persondistinctid"."team_id" = 99999
         AND "posthog_person"."team_id" = 99999)
  '''
# ---
# name: TestFeatureFlagMatcher.test_invalid_regex_match_flag.2
  '''
  SELECT "posthog_featureflag"."id",
         "posthog_featureflag"."key",
         "posthog_featureflag"."name",
         "posthog_featureflag"."filters",
         "posthog_featureflag"."rollout_percentage",
         "posthog_featureflag"."team_id",
         "posthog_featureflag"."created_by_id",
         "posthog_featureflag"."created_at",
         "posthog_featureflag"."deleted",
         "posthog_featureflag"."active",
         "posthog_featureflag"."version",
         "posthog_featureflag"."last_modified_by_id",
         "posthog_featureflag"."rollback_conditions",
         "posthog_featureflag"."performed_rollback",
         "posthog_featureflag"."ensure_experience_continuity",
         "posthog_featureflag"."usage_dashboard_id",
         "posthog_featureflag"."has_enriched_analytics",
         "posthog_featureflag"."is_remote_configuration",
         "posthog_featureflag"."has_encrypted_payloads"
  FROM "posthog_featureflag"
  INNER JOIN "posthog_team" ON ("posthog_featureflag"."team_id" = "posthog_team"."id")
  WHERE ("posthog_featureflag"."active"
         AND NOT "posthog_featureflag"."deleted"
         AND "posthog_team"."project_id" = 99999)
  '''
# ---
# name: TestFeatureFlagMatcher.test_invalid_regex_match_flag.3
  '''
  SELECT "posthog_team"."id",
         "posthog_team"."uuid",
         "posthog_team"."organization_id",
         "posthog_team"."parent_team_id",
         "posthog_team"."project_id",
         "posthog_team"."api_token",
         "posthog_team"."app_urls",
         "posthog_team"."name",
         "posthog_team"."slack_incoming_webhook",
         "posthog_team"."created_at",
         "posthog_team"."updated_at",
         "posthog_team"."anonymize_ips",
         "posthog_team"."completed_snippet_onboarding",
         "posthog_team"."has_completed_onboarding_for",
         "posthog_team"."onboarding_tasks",
         "posthog_team"."ingested_event",
         "posthog_team"."autocapture_opt_out",
         "posthog_team"."autocapture_web_vitals_opt_in",
         "posthog_team"."autocapture_web_vitals_allowed_metrics",
         "posthog_team"."autocapture_exceptions_opt_in",
         "posthog_team"."autocapture_exceptions_errors_to_ignore",
         "posthog_team"."person_processing_opt_out",
         "posthog_team"."session_recording_opt_in",
         "posthog_team"."session_recording_sample_rate",
         "posthog_team"."session_recording_minimum_duration_milliseconds",
         "posthog_team"."session_recording_linked_flag",
         "posthog_team"."session_recording_network_payload_capture_config",
         "posthog_team"."session_recording_masking_config",
         "posthog_team"."session_recording_url_trigger_config",
         "posthog_team"."session_recording_url_blocklist_config",
         "posthog_team"."session_recording_event_trigger_config",
         "posthog_team"."session_replay_config",
         "posthog_team"."survey_config",
         "posthog_team"."capture_console_log_opt_in",
         "posthog_team"."capture_performance_opt_in",
         "posthog_team"."capture_dead_clicks",
         "posthog_team"."surveys_opt_in",
         "posthog_team"."heatmaps_opt_in",
         "posthog_team"."flags_persistence_default",
         "posthog_team"."session_recording_version",
         "posthog_team"."signup_token",
         "posthog_team"."is_demo",
         "posthog_team"."access_control",
         "posthog_team"."week_start_day",
         "posthog_team"."inject_web_apps",
         "posthog_team"."test_account_filters",
         "posthog_team"."test_account_filters_default_checked",
         "posthog_team"."path_cleaning_filters",
         "posthog_team"."timezone",
         "posthog_team"."data_attributes",
         "posthog_team"."person_display_name_properties",
         "posthog_team"."live_events_columns",
         "posthog_team"."recording_domains",
         "posthog_team"."human_friendly_comparison_periods",
         "posthog_team"."cookieless_server_hash_mode",
         "posthog_team"."revenue_tracking_config",
         "posthog_team"."primary_dashboard_id",
         "posthog_team"."default_data_theme",
         "posthog_team"."extra_settings",
         "posthog_team"."modifiers",
         "posthog_team"."correlation_config",
         "posthog_team"."session_recording_retention_period_days",
         "posthog_team"."external_data_workspace_id",
         "posthog_team"."external_data_workspace_last_synced_at",
         "posthog_team"."api_query_rate_limit"
  FROM "posthog_team"
  WHERE "posthog_team"."id" = 99999
  LIMIT 21
  '''
# ---
# name: TestFeatureFlagMatcher.test_invalid_regex_match_flag.4
  '''
  SELECT "posthog_remoteconfig"."id",
         "posthog_remoteconfig"."team_id",
         "posthog_remoteconfig"."config",
         "posthog_remoteconfig"."updated_at",
         "posthog_remoteconfig"."synced_at"
  FROM "posthog_remoteconfig"
  WHERE "posthog_remoteconfig"."team_id" = 99999
  LIMIT 21
  '''
# ---
# name: TestFeatureFlagMatcher.test_invalid_regex_match_flag.5
  '''
  SELECT "posthog_team"."id",
         "posthog_team"."uuid",
         "posthog_team"."organization_id",
         "posthog_team"."parent_team_id",
         "posthog_team"."project_id",
         "posthog_team"."api_token",
         "posthog_team"."app_urls",
         "posthog_team"."name",
         "posthog_team"."slack_incoming_webhook",
         "posthog_team"."created_at",
         "posthog_team"."updated_at",
         "posthog_team"."anonymize_ips",
         "posthog_team"."completed_snippet_onboarding",
         "posthog_team"."has_completed_onboarding_for",
         "posthog_team"."onboarding_tasks",
         "posthog_team"."ingested_event",
         "posthog_team"."autocapture_opt_out",
         "posthog_team"."autocapture_web_vitals_opt_in",
         "posthog_team"."autocapture_web_vitals_allowed_metrics",
         "posthog_team"."autocapture_exceptions_opt_in",
         "posthog_team"."autocapture_exceptions_errors_to_ignore",
         "posthog_team"."person_processing_opt_out",
         "posthog_team"."session_recording_opt_in",
         "posthog_team"."session_recording_sample_rate",
         "posthog_team"."session_recording_minimum_duration_milliseconds",
         "posthog_team"."session_recording_linked_flag",
         "posthog_team"."session_recording_network_payload_capture_config",
         "posthog_team"."session_recording_masking_config",
         "posthog_team"."session_recording_url_trigger_config",
         "posthog_team"."session_recording_url_blocklist_config",
         "posthog_team"."session_recording_event_trigger_config",
         "posthog_team"."session_replay_config",
         "posthog_team"."survey_config",
         "posthog_team"."capture_console_log_opt_in",
         "posthog_team"."capture_performance_opt_in",
         "posthog_team"."capture_dead_clicks",
         "posthog_team"."surveys_opt_in",
         "posthog_team"."heatmaps_opt_in",
         "posthog_team"."flags_persistence_default",
         "posthog_team"."session_recording_version",
         "posthog_team"."signup_token",
         "posthog_team"."is_demo",
         "posthog_team"."access_control",
         "posthog_team"."week_start_day",
         "posthog_team"."inject_web_apps",
         "posthog_team"."test_account_filters",
         "posthog_team"."test_account_filters_default_checked",
         "posthog_team"."path_cleaning_filters",
         "posthog_team"."timezone",
         "posthog_team"."data_attributes",
         "posthog_team"."person_display_name_properties",
         "posthog_team"."live_events_columns",
         "posthog_team"."recording_domains",
         "posthog_team"."human_friendly_comparison_periods",
         "posthog_team"."cookieless_server_hash_mode",
         "posthog_team"."revenue_tracking_config",
         "posthog_team"."primary_dashboard_id",
         "posthog_team"."default_data_theme",
         "posthog_team"."extra_settings",
         "posthog_team"."modifiers",
         "posthog_team"."correlation_config",
         "posthog_team"."session_recording_retention_period_days",
         "posthog_team"."plugins_opt_in",
         "posthog_team"."opt_out_capture",
         "posthog_team"."event_names",
         "posthog_team"."event_names_with_usage",
         "posthog_team"."event_properties",
         "posthog_team"."event_properties_with_usage",
         "posthog_team"."event_properties_numerical",
         "posthog_team"."external_data_workspace_id",
         "posthog_team"."external_data_workspace_last_synced_at",
         "posthog_team"."api_query_rate_limit"
  FROM "posthog_team"
  WHERE "posthog_team"."id" = 99999
  LIMIT 21
  '''
# ---
# name: TestFeatureFlagMatcher.test_invalid_regex_match_flag.6
  '''
  SELECT COUNT(*) AS "__count"
  FROM "posthog_featureflag"
  WHERE ("posthog_featureflag"."active"
         AND NOT "posthog_featureflag"."deleted"
         AND "posthog_featureflag"."team_id" = 99999)
  '''
# ---
# name: TestFeatureFlagMatcher.test_invalid_regex_match_flag.7
  '''
  SELECT "posthog_pluginconfig"."id",
         "posthog_pluginsourcefile"."transpiled",
         "posthog_pluginconfig"."web_token",
         "posthog_plugin"."config_schema",
         "posthog_pluginconfig"."config"
  FROM "posthog_pluginconfig"
  INNER JOIN "posthog_plugin" ON ("posthog_pluginconfig"."plugin_id" = "posthog_plugin"."id")
  INNER JOIN "posthog_pluginsourcefile" ON ("posthog_plugin"."id" = "posthog_pluginsourcefile"."plugin_id")
  WHERE ("posthog_pluginconfig"."enabled"
         AND "posthog_pluginsourcefile"."filename" = 'site.ts'
         AND "posthog_pluginsourcefile"."status" = 'TRANSPILED'
         AND "posthog_pluginconfig"."team_id" = 99999)
  '''
# ---
# name: TestFeatureFlagMatcher.test_invalid_regex_match_flag.8
  '''
  SELECT "posthog_hogfunction"."id",
         "posthog_hogfunction"."team_id",
         "posthog_hogfunction"."name",
         "posthog_hogfunction"."description",
         "posthog_hogfunction"."created_at",
         "posthog_hogfunction"."created_by_id",
         "posthog_hogfunction"."deleted",
         "posthog_hogfunction"."updated_at",
         "posthog_hogfunction"."enabled",
         "posthog_hogfunction"."type",
         "posthog_hogfunction"."kind",
         "posthog_hogfunction"."icon_url",
         "posthog_hogfunction"."hog",
         "posthog_hogfunction"."bytecode",
         "posthog_hogfunction"."transpiled",
         "posthog_hogfunction"."inputs_schema",
         "posthog_hogfunction"."inputs",
         "posthog_hogfunction"."encrypted_inputs",
         "posthog_hogfunction"."filters",
         "posthog_hogfunction"."mappings",
         "posthog_hogfunction"."masking",
         "posthog_hogfunction"."template_id",
         "posthog_hogfunction"."execution_order",
         "posthog_team"."id",
         "posthog_team"."uuid",
         "posthog_team"."organization_id",
         "posthog_team"."parent_team_id",
         "posthog_team"."project_id",
         "posthog_team"."api_token",
         "posthog_team"."app_urls",
         "posthog_team"."name",
         "posthog_team"."slack_incoming_webhook",
         "posthog_team"."created_at",
         "posthog_team"."updated_at",
         "posthog_team"."anonymize_ips",
         "posthog_team"."completed_snippet_onboarding",
         "posthog_team"."has_completed_onboarding_for",
         "posthog_team"."onboarding_tasks",
         "posthog_team"."ingested_event",
         "posthog_team"."autocapture_opt_out",
         "posthog_team"."autocapture_web_vitals_opt_in",
         "posthog_team"."autocapture_web_vitals_allowed_metrics",
         "posthog_team"."autocapture_exceptions_opt_in",
         "posthog_team"."autocapture_exceptions_errors_to_ignore",
         "posthog_team"."person_processing_opt_out",
         "posthog_team"."session_recording_opt_in",
         "posthog_team"."session_recording_sample_rate",
         "posthog_team"."session_recording_minimum_duration_milliseconds",
         "posthog_team"."session_recording_linked_flag",
         "posthog_team"."session_recording_network_payload_capture_config",
         "posthog_team"."session_recording_masking_config",
         "posthog_team"."session_recording_url_trigger_config",
         "posthog_team"."session_recording_url_blocklist_config",
         "posthog_team"."session_recording_event_trigger_config",
         "posthog_team"."session_replay_config",
         "posthog_team"."survey_config",
         "posthog_team"."capture_console_log_opt_in",
         "posthog_team"."capture_performance_opt_in",
         "posthog_team"."capture_dead_clicks",
         "posthog_team"."surveys_opt_in",
         "posthog_team"."heatmaps_opt_in",
         "posthog_team"."flags_persistence_default",
         "posthog_team"."session_recording_version",
         "posthog_team"."signup_token",
         "posthog_team"."is_demo",
         "posthog_team"."access_control",
         "posthog_team"."week_start_day",
         "posthog_team"."inject_web_apps",
         "posthog_team"."test_account_filters",
         "posthog_team"."test_account_filters_default_checked",
         "posthog_team"."path_cleaning_filters",
         "posthog_team"."timezone",
         "posthog_team"."data_attributes",
         "posthog_team"."person_display_name_properties",
         "posthog_team"."live_events_columns",
         "posthog_team"."recording_domains",
         "posthog_team"."human_friendly_comparison_periods",
         "posthog_team"."cookieless_server_hash_mode",
         "posthog_team"."revenue_tracking_config",
         "posthog_team"."primary_dashboard_id",
         "posthog_team"."default_data_theme",
         "posthog_team"."extra_settings",
         "posthog_team"."modifiers",
         "posthog_team"."correlation_config",
         "posthog_team"."session_recording_retention_period_days",
         "posthog_team"."plugins_opt_in",
         "posthog_team"."opt_out_capture",
         "posthog_team"."event_names",
         "posthog_team"."event_names_with_usage",
         "posthog_team"."event_properties",
         "posthog_team"."event_properties_with_usage",
         "posthog_team"."event_properties_numerical",
         "posthog_team"."external_data_workspace_id",
         "posthog_team"."external_data_workspace_last_synced_at",
         "posthog_team"."api_query_rate_limit"
  FROM "posthog_hogfunction"
  INNER JOIN "posthog_team" ON ("posthog_hogfunction"."team_id" = "posthog_team"."id")
  WHERE (NOT "posthog_hogfunction"."deleted"
         AND "posthog_hogfunction"."enabled"
         AND "posthog_hogfunction"."team_id" = 99999
         AND "posthog_hogfunction"."type" IN ('site_destination',
                                              'site_app'))
  '''
# ---
# name: TestFeatureFlagMatcher.test_invalid_regex_match_flag.9
  '''
  SELECT (("posthog_person"."properties" ->> 'email')::text ~ '["neil@x.com"]'
          AND "posthog_person"."properties" ? 'email'
          AND NOT (("posthog_person"."properties" -> 'email') = 'null'::jsonb)) AS "flag_X_condition_0"
  FROM "posthog_person"
  INNER JOIN "posthog_persondistinctid" ON ("posthog_person"."id" = "posthog_persondistinctid"."person_id")
  WHERE ("posthog_persondistinctid"."distinct_id" = '307'
         AND "posthog_persondistinctid"."team_id" = 99999
         AND "posthog_person"."team_id" = 99999)
  '''
# ---
# name: TestFeatureFlagMatcher.test_multiple_flags
  '''
  SELECT "posthog_grouptypemapping"."id",
         "posthog_grouptypemapping"."team_id",
         "posthog_grouptypemapping"."project_id",
         "posthog_grouptypemapping"."group_type",
         "posthog_grouptypemapping"."group_type_index",
         "posthog_grouptypemapping"."name_singular",
         "posthog_grouptypemapping"."name_plural",
         "posthog_grouptypemapping"."default_columns",
         "posthog_grouptypemapping"."detail_dashboard_id"
  FROM "posthog_grouptypemapping"
  WHERE "posthog_grouptypemapping"."team_id" = 99999
  '''
# ---
# name: TestFeatureFlagMatcher.test_multiple_flags.1
  '''
  SELECT (("posthog_person"."properties" -> 'email') = '"test@posthog.com"'::jsonb
          AND "posthog_person"."properties" ? 'email'
          AND NOT (("posthog_person"."properties" -> 'email') = 'null'::jsonb)) AS "flag_X_condition_0",
         (true) AS "flag_X_condition_1",
         (true) AS "flag_X_condition_0",
         (true) AS "flag_X_condition_0",
         (true) AS "flag_X_condition_0"
  FROM "posthog_person"
  INNER JOIN "posthog_persondistinctid" ON ("posthog_person"."id" = "posthog_persondistinctid"."person_id")
  WHERE ("posthog_persondistinctid"."distinct_id" = 'test_id'
         AND "posthog_persondistinctid"."team_id" = 99999
         AND "posthog_person"."team_id" = 99999)
  '''
# ---
# name: TestFeatureFlagMatcher.test_multiple_flags.2
  '''
  SELECT (true) AS "flag_X_condition_0",
         (true) AS "flag_X_condition_0"
  FROM "posthog_group"
  WHERE ("posthog_group"."team_id" = 99999
         AND "posthog_group"."group_key" = 'group_key'
         AND "posthog_group"."group_type_index" = 99999)
  '''
# ---
# name: TestFeatureFlagMatcher.test_multiple_flags.3
  '''
  SELECT (("posthog_group"."group_properties" -> 'name') IN ('"foo.inc"'::jsonb)
          AND "posthog_group"."group_properties" ? 'name'
          AND NOT (("posthog_group"."group_properties" -> 'name') = 'null'::jsonb)) AS "flag_X_condition_0",
         (("posthog_group"."group_properties" -> 'name') IN ('"foo2.inc"'::jsonb)
          AND "posthog_group"."group_properties" ? 'name'
          AND NOT (("posthog_group"."group_properties" -> 'name') = 'null'::jsonb)) AS "flag_X_condition_0"
  FROM "posthog_group"
  WHERE ("posthog_group"."team_id" = 99999
         AND "posthog_group"."group_key" = 'foo'
         AND "posthog_group"."group_type_index" = 99999)
  '''
# ---
# name: TestFeatureFlagMatcher.test_multiple_flags.4
  '''
  SELECT "posthog_grouptypemapping"."id",
         "posthog_grouptypemapping"."team_id",
         "posthog_grouptypemapping"."project_id",
         "posthog_grouptypemapping"."group_type",
         "posthog_grouptypemapping"."group_type_index",
         "posthog_grouptypemapping"."name_singular",
         "posthog_grouptypemapping"."name_plural",
         "posthog_grouptypemapping"."default_columns",
         "posthog_grouptypemapping"."detail_dashboard_id"
  FROM "posthog_grouptypemapping"
  WHERE "posthog_grouptypemapping"."team_id" = 99999
  '''
# ---
# name: TestFeatureFlagMatcher.test_multiple_flags.5
  '''
  SELECT (("posthog_person"."properties" -> 'email') = '"test@posthog.com"'::jsonb
          AND "posthog_person"."properties" ? 'email'
          AND NOT (("posthog_person"."properties" -> 'email') = 'null'::jsonb)) AS "flag_X_condition_0",
         (true) AS "flag_X_condition_1",
         (true) AS "flag_X_condition_0",
         (true) AS "flag_X_condition_0",
         (true) AS "flag_X_condition_0"
  FROM "posthog_person"
  INNER JOIN "posthog_persondistinctid" ON ("posthog_person"."id" = "posthog_persondistinctid"."person_id")
  WHERE ("posthog_persondistinctid"."distinct_id" = 'test_id'
         AND "posthog_persondistinctid"."team_id" = 99999
         AND "posthog_person"."team_id" = 99999)
  '''
# ---
# name: TestFeatureFlagMatcher.test_multiple_flags.6
  '''
  SELECT (("posthog_group"."group_properties" -> 'name') IN ('"foo.inc"'::jsonb)
          AND "posthog_group"."group_properties" ? 'name'
          AND NOT (("posthog_group"."group_properties" -> 'name') = 'null'::jsonb)) AS "flag_X_condition_0",
         (("posthog_group"."group_properties" -> 'name') IN ('"foo2.inc"'::jsonb)
          AND "posthog_group"."group_properties" ? 'name'
          AND NOT (("posthog_group"."group_properties" -> 'name') = 'null'::jsonb)) AS "flag_X_condition_0"
  FROM "posthog_group"
  WHERE ("posthog_group"."team_id" = 99999
         AND "posthog_group"."group_key" = 'foo2'
         AND "posthog_group"."group_type_index" = 99999)
  '''
# ---
# name: TestFeatureFlagMatcher.test_numeric_operator_with_cohorts_and_nested_cohorts
  '''
  SELECT "posthog_cohort"."id",
         "posthog_cohort"."name",
         "posthog_cohort"."description",
         "posthog_cohort"."team_id",
         "posthog_cohort"."deleted",
         "posthog_cohort"."filters",
         "posthog_cohort"."query",
         "posthog_cohort"."version",
         "posthog_cohort"."pending_version",
         "posthog_cohort"."count",
         "posthog_cohort"."created_by_id",
         "posthog_cohort"."created_at",
         "posthog_cohort"."is_calculating",
         "posthog_cohort"."last_calculation",
         "posthog_cohort"."errors_calculating",
         "posthog_cohort"."last_error_at",
         "posthog_cohort"."is_static",
         "posthog_cohort"."groups"
  FROM "posthog_cohort"
  WHERE (NOT "posthog_cohort"."deleted"
         AND "posthog_cohort"."team_id" = 99999)
  '''
# ---
# name: TestFeatureFlagMatcher.test_numeric_operator_with_cohorts_and_nested_cohorts.1
  '''
  SELECT (((("posthog_person"."properties" -> 'number') > '"100"'::jsonb
            AND JSONB_TYPEOF(("posthog_person"."properties" -> 'number')) = ('string'))
           OR (("posthog_person"."properties" -> 'number') > '100.0'::jsonb
               AND JSONB_TYPEOF(("posthog_person"."properties" -> 'number')) = ('number')))
          AND "posthog_person"."properties" ? 'number'
          AND NOT (("posthog_person"."properties" -> 'number') = 'null'::jsonb)) AS "flag_X_condition_0",
         (((("posthog_person"."properties" -> 'version') > '"1.05"'::jsonb
            AND JSONB_TYPEOF(("posthog_person"."properties" -> 'version')) = ('string'))
           OR (("posthog_person"."properties" -> 'version') > '1.05'::jsonb
               AND JSONB_TYPEOF(("posthog_person"."properties" -> 'version')) = ('number')))
          AND "posthog_person"."properties" ? 'version'
          AND NOT (("posthog_person"."properties" -> 'version') = 'null'::jsonb)) AS "flag_X_condition_0",
         (((("posthog_person"."properties" -> 'number') < '"31"'::jsonb
            AND JSONB_TYPEOF(("posthog_person"."properties" -> 'number')) = ('string'))
           OR (("posthog_person"."properties" -> 'number') < '31.0'::jsonb
               AND JSONB_TYPEOF(("posthog_person"."properties" -> 'number')) = ('number')))
          AND "posthog_person"."properties" ? 'number'
          AND NOT (("posthog_person"."properties" -> 'number') = 'null'::jsonb)
          AND ((("posthog_person"."properties" -> 'nested_prop') > '"20"'::jsonb
                AND JSONB_TYPEOF(("posthog_person"."properties" -> 'nested_prop')) = ('string'))
               OR (("posthog_person"."properties" -> 'nested_prop') > '20.0'::jsonb
                   AND JSONB_TYPEOF(("posthog_person"."properties" -> 'nested_prop')) = ('number')))
          AND "posthog_person"."properties" ? 'nested_prop'
          AND NOT (("posthog_person"."properties" -> 'nested_prop') = 'null'::jsonb)) AS "flag_X_condition_0"
  FROM "posthog_person"
  INNER JOIN "posthog_persondistinctid" ON ("posthog_person"."id" = "posthog_persondistinctid"."person_id")
  WHERE ("posthog_persondistinctid"."distinct_id" = '307'
         AND "posthog_persondistinctid"."team_id" = 99999
         AND "posthog_person"."team_id" = 99999)
  '''
# ---
# name: TestFeatureFlagMatcher.test_numeric_operator_with_groups_and_person_flags
  '''
  SELECT "posthog_grouptypemapping"."id",
         "posthog_grouptypemapping"."team_id",
         "posthog_grouptypemapping"."project_id",
         "posthog_grouptypemapping"."group_type",
         "posthog_grouptypemapping"."group_type_index",
         "posthog_grouptypemapping"."name_singular",
         "posthog_grouptypemapping"."name_plural",
         "posthog_grouptypemapping"."default_columns",
         "posthog_grouptypemapping"."detail_dashboard_id"
  FROM "posthog_grouptypemapping"
  WHERE "posthog_grouptypemapping"."team_id" = 99999
  '''
# ---
# name: TestFeatureFlagMatcher.test_numeric_operator_with_groups_and_person_flags.1
  '''
  SELECT (((("posthog_person"."properties" -> 'number') >= '"20"'::jsonb
            AND JSONB_TYPEOF(("posthog_person"."properties" -> 'number')) = ('string'))
           OR (("posthog_person"."properties" -> 'number') >= '20.0'::jsonb
               AND JSONB_TYPEOF(("posthog_person"."properties" -> 'number')) = ('number')))
          AND "posthog_person"."properties" ? 'number'
          AND NOT (("posthog_person"."properties" -> 'number') = 'null'::jsonb)) AS "flag_X_condition_0"
  FROM "posthog_person"
  INNER JOIN "posthog_persondistinctid" ON ("posthog_person"."id" = "posthog_persondistinctid"."person_id")
  WHERE ("posthog_persondistinctid"."distinct_id" = '307'
         AND "posthog_persondistinctid"."team_id" = 99999
         AND "posthog_person"."team_id" = 99999)
  '''
# ---
# name: TestFeatureFlagMatcher.test_numeric_operator_with_groups_and_person_flags.2
  '''
  SELECT (((("posthog_group"."group_properties" -> 'number') > '"100"'::jsonb
            AND JSONB_TYPEOF(("posthog_group"."group_properties" -> 'number')) = ('string'))
           OR (("posthog_group"."group_properties" -> 'number') > '100.0'::jsonb
               AND JSONB_TYPEOF(("posthog_group"."group_properties" -> 'number')) = ('number')))
          AND "posthog_group"."group_properties" ? 'number'
          AND NOT (("posthog_group"."group_properties" -> 'number') = 'null'::jsonb)) AS "flag_X_condition_0"
  FROM "posthog_group"
  WHERE ("posthog_group"."team_id" = 99999
         AND "posthog_group"."group_key" = 'foo'
         AND "posthog_group"."group_type_index" = 0)
  '''
# ---
# name: TestFeatureFlagMatcher.test_numeric_operator_with_groups_and_person_flags.3
  '''
  SELECT (("posthog_group"."group_properties" -> 'number') > '"100b2c"'::jsonb
          AND "posthog_group"."group_properties" ? 'number'
          AND NOT (("posthog_group"."group_properties" -> 'number') = 'null'::jsonb)) AS "flag_X_condition_0"
  FROM "posthog_group"
  WHERE ("posthog_group"."team_id" = 99999
         AND "posthog_group"."group_key" = 'foo-project'
         AND "posthog_group"."group_type_index" = 1)
  '''
# ---
# name: TestFeatureFlagMatcher.test_super_condition_matches_string
  '''
  SELECT ((("posthog_person"."properties" -> 'is_enabled') = 'true'::jsonb
           OR ("posthog_person"."properties" -> 'is_enabled') = '"true"'::jsonb)
          AND "posthog_person"."properties" ? 'is_enabled'
          AND NOT (("posthog_person"."properties" -> 'is_enabled') = 'null'::jsonb)) AS "flag_X_super_condition", ("posthog_person"."properties" -> 'is_enabled') IS NOT NULL AS "flag_X_super_condition_is_set",
                                                                                                                                                                                 (("posthog_person"."properties" -> 'email') = '"fake@posthog.com"'::jsonb
                                                                                                                                                                                  AND "posthog_person"."properties" ? 'email'
                                                                                                                                                                                  AND NOT (("posthog_person"."properties" -> 'email') = 'null'::jsonb)) AS "flag_X_condition_0",
                                                                                                                                                                                 (("posthog_person"."properties" -> 'email') = '"test@posthog.com"'::jsonb
                                                                                                                                                                                  AND "posthog_person"."properties" ? 'email'
                                                                                                                                                                                  AND NOT (("posthog_person"."properties" -> 'email') = 'null'::jsonb)) AS "flag_X_condition_1",
                                                                                                                                                                                 (true) AS "flag_X_condition_2"
  FROM "posthog_person"
  INNER JOIN "posthog_persondistinctid" ON ("posthog_person"."id" = "posthog_persondistinctid"."person_id")
  WHERE ("posthog_persondistinctid"."distinct_id" = 'test_id'
         AND "posthog_persondistinctid"."team_id" = 99999
         AND "posthog_person"."team_id" = 99999)
  '''
# ---
# name: TestFeatureFlagMatcher.test_with_sql_injection_properties_and_other_aliases
  '''
  SELECT "posthog_team"."id",
         "posthog_team"."uuid",
         "posthog_team"."organization_id",
         "posthog_team"."parent_team_id",
         "posthog_team"."project_id",
         "posthog_team"."api_token",
         "posthog_team"."app_urls",
         "posthog_team"."name",
         "posthog_team"."slack_incoming_webhook",
         "posthog_team"."created_at",
         "posthog_team"."updated_at",
         "posthog_team"."anonymize_ips",
         "posthog_team"."completed_snippet_onboarding",
         "posthog_team"."has_completed_onboarding_for",
         "posthog_team"."onboarding_tasks",
         "posthog_team"."ingested_event",
         "posthog_team"."autocapture_opt_out",
         "posthog_team"."autocapture_web_vitals_opt_in",
         "posthog_team"."autocapture_web_vitals_allowed_metrics",
         "posthog_team"."autocapture_exceptions_opt_in",
         "posthog_team"."autocapture_exceptions_errors_to_ignore",
         "posthog_team"."person_processing_opt_out",
         "posthog_team"."session_recording_opt_in",
         "posthog_team"."session_recording_sample_rate",
         "posthog_team"."session_recording_minimum_duration_milliseconds",
         "posthog_team"."session_recording_linked_flag",
         "posthog_team"."session_recording_network_payload_capture_config",
         "posthog_team"."session_recording_masking_config",
         "posthog_team"."session_recording_url_trigger_config",
         "posthog_team"."session_recording_url_blocklist_config",
         "posthog_team"."session_recording_event_trigger_config",
         "posthog_team"."session_replay_config",
         "posthog_team"."survey_config",
         "posthog_team"."capture_console_log_opt_in",
         "posthog_team"."capture_performance_opt_in",
         "posthog_team"."capture_dead_clicks",
         "posthog_team"."surveys_opt_in",
         "posthog_team"."heatmaps_opt_in",
         "posthog_team"."flags_persistence_default",
         "posthog_team"."session_recording_version",
         "posthog_team"."signup_token",
         "posthog_team"."is_demo",
         "posthog_team"."access_control",
         "posthog_team"."week_start_day",
         "posthog_team"."inject_web_apps",
         "posthog_team"."test_account_filters",
         "posthog_team"."test_account_filters_default_checked",
         "posthog_team"."path_cleaning_filters",
         "posthog_team"."timezone",
         "posthog_team"."data_attributes",
         "posthog_team"."person_display_name_properties",
         "posthog_team"."live_events_columns",
         "posthog_team"."recording_domains",
         "posthog_team"."human_friendly_comparison_periods",
         "posthog_team"."cookieless_server_hash_mode",
         "posthog_team"."revenue_tracking_config",
         "posthog_team"."primary_dashboard_id",
         "posthog_team"."default_data_theme",
         "posthog_team"."extra_settings",
         "posthog_team"."modifiers",
         "posthog_team"."correlation_config",
         "posthog_team"."session_recording_retention_period_days",
         "posthog_team"."plugins_opt_in",
         "posthog_team"."opt_out_capture",
         "posthog_team"."event_names",
         "posthog_team"."event_names_with_usage",
         "posthog_team"."event_properties",
         "posthog_team"."event_properties_with_usage",
         "posthog_team"."event_properties_numerical",
         "posthog_team"."external_data_workspace_id",
         "posthog_team"."external_data_workspace_last_synced_at",
         "posthog_team"."api_query_rate_limit"
  FROM "posthog_team"
  WHERE "posthog_team"."id" = 99999
  LIMIT 21
  '''
# ---
# name: TestFeatureFlagMatcher.test_with_sql_injection_properties_and_other_aliases.1
  '''
<<<<<<< HEAD
  SELECT "posthog_featureflag"."id",
         "posthog_featureflag"."key",
         "posthog_featureflag"."name",
         "posthog_featureflag"."filters",
         "posthog_featureflag"."rollout_percentage",
         "posthog_featureflag"."team_id",
         "posthog_featureflag"."created_by_id",
         "posthog_featureflag"."created_at",
         "posthog_featureflag"."deleted",
         "posthog_featureflag"."active",
         "posthog_featureflag"."rollback_conditions",
         "posthog_featureflag"."performed_rollback",
         "posthog_featureflag"."ensure_experience_continuity",
         "posthog_featureflag"."usage_dashboard_id",
         "posthog_featureflag"."has_enriched_analytics",
         "posthog_featureflag"."is_remote_configuration"
  FROM "posthog_featureflag"
  WHERE ("posthog_featureflag"."active"
         AND NOT "posthog_featureflag"."deleted"
         AND "posthog_featureflag"."team_id" = 99999)
=======
  SELECT "posthog_filesystem"."team_id",
         "posthog_filesystem"."project_id",
         "posthog_filesystem"."id",
         "posthog_filesystem"."path",
         "posthog_filesystem"."depth",
         "posthog_filesystem"."type",
         "posthog_filesystem"."ref",
         "posthog_filesystem"."href",
         "posthog_filesystem"."meta",
         "posthog_filesystem"."created_at",
         "posthog_filesystem"."created_by_id"
  FROM "posthog_filesystem"
  WHERE ("posthog_filesystem"."ref" = '0001'
         AND "posthog_filesystem"."team_id" = 99999
         AND "posthog_filesystem"."type" = 'cohort')
>>>>>>> 0753fea1
  '''
# ---
# name: TestFeatureFlagMatcher.test_with_sql_injection_properties_and_other_aliases.10
  '''
  SELECT "posthog_cohort"."id",
         "posthog_cohort"."name",
         "posthog_cohort"."description",
         "posthog_cohort"."team_id",
         "posthog_cohort"."deleted",
         "posthog_cohort"."filters",
         "posthog_cohort"."query",
         "posthog_cohort"."version",
         "posthog_cohort"."pending_version",
         "posthog_cohort"."count",
         "posthog_cohort"."created_by_id",
         "posthog_cohort"."created_at",
         "posthog_cohort"."is_calculating",
         "posthog_cohort"."last_calculation",
         "posthog_cohort"."errors_calculating",
         "posthog_cohort"."last_error_at",
         "posthog_cohort"."is_static",
         "posthog_cohort"."groups"
  FROM "posthog_cohort"
  INNER JOIN "posthog_team" ON ("posthog_cohort"."team_id" = "posthog_team"."id")
  WHERE (NOT "posthog_cohort"."deleted"
         AND "posthog_team"."project_id" = 99999)
  '''
# ---
# name: TestFeatureFlagMatcher.test_with_sql_injection_properties_and_other_aliases.11
  '''
  SELECT (((("posthog_person"."properties" -> 'number space') > '"100"'::jsonb
            AND JSONB_TYPEOF(("posthog_person"."properties" -> 'number space')) = ('string'))
           OR (("posthog_person"."properties" -> 'number space') > '100.0'::jsonb
               AND JSONB_TYPEOF(("posthog_person"."properties" -> 'number space')) = ('number')))
          AND "posthog_person"."properties" ? 'number space'
          AND NOT (("posthog_person"."properties" -> 'number space') = 'null'::jsonb)
          AND ((JSONB_TYPEOF(("posthog_person"."properties" -> ';''" SELECT 1; DROP TABLE posthog_featureflag;')) = ('string')
                AND ("posthog_person"."properties" -> ';''" SELECT 1; DROP TABLE posthog_featureflag;') > '"100"'::jsonb)
               OR (JSONB_TYPEOF(("posthog_person"."properties" -> ';''" SELECT 1; DROP TABLE posthog_featureflag;')) = ('number')
                   AND ("posthog_person"."properties" -> ';''" SELECT 1; DROP TABLE posthog_featureflag;') > '100.0'::jsonb))
          AND "posthog_person"."properties" ? ';''" SELECT 1; DROP TABLE posthog_featureflag;'
          AND NOT (("posthog_person"."properties" -> ';''" SELECT 1; DROP TABLE posthog_featureflag;') = 'null'::jsonb)) AS "flag_X_condition_0",
         (((JSONB_TYPEOF(("posthog_person"."properties" -> ';''" SELECT 1; DROP TABLE posthog_featureflag;')) = ('string')
            AND ("posthog_person"."properties" -> ';''" SELECT 1; DROP TABLE posthog_featureflag;') > '"100"'::jsonb)
           OR (JSONB_TYPEOF(("posthog_person"."properties" -> ';''" SELECT 1; DROP TABLE posthog_featureflag;')) = ('number')
               AND ("posthog_person"."properties" -> ';''" SELECT 1; DROP TABLE posthog_featureflag;') > '100.0'::jsonb))
          AND "posthog_person"."properties" ? ';''" SELECT 1; DROP TABLE posthog_featureflag;'
          AND NOT (("posthog_person"."properties" -> ';''" SELECT 1; DROP TABLE posthog_featureflag;') = 'null'::jsonb)) AS "flag_X_condition_1",
         (((("posthog_person"."properties" -> 'version!!!') > '"1.05"'::jsonb
            AND JSONB_TYPEOF(("posthog_person"."properties" -> 'version!!!')) = ('string'))
           OR (("posthog_person"."properties" -> 'version!!!') > '1.05'::jsonb
               AND JSONB_TYPEOF(("posthog_person"."properties" -> 'version!!!')) = ('number')))
          AND "posthog_person"."properties" ? 'version!!!'
          AND NOT (("posthog_person"."properties" -> 'version!!!') = 'null'::jsonb)) AS "flag_X_condition_2",
         ((("posthog_person"."properties" -> 'nested_prop --random #comment //test') = '"21"'::jsonb
           OR ("posthog_person"."properties" -> 'nested_prop --random #comment //test') = '21'::jsonb)
          AND "posthog_person"."properties" ? 'nested_prop --random #comment //test'
          AND NOT (("posthog_person"."properties" -> 'nested_prop --random #comment //test') = 'null'::jsonb)) AS "flag_X_condition_3"
  FROM "posthog_person"
  INNER JOIN "posthog_persondistinctid" ON ("posthog_person"."id" = "posthog_persondistinctid"."person_id")
  WHERE ("posthog_persondistinctid"."distinct_id" = '307'
         AND "posthog_persondistinctid"."team_id" = 99999
         AND "posthog_person"."team_id" = 99999)
  '''
# ---
# name: TestFeatureFlagMatcher.test_with_sql_injection_properties_and_other_aliases.12
  '''
  SELECT "posthog_cohort"."id",
         "posthog_cohort"."name",
         "posthog_cohort"."description",
         "posthog_cohort"."team_id",
         "posthog_cohort"."deleted",
         "posthog_cohort"."filters",
         "posthog_cohort"."query",
         "posthog_cohort"."version",
         "posthog_cohort"."pending_version",
         "posthog_cohort"."count",
         "posthog_cohort"."created_by_id",
         "posthog_cohort"."created_at",
         "posthog_cohort"."is_calculating",
         "posthog_cohort"."last_calculation",
         "posthog_cohort"."errors_calculating",
         "posthog_cohort"."last_error_at",
         "posthog_cohort"."is_static",
         "posthog_cohort"."groups"
  FROM "posthog_cohort"
  INNER JOIN "posthog_team" ON ("posthog_cohort"."team_id" = "posthog_team"."id")
  WHERE (NOT "posthog_cohort"."deleted"
         AND "posthog_team"."project_id" = 99999)
  '''
# ---
# name: TestFeatureFlagMatcher.test_with_sql_injection_properties_and_other_aliases.13
  '''
  SELECT (((("posthog_person"."properties" -> 'number space') > '"100"'::jsonb
            AND JSONB_TYPEOF(("posthog_person"."properties" -> 'number space')) = ('string'))
           OR (("posthog_person"."properties" -> 'number space') > '100.0'::jsonb
               AND JSONB_TYPEOF(("posthog_person"."properties" -> 'number space')) = ('number')))
          AND "posthog_person"."properties" ? 'number space'
          AND NOT (("posthog_person"."properties" -> 'number space') = 'null'::jsonb)
          AND ((JSONB_TYPEOF(("posthog_person"."properties" -> ';''" SELECT 1; DROP TABLE posthog_featureflag;')) = ('string')
                AND ("posthog_person"."properties" -> ';''" SELECT 1; DROP TABLE posthog_featureflag;') > '"100"'::jsonb)
               OR (JSONB_TYPEOF(("posthog_person"."properties" -> ';''" SELECT 1; DROP TABLE posthog_featureflag;')) = ('number')
                   AND ("posthog_person"."properties" -> ';''" SELECT 1; DROP TABLE posthog_featureflag;') > '100.0'::jsonb))
          AND "posthog_person"."properties" ? ';''" SELECT 1; DROP TABLE posthog_featureflag;'
          AND NOT (("posthog_person"."properties" -> ';''" SELECT 1; DROP TABLE posthog_featureflag;') = 'null'::jsonb)) AS "flag_X_condition_0",
         (((JSONB_TYPEOF(("posthog_person"."properties" -> ';''" SELECT 1; DROP TABLE posthog_featureflag;')) = ('string')
            AND ("posthog_person"."properties" -> ';''" SELECT 1; DROP TABLE posthog_featureflag;') > '"100"'::jsonb)
           OR (JSONB_TYPEOF(("posthog_person"."properties" -> ';''" SELECT 1; DROP TABLE posthog_featureflag;')) = ('number')
               AND ("posthog_person"."properties" -> ';''" SELECT 1; DROP TABLE posthog_featureflag;') > '100.0'::jsonb))
          AND "posthog_person"."properties" ? ';''" SELECT 1; DROP TABLE posthog_featureflag;'
          AND NOT (("posthog_person"."properties" -> ';''" SELECT 1; DROP TABLE posthog_featureflag;') = 'null'::jsonb)) AS "flag_X_condition_1",
         (((("posthog_person"."properties" -> 'version!!!') > '"1.05"'::jsonb
            AND JSONB_TYPEOF(("posthog_person"."properties" -> 'version!!!')) = ('string'))
           OR (("posthog_person"."properties" -> 'version!!!') > '1.05'::jsonb
               AND JSONB_TYPEOF(("posthog_person"."properties" -> 'version!!!')) = ('number')))
          AND "posthog_person"."properties" ? 'version!!!'
          AND NOT (("posthog_person"."properties" -> 'version!!!') = 'null'::jsonb)) AS "flag_X_condition_2",
         ((("posthog_person"."properties" -> 'nested_prop --random #comment //test') = '"21"'::jsonb
           OR ("posthog_person"."properties" -> 'nested_prop --random #comment //test') = '21'::jsonb)
          AND "posthog_person"."properties" ? 'nested_prop --random #comment //test'
          AND NOT (("posthog_person"."properties" -> 'nested_prop --random #comment //test') = 'null'::jsonb)) AS "flag_X_condition_3"
  FROM "posthog_person"
  INNER JOIN "posthog_persondistinctid" ON ("posthog_person"."id" = "posthog_persondistinctid"."person_id")
  WHERE ("posthog_persondistinctid"."distinct_id" = '307'
         AND "posthog_persondistinctid"."team_id" = 99999
         AND "posthog_person"."team_id" = 99999)
  '''
# ---
# name: TestFeatureFlagMatcher.test_with_sql_injection_properties_and_other_aliases.14
  '''
  SELECT "posthog_cohort"."id",
         "posthog_cohort"."name",
         "posthog_cohort"."description",
         "posthog_cohort"."team_id",
         "posthog_cohort"."deleted",
         "posthog_cohort"."filters",
         "posthog_cohort"."query",
         "posthog_cohort"."version",
         "posthog_cohort"."pending_version",
         "posthog_cohort"."count",
         "posthog_cohort"."created_by_id",
         "posthog_cohort"."created_at",
         "posthog_cohort"."is_calculating",
         "posthog_cohort"."last_calculation",
         "posthog_cohort"."errors_calculating",
         "posthog_cohort"."last_error_at",
         "posthog_cohort"."is_static",
         "posthog_cohort"."groups"
  FROM "posthog_cohort"
  WHERE (NOT "posthog_cohort"."deleted"
         AND "posthog_cohort"."team_id" = 99999)
  '''
# ---
# name: TestFeatureFlagMatcher.test_with_sql_injection_properties_and_other_aliases.15
  '''
  SELECT (((("posthog_person"."properties" -> 'number space') > '"100"'::jsonb
            AND JSONB_TYPEOF(("posthog_person"."properties" -> 'number space')) = ('string'))
           OR (("posthog_person"."properties" -> 'number space') > '100.0'::jsonb
               AND JSONB_TYPEOF(("posthog_person"."properties" -> 'number space')) = ('number')))
          AND "posthog_person"."properties" ? 'number space'
          AND NOT (("posthog_person"."properties" -> 'number space') = 'null'::jsonb)
          AND ((JSONB_TYPEOF(("posthog_person"."properties" -> ';''" SELECT 1; DROP TABLE posthog_featureflag;')) = ('string')
                AND ("posthog_person"."properties" -> ';''" SELECT 1; DROP TABLE posthog_featureflag;') > '"100"'::jsonb)
               OR (JSONB_TYPEOF(("posthog_person"."properties" -> ';''" SELECT 1; DROP TABLE posthog_featureflag;')) = ('number')
                   AND ("posthog_person"."properties" -> ';''" SELECT 1; DROP TABLE posthog_featureflag;') > '100.0'::jsonb))
          AND "posthog_person"."properties" ? ';''" SELECT 1; DROP TABLE posthog_featureflag;'
          AND NOT (("posthog_person"."properties" -> ';''" SELECT 1; DROP TABLE posthog_featureflag;') = 'null'::jsonb)) AS "flag_X_condition_0",
         (((JSONB_TYPEOF(("posthog_person"."properties" -> ';''" SELECT 1; DROP TABLE posthog_featureflag;')) = ('string')
            AND ("posthog_person"."properties" -> ';''" SELECT 1; DROP TABLE posthog_featureflag;') > '"100"'::jsonb)
           OR (JSONB_TYPEOF(("posthog_person"."properties" -> ';''" SELECT 1; DROP TABLE posthog_featureflag;')) = ('number')
               AND ("posthog_person"."properties" -> ';''" SELECT 1; DROP TABLE posthog_featureflag;') > '100.0'::jsonb))
          AND "posthog_person"."properties" ? ';''" SELECT 1; DROP TABLE posthog_featureflag;'
          AND NOT (("posthog_person"."properties" -> ';''" SELECT 1; DROP TABLE posthog_featureflag;') = 'null'::jsonb)) AS "flag_X_condition_1",
         (((("posthog_person"."properties" -> 'version!!!') > '"1.05"'::jsonb
            AND JSONB_TYPEOF(("posthog_person"."properties" -> 'version!!!')) = ('string'))
           OR (("posthog_person"."properties" -> 'version!!!') > '1.05'::jsonb
               AND JSONB_TYPEOF(("posthog_person"."properties" -> 'version!!!')) = ('number')))
          AND "posthog_person"."properties" ? 'version!!!'
          AND NOT (("posthog_person"."properties" -> 'version!!!') = 'null'::jsonb)) AS "flag_X_condition_2",
         ((("posthog_person"."properties" -> 'nested_prop --random #comment //test') = '"21"'::jsonb
           OR ("posthog_person"."properties" -> 'nested_prop --random #comment //test') = '21'::jsonb)
          AND "posthog_person"."properties" ? 'nested_prop --random #comment //test'
          AND NOT (("posthog_person"."properties" -> 'nested_prop --random #comment //test') = 'null'::jsonb)) AS "flag_X_condition_3"
  FROM "posthog_person"
  INNER JOIN "posthog_persondistinctid" ON ("posthog_person"."id" = "posthog_persondistinctid"."person_id")
  WHERE ("posthog_persondistinctid"."distinct_id" = '307'
         AND "posthog_persondistinctid"."team_id" = 99999
         AND "posthog_person"."team_id" = 99999)
  '''
# ---
# name: TestFeatureFlagMatcher.test_with_sql_injection_properties_and_other_aliases.2
  '''
  SELECT "posthog_filesystem"."team_id",
         "posthog_filesystem"."project_id",
         "posthog_filesystem"."id",
         "posthog_filesystem"."path",
         "posthog_filesystem"."depth",
         "posthog_filesystem"."type",
         "posthog_filesystem"."ref",
         "posthog_filesystem"."href",
         "posthog_filesystem"."meta",
         "posthog_filesystem"."created_at",
         "posthog_filesystem"."created_by_id"
  FROM "posthog_filesystem"
  WHERE ("posthog_filesystem"."ref" = '0001'
         AND "posthog_filesystem"."team_id" = 99999
         AND "posthog_filesystem"."type" = 'feature_flag')
  '''
# ---
# name: TestFeatureFlagMatcher.test_with_sql_injection_properties_and_other_aliases.3
  '''
  SELECT "posthog_featureflag"."id",
         "posthog_featureflag"."key",
         "posthog_featureflag"."name",
         "posthog_featureflag"."filters",
         "posthog_featureflag"."rollout_percentage",
         "posthog_featureflag"."team_id",
         "posthog_featureflag"."created_by_id",
         "posthog_featureflag"."created_at",
         "posthog_featureflag"."deleted",
         "posthog_featureflag"."active",
         "posthog_featureflag"."version",
         "posthog_featureflag"."last_modified_by_id",
         "posthog_featureflag"."rollback_conditions",
         "posthog_featureflag"."performed_rollback",
         "posthog_featureflag"."ensure_experience_continuity",
         "posthog_featureflag"."usage_dashboard_id",
         "posthog_featureflag"."has_enriched_analytics",
         "posthog_featureflag"."is_remote_configuration",
         "posthog_featureflag"."has_encrypted_payloads"
  FROM "posthog_featureflag"
  INNER JOIN "posthog_team" ON ("posthog_featureflag"."team_id" = "posthog_team"."id")
  WHERE ("posthog_featureflag"."active"
         AND NOT "posthog_featureflag"."deleted"
         AND "posthog_team"."project_id" = 99999)
  '''
# ---
# name: TestFeatureFlagMatcher.test_with_sql_injection_properties_and_other_aliases.4
  '''
  SELECT "posthog_team"."id",
         "posthog_team"."uuid",
         "posthog_team"."organization_id",
         "posthog_team"."parent_team_id",
         "posthog_team"."project_id",
         "posthog_team"."api_token",
         "posthog_team"."app_urls",
         "posthog_team"."name",
         "posthog_team"."slack_incoming_webhook",
         "posthog_team"."created_at",
         "posthog_team"."updated_at",
         "posthog_team"."anonymize_ips",
         "posthog_team"."completed_snippet_onboarding",
         "posthog_team"."has_completed_onboarding_for",
         "posthog_team"."onboarding_tasks",
         "posthog_team"."ingested_event",
         "posthog_team"."autocapture_opt_out",
         "posthog_team"."autocapture_web_vitals_opt_in",
         "posthog_team"."autocapture_web_vitals_allowed_metrics",
         "posthog_team"."autocapture_exceptions_opt_in",
         "posthog_team"."autocapture_exceptions_errors_to_ignore",
         "posthog_team"."person_processing_opt_out",
         "posthog_team"."session_recording_opt_in",
         "posthog_team"."session_recording_sample_rate",
         "posthog_team"."session_recording_minimum_duration_milliseconds",
         "posthog_team"."session_recording_linked_flag",
         "posthog_team"."session_recording_network_payload_capture_config",
         "posthog_team"."session_recording_masking_config",
         "posthog_team"."session_recording_url_trigger_config",
         "posthog_team"."session_recording_url_blocklist_config",
         "posthog_team"."session_recording_event_trigger_config",
         "posthog_team"."session_replay_config",
         "posthog_team"."survey_config",
         "posthog_team"."capture_console_log_opt_in",
         "posthog_team"."capture_performance_opt_in",
         "posthog_team"."capture_dead_clicks",
         "posthog_team"."surveys_opt_in",
         "posthog_team"."heatmaps_opt_in",
         "posthog_team"."flags_persistence_default",
         "posthog_team"."session_recording_version",
         "posthog_team"."signup_token",
         "posthog_team"."is_demo",
         "posthog_team"."access_control",
         "posthog_team"."week_start_day",
         "posthog_team"."inject_web_apps",
         "posthog_team"."test_account_filters",
         "posthog_team"."test_account_filters_default_checked",
         "posthog_team"."path_cleaning_filters",
         "posthog_team"."timezone",
         "posthog_team"."data_attributes",
         "posthog_team"."person_display_name_properties",
         "posthog_team"."live_events_columns",
         "posthog_team"."recording_domains",
         "posthog_team"."human_friendly_comparison_periods",
         "posthog_team"."cookieless_server_hash_mode",
         "posthog_team"."revenue_tracking_config",
         "posthog_team"."primary_dashboard_id",
         "posthog_team"."default_data_theme",
         "posthog_team"."extra_settings",
         "posthog_team"."modifiers",
         "posthog_team"."correlation_config",
         "posthog_team"."session_recording_retention_period_days",
         "posthog_team"."external_data_workspace_id",
         "posthog_team"."external_data_workspace_last_synced_at",
         "posthog_team"."api_query_rate_limit"
  FROM "posthog_team"
  WHERE "posthog_team"."id" = 99999
  LIMIT 21
  '''
# ---
# name: TestFeatureFlagMatcher.test_with_sql_injection_properties_and_other_aliases.5
  '''
  SELECT "posthog_remoteconfig"."id",
         "posthog_remoteconfig"."team_id",
         "posthog_remoteconfig"."config",
         "posthog_remoteconfig"."updated_at",
         "posthog_remoteconfig"."synced_at"
  FROM "posthog_remoteconfig"
  WHERE "posthog_remoteconfig"."team_id" = 99999
  LIMIT 21
  '''
# ---
# name: TestFeatureFlagMatcher.test_with_sql_injection_properties_and_other_aliases.6
  '''
  SELECT "posthog_team"."id",
         "posthog_team"."uuid",
         "posthog_team"."organization_id",
         "posthog_team"."parent_team_id",
         "posthog_team"."project_id",
         "posthog_team"."api_token",
         "posthog_team"."app_urls",
         "posthog_team"."name",
         "posthog_team"."slack_incoming_webhook",
         "posthog_team"."created_at",
         "posthog_team"."updated_at",
         "posthog_team"."anonymize_ips",
         "posthog_team"."completed_snippet_onboarding",
         "posthog_team"."has_completed_onboarding_for",
         "posthog_team"."onboarding_tasks",
         "posthog_team"."ingested_event",
         "posthog_team"."autocapture_opt_out",
         "posthog_team"."autocapture_web_vitals_opt_in",
         "posthog_team"."autocapture_web_vitals_allowed_metrics",
         "posthog_team"."autocapture_exceptions_opt_in",
         "posthog_team"."autocapture_exceptions_errors_to_ignore",
         "posthog_team"."person_processing_opt_out",
         "posthog_team"."session_recording_opt_in",
         "posthog_team"."session_recording_sample_rate",
         "posthog_team"."session_recording_minimum_duration_milliseconds",
         "posthog_team"."session_recording_linked_flag",
         "posthog_team"."session_recording_network_payload_capture_config",
         "posthog_team"."session_recording_masking_config",
         "posthog_team"."session_recording_url_trigger_config",
         "posthog_team"."session_recording_url_blocklist_config",
         "posthog_team"."session_recording_event_trigger_config",
         "posthog_team"."session_replay_config",
         "posthog_team"."survey_config",
         "posthog_team"."capture_console_log_opt_in",
         "posthog_team"."capture_performance_opt_in",
         "posthog_team"."capture_dead_clicks",
         "posthog_team"."surveys_opt_in",
         "posthog_team"."heatmaps_opt_in",
         "posthog_team"."flags_persistence_default",
         "posthog_team"."session_recording_version",
         "posthog_team"."signup_token",
         "posthog_team"."is_demo",
         "posthog_team"."access_control",
         "posthog_team"."week_start_day",
         "posthog_team"."inject_web_apps",
         "posthog_team"."test_account_filters",
         "posthog_team"."test_account_filters_default_checked",
         "posthog_team"."path_cleaning_filters",
         "posthog_team"."timezone",
         "posthog_team"."data_attributes",
         "posthog_team"."person_display_name_properties",
         "posthog_team"."live_events_columns",
         "posthog_team"."recording_domains",
         "posthog_team"."human_friendly_comparison_periods",
         "posthog_team"."cookieless_server_hash_mode",
         "posthog_team"."revenue_tracking_config",
         "posthog_team"."primary_dashboard_id",
         "posthog_team"."default_data_theme",
         "posthog_team"."extra_settings",
         "posthog_team"."modifiers",
         "posthog_team"."correlation_config",
         "posthog_team"."session_recording_retention_period_days",
         "posthog_team"."plugins_opt_in",
         "posthog_team"."opt_out_capture",
         "posthog_team"."event_names",
         "posthog_team"."event_names_with_usage",
         "posthog_team"."event_properties",
         "posthog_team"."event_properties_with_usage",
         "posthog_team"."event_properties_numerical",
         "posthog_team"."external_data_workspace_id",
         "posthog_team"."external_data_workspace_last_synced_at",
         "posthog_team"."api_query_rate_limit"
  FROM "posthog_team"
  WHERE "posthog_team"."id" = 99999
  LIMIT 21
  '''
# ---
# name: TestFeatureFlagMatcher.test_with_sql_injection_properties_and_other_aliases.7
  '''
  SELECT COUNT(*) AS "__count"
  FROM "posthog_featureflag"
  WHERE ("posthog_featureflag"."active"
         AND NOT "posthog_featureflag"."deleted"
         AND "posthog_featureflag"."team_id" = 99999)
  '''
# ---
# name: TestFeatureFlagMatcher.test_with_sql_injection_properties_and_other_aliases.8
  '''
  SELECT "posthog_pluginconfig"."id",
         "posthog_pluginsourcefile"."transpiled",
         "posthog_pluginconfig"."web_token",
         "posthog_plugin"."config_schema",
         "posthog_pluginconfig"."config"
  FROM "posthog_pluginconfig"
  INNER JOIN "posthog_plugin" ON ("posthog_pluginconfig"."plugin_id" = "posthog_plugin"."id")
  INNER JOIN "posthog_pluginsourcefile" ON ("posthog_plugin"."id" = "posthog_pluginsourcefile"."plugin_id")
  WHERE ("posthog_pluginconfig"."enabled"
         AND "posthog_pluginsourcefile"."filename" = 'site.ts'
         AND "posthog_pluginsourcefile"."status" = 'TRANSPILED'
         AND "posthog_pluginconfig"."team_id" = 99999)
  '''
# ---
# name: TestFeatureFlagMatcher.test_with_sql_injection_properties_and_other_aliases.9
  '''
  SELECT "posthog_hogfunction"."id",
         "posthog_hogfunction"."team_id",
         "posthog_hogfunction"."name",
         "posthog_hogfunction"."description",
         "posthog_hogfunction"."created_at",
         "posthog_hogfunction"."created_by_id",
         "posthog_hogfunction"."deleted",
         "posthog_hogfunction"."updated_at",
         "posthog_hogfunction"."enabled",
         "posthog_hogfunction"."type",
         "posthog_hogfunction"."kind",
         "posthog_hogfunction"."icon_url",
         "posthog_hogfunction"."hog",
         "posthog_hogfunction"."bytecode",
         "posthog_hogfunction"."transpiled",
         "posthog_hogfunction"."inputs_schema",
         "posthog_hogfunction"."inputs",
         "posthog_hogfunction"."encrypted_inputs",
         "posthog_hogfunction"."filters",
         "posthog_hogfunction"."mappings",
         "posthog_hogfunction"."masking",
         "posthog_hogfunction"."template_id",
         "posthog_hogfunction"."execution_order",
         "posthog_team"."id",
         "posthog_team"."uuid",
         "posthog_team"."organization_id",
         "posthog_team"."parent_team_id",
         "posthog_team"."project_id",
         "posthog_team"."api_token",
         "posthog_team"."app_urls",
         "posthog_team"."name",
         "posthog_team"."slack_incoming_webhook",
         "posthog_team"."created_at",
         "posthog_team"."updated_at",
         "posthog_team"."anonymize_ips",
         "posthog_team"."completed_snippet_onboarding",
         "posthog_team"."has_completed_onboarding_for",
         "posthog_team"."onboarding_tasks",
         "posthog_team"."ingested_event",
         "posthog_team"."autocapture_opt_out",
         "posthog_team"."autocapture_web_vitals_opt_in",
         "posthog_team"."autocapture_web_vitals_allowed_metrics",
         "posthog_team"."autocapture_exceptions_opt_in",
         "posthog_team"."autocapture_exceptions_errors_to_ignore",
         "posthog_team"."person_processing_opt_out",
         "posthog_team"."session_recording_opt_in",
         "posthog_team"."session_recording_sample_rate",
         "posthog_team"."session_recording_minimum_duration_milliseconds",
         "posthog_team"."session_recording_linked_flag",
         "posthog_team"."session_recording_network_payload_capture_config",
         "posthog_team"."session_recording_masking_config",
         "posthog_team"."session_recording_url_trigger_config",
         "posthog_team"."session_recording_url_blocklist_config",
         "posthog_team"."session_recording_event_trigger_config",
         "posthog_team"."session_replay_config",
         "posthog_team"."survey_config",
         "posthog_team"."capture_console_log_opt_in",
         "posthog_team"."capture_performance_opt_in",
         "posthog_team"."capture_dead_clicks",
         "posthog_team"."surveys_opt_in",
         "posthog_team"."heatmaps_opt_in",
         "posthog_team"."flags_persistence_default",
         "posthog_team"."session_recording_version",
         "posthog_team"."signup_token",
         "posthog_team"."is_demo",
         "posthog_team"."access_control",
         "posthog_team"."week_start_day",
         "posthog_team"."inject_web_apps",
         "posthog_team"."test_account_filters",
         "posthog_team"."test_account_filters_default_checked",
         "posthog_team"."path_cleaning_filters",
         "posthog_team"."timezone",
         "posthog_team"."data_attributes",
         "posthog_team"."person_display_name_properties",
         "posthog_team"."live_events_columns",
         "posthog_team"."recording_domains",
         "posthog_team"."human_friendly_comparison_periods",
         "posthog_team"."cookieless_server_hash_mode",
         "posthog_team"."revenue_tracking_config",
         "posthog_team"."primary_dashboard_id",
         "posthog_team"."default_data_theme",
         "posthog_team"."extra_settings",
         "posthog_team"."modifiers",
         "posthog_team"."correlation_config",
         "posthog_team"."session_recording_retention_period_days",
         "posthog_team"."plugins_opt_in",
         "posthog_team"."opt_out_capture",
         "posthog_team"."event_names",
         "posthog_team"."event_names_with_usage",
         "posthog_team"."event_properties",
         "posthog_team"."event_properties_with_usage",
         "posthog_team"."event_properties_numerical",
         "posthog_team"."external_data_workspace_id",
         "posthog_team"."external_data_workspace_last_synced_at",
         "posthog_team"."api_query_rate_limit"
  FROM "posthog_hogfunction"
  INNER JOIN "posthog_team" ON ("posthog_hogfunction"."team_id" = "posthog_team"."id")
  WHERE (NOT "posthog_hogfunction"."deleted"
         AND "posthog_hogfunction"."enabled"
         AND "posthog_hogfunction"."team_id" = 99999
         AND "posthog_hogfunction"."type" IN ('site_destination',
                                              'site_app'))
  '''
# ---
# name: TestHashKeyOverridesRaceConditions.test_hash_key_overrides_with_simulated_error_race_conditions_on_person_merging
  'BEGIN'
# ---
# name: TestHashKeyOverridesRaceConditions.test_hash_key_overrides_with_simulated_error_race_conditions_on_person_merging.1
  '''
  
  SET LOCAL statement_timeout = 99999
  '''
# ---
# name: TestHashKeyOverridesRaceConditions.test_hash_key_overrides_with_simulated_error_race_conditions_on_person_merging.10
  '''
  WITH target_person_ids AS
    (SELECT team_id,
            person_id
     FROM posthog_persondistinctid
     WHERE team_id = 99999
       AND distinct_id = ANY('{other_id,example_id}') ),
       existing_overrides AS
    (SELECT team_id,
            person_id,
            feature_flag_key,
            hash_key
     FROM posthog_featureflaghashkeyoverride
     WHERE team_id = 99999
       AND person_id IN
         (SELECT person_id
          FROM target_person_ids) ),
       flags_to_override AS
    (SELECT key
     FROM posthog_featureflag
     WHERE team_id = 99999
       AND ensure_experience_continuity = TRUE
       AND active = TRUE
       AND deleted = FALSE
       AND key NOT IN
         (SELECT feature_flag_key
          FROM existing_overrides) )
  INSERT INTO posthog_featureflaghashkeyoverride (team_id, person_id, feature_flag_key, hash_key)
  SELECT team_id,
         person_id,
         key,
         'example_id'
  FROM flags_to_override,
       target_person_ids
  WHERE EXISTS
      (SELECT 1
       FROM posthog_person
       WHERE id = person_id
         AND team_id = 99999) ON CONFLICT DO NOTHING
  '''
# ---
# name: TestHashKeyOverridesRaceConditions.test_hash_key_overrides_with_simulated_error_race_conditions_on_person_merging.11
  'ROLLBACK'
# ---
# name: TestHashKeyOverridesRaceConditions.test_hash_key_overrides_with_simulated_error_race_conditions_on_person_merging.12
  'BEGIN'
# ---
# name: TestHashKeyOverridesRaceConditions.test_hash_key_overrides_with_simulated_error_race_conditions_on_person_merging.13
  '''
  
  SET LOCAL statement_timeout = 99999
  '''
# ---
# name: TestHashKeyOverridesRaceConditions.test_hash_key_overrides_with_simulated_error_race_conditions_on_person_merging.14
  '''
  SELECT "posthog_persondistinctid"."person_id",
         "posthog_persondistinctid"."distinct_id"
  FROM "posthog_persondistinctid"
  WHERE ("posthog_persondistinctid"."distinct_id" IN ('other_id',
                                                      'example_id')
         AND "posthog_persondistinctid"."team_id" = 99999)
  '''
# ---
# name: TestHashKeyOverridesRaceConditions.test_hash_key_overrides_with_simulated_error_race_conditions_on_person_merging.15
  '''
  SELECT "posthog_featureflaghashkeyoverride"."feature_flag_key",
         "posthog_featureflaghashkeyoverride"."hash_key",
         "posthog_featureflaghashkeyoverride"."person_id"
  FROM "posthog_featureflaghashkeyoverride"
  WHERE ("posthog_featureflaghashkeyoverride"."person_id" IN (1,
                                                              2,
                                                              3,
                                                              4,
                                                              5 /* ... */)
         AND "posthog_featureflaghashkeyoverride"."team_id" = 99999)
  '''
# ---
# name: TestHashKeyOverridesRaceConditions.test_hash_key_overrides_with_simulated_error_race_conditions_on_person_merging.16
  'COMMIT'
# ---
# name: TestHashKeyOverridesRaceConditions.test_hash_key_overrides_with_simulated_error_race_conditions_on_person_merging.2
  '''
  WITH target_person_ids AS
    (SELECT team_id,
            person_id
     FROM posthog_persondistinctid
     WHERE team_id = 99999
       AND distinct_id = ANY('{other_id,example_id}') ),
       existing_overrides AS
    (SELECT team_id,
            person_id,
            feature_flag_key,
            hash_key
     FROM posthog_featureflaghashkeyoverride
     WHERE team_id = 99999
       AND person_id IN
         (SELECT person_id
          FROM target_person_ids) )
  SELECT key
  FROM posthog_featureflag
  WHERE team_id = 99999
    AND ensure_experience_continuity = TRUE
    AND active = TRUE
    AND deleted = FALSE
    AND key NOT IN
      (SELECT feature_flag_key
       FROM existing_overrides)
  '''
# ---
# name: TestHashKeyOverridesRaceConditions.test_hash_key_overrides_with_simulated_error_race_conditions_on_person_merging.3
  'COMMIT'
# ---
# name: TestHashKeyOverridesRaceConditions.test_hash_key_overrides_with_simulated_error_race_conditions_on_person_merging.4
  'BEGIN'
# ---
# name: TestHashKeyOverridesRaceConditions.test_hash_key_overrides_with_simulated_error_race_conditions_on_person_merging.5
  '''
  
  SET LOCAL statement_timeout = 99999
  '''
# ---
# name: TestHashKeyOverridesRaceConditions.test_hash_key_overrides_with_simulated_error_race_conditions_on_person_merging.6
  '''
  WITH target_person_ids AS
    (SELECT team_id,
            person_id
     FROM posthog_persondistinctid
     WHERE team_id = 99999
       AND distinct_id = ANY('{other_id,example_id}') ),
       existing_overrides AS
    (SELECT team_id,
            person_id,
            feature_flag_key,
            hash_key
     FROM posthog_featureflaghashkeyoverride
     WHERE team_id = 99999
       AND person_id IN
         (SELECT person_id
          FROM target_person_ids) ),
       flags_to_override AS
    (SELECT key
     FROM posthog_featureflag
     WHERE team_id = 99999
       AND ensure_experience_continuity = TRUE
       AND active = TRUE
       AND deleted = FALSE
       AND key NOT IN
         (SELECT feature_flag_key
          FROM existing_overrides) )
  INSERT INTO posthog_featureflaghashkeyoverride (team_id, person_id, feature_flag_key, hash_key)
  SELECT team_id,
         person_id,
         key,
         'example_id'
  FROM flags_to_override,
       target_person_ids
  WHERE EXISTS
      (SELECT 1
       FROM posthog_person
       WHERE id = person_id
         AND team_id = 99999) ON CONFLICT DO NOTHING
  '''
# ---
# name: TestHashKeyOverridesRaceConditions.test_hash_key_overrides_with_simulated_error_race_conditions_on_person_merging.7
  'ROLLBACK'
# ---
# name: TestHashKeyOverridesRaceConditions.test_hash_key_overrides_with_simulated_error_race_conditions_on_person_merging.8
  'BEGIN'
# ---
# name: TestHashKeyOverridesRaceConditions.test_hash_key_overrides_with_simulated_error_race_conditions_on_person_merging.9
  '''
  
  SET LOCAL statement_timeout = 99999
  '''
# ---
# name: TestHashKeyOverridesRaceConditions.test_hash_key_overrides_with_simulated_race_conditions_on_person_merging
  'BEGIN'
# ---
# name: TestHashKeyOverridesRaceConditions.test_hash_key_overrides_with_simulated_race_conditions_on_person_merging.1
  '''
  
  SET LOCAL statement_timeout = 99999
  '''
# ---
# name: TestHashKeyOverridesRaceConditions.test_hash_key_overrides_with_simulated_race_conditions_on_person_merging.10
  '''
  WITH target_person_ids AS
    (SELECT team_id,
            person_id
     FROM posthog_persondistinctid
     WHERE team_id = 99999
       AND distinct_id = ANY('{other_id,example_id}') ),
       existing_overrides AS
    (SELECT team_id,
            person_id,
            feature_flag_key,
            hash_key
     FROM posthog_featureflaghashkeyoverride
     WHERE team_id = 99999
       AND person_id IN
         (SELECT person_id
          FROM target_person_ids) ),
       flags_to_override AS
    (SELECT key
     FROM posthog_featureflag
     WHERE team_id = 99999
       AND ensure_experience_continuity = TRUE
       AND active = TRUE
       AND deleted = FALSE
       AND key NOT IN
         (SELECT feature_flag_key
          FROM existing_overrides) )
  INSERT INTO posthog_featureflaghashkeyoverride (team_id, person_id, feature_flag_key, hash_key)
  SELECT team_id,
         person_id,
         key,
         'example_id'
  FROM flags_to_override,
       target_person_ids
  WHERE EXISTS
      (SELECT 1
       FROM posthog_person
       WHERE id = person_id
         AND team_id = 99999) ON CONFLICT DO NOTHING
  '''
# ---
# name: TestHashKeyOverridesRaceConditions.test_hash_key_overrides_with_simulated_race_conditions_on_person_merging.11
  'COMMIT'
# ---
# name: TestHashKeyOverridesRaceConditions.test_hash_key_overrides_with_simulated_race_conditions_on_person_merging.12
  'BEGIN'
# ---
# name: TestHashKeyOverridesRaceConditions.test_hash_key_overrides_with_simulated_race_conditions_on_person_merging.13
  '''
  
  SET LOCAL statement_timeout = 99999
  '''
# ---
# name: TestHashKeyOverridesRaceConditions.test_hash_key_overrides_with_simulated_race_conditions_on_person_merging.14
  '''
  SELECT "posthog_persondistinctid"."person_id",
         "posthog_persondistinctid"."distinct_id"
  FROM "posthog_persondistinctid"
  WHERE ("posthog_persondistinctid"."distinct_id" IN ('other_id',
                                                      'example_id')
         AND "posthog_persondistinctid"."team_id" = 99999)
  '''
# ---
# name: TestHashKeyOverridesRaceConditions.test_hash_key_overrides_with_simulated_race_conditions_on_person_merging.15
  '''
  SELECT "posthog_featureflaghashkeyoverride"."feature_flag_key",
         "posthog_featureflaghashkeyoverride"."hash_key",
         "posthog_featureflaghashkeyoverride"."person_id"
  FROM "posthog_featureflaghashkeyoverride"
  WHERE ("posthog_featureflaghashkeyoverride"."person_id" IN (1,
                                                              2,
                                                              3,
                                                              4,
                                                              5 /* ... */)
         AND "posthog_featureflaghashkeyoverride"."team_id" = 99999)
  '''
# ---
# name: TestHashKeyOverridesRaceConditions.test_hash_key_overrides_with_simulated_race_conditions_on_person_merging.16
  'COMMIT'
# ---
# name: TestHashKeyOverridesRaceConditions.test_hash_key_overrides_with_simulated_race_conditions_on_person_merging.2
  '''
  WITH target_person_ids AS
    (SELECT team_id,
            person_id
     FROM posthog_persondistinctid
     WHERE team_id = 99999
       AND distinct_id = ANY('{other_id,example_id}') ),
       existing_overrides AS
    (SELECT team_id,
            person_id,
            feature_flag_key,
            hash_key
     FROM posthog_featureflaghashkeyoverride
     WHERE team_id = 99999
       AND person_id IN
         (SELECT person_id
          FROM target_person_ids) )
  SELECT key
  FROM posthog_featureflag
  WHERE team_id = 99999
    AND ensure_experience_continuity = TRUE
    AND active = TRUE
    AND deleted = FALSE
    AND key NOT IN
      (SELECT feature_flag_key
       FROM existing_overrides)
  '''
# ---
# name: TestHashKeyOverridesRaceConditions.test_hash_key_overrides_with_simulated_race_conditions_on_person_merging.3
  'COMMIT'
# ---
# name: TestHashKeyOverridesRaceConditions.test_hash_key_overrides_with_simulated_race_conditions_on_person_merging.4
  'BEGIN'
# ---
# name: TestHashKeyOverridesRaceConditions.test_hash_key_overrides_with_simulated_race_conditions_on_person_merging.5
  '''
  
  SET LOCAL statement_timeout = 99999
  '''
# ---
# name: TestHashKeyOverridesRaceConditions.test_hash_key_overrides_with_simulated_race_conditions_on_person_merging.6
  '''
  WITH target_person_ids AS
    (SELECT team_id,
            person_id
     FROM posthog_persondistinctid
     WHERE team_id = 99999
       AND distinct_id = ANY('{other_id,example_id}') ),
       existing_overrides AS
    (SELECT team_id,
            person_id,
            feature_flag_key,
            hash_key
     FROM posthog_featureflaghashkeyoverride
     WHERE team_id = 99999
       AND person_id IN
         (SELECT person_id
          FROM target_person_ids) ),
       flags_to_override AS
    (SELECT key
     FROM posthog_featureflag
     WHERE team_id = 99999
       AND ensure_experience_continuity = TRUE
       AND active = TRUE
       AND deleted = FALSE
       AND key NOT IN
         (SELECT feature_flag_key
          FROM existing_overrides) )
  INSERT INTO posthog_featureflaghashkeyoverride (team_id, person_id, feature_flag_key, hash_key)
  SELECT team_id,
         person_id,
         key,
         'example_id'
  FROM flags_to_override,
       target_person_ids
  WHERE EXISTS
      (SELECT 1
       FROM posthog_person
       WHERE id = person_id
         AND team_id = 99999) ON CONFLICT DO NOTHING
  '''
# ---
# name: TestHashKeyOverridesRaceConditions.test_hash_key_overrides_with_simulated_race_conditions_on_person_merging.7
  'ROLLBACK'
# ---
# name: TestHashKeyOverridesRaceConditions.test_hash_key_overrides_with_simulated_race_conditions_on_person_merging.8
  'BEGIN'
# ---
# name: TestHashKeyOverridesRaceConditions.test_hash_key_overrides_with_simulated_race_conditions_on_person_merging.9
  '''
  
  SET LOCAL statement_timeout = 99999
  '''
# ---<|MERGE_RESOLUTION|>--- conflicted
+++ resolved
@@ -204,28 +204,6 @@
 # ---
 # name: TestFeatureFlagMatcher.test_db_matches_independent_of_string_or_number_type.1
   '''
-<<<<<<< HEAD
-  SELECT "posthog_featureflag"."id",
-         "posthog_featureflag"."key",
-         "posthog_featureflag"."name",
-         "posthog_featureflag"."filters",
-         "posthog_featureflag"."rollout_percentage",
-         "posthog_featureflag"."team_id",
-         "posthog_featureflag"."created_by_id",
-         "posthog_featureflag"."created_at",
-         "posthog_featureflag"."deleted",
-         "posthog_featureflag"."active",
-         "posthog_featureflag"."rollback_conditions",
-         "posthog_featureflag"."performed_rollback",
-         "posthog_featureflag"."ensure_experience_continuity",
-         "posthog_featureflag"."usage_dashboard_id",
-         "posthog_featureflag"."has_enriched_analytics",
-         "posthog_featureflag"."is_remote_configuration"
-  FROM "posthog_featureflag"
-  WHERE ("posthog_featureflag"."active"
-         AND NOT "posthog_featureflag"."deleted"
-         AND "posthog_featureflag"."team_id" = 99999)
-=======
   SELECT "posthog_filesystem"."team_id",
          "posthog_filesystem"."project_id",
          "posthog_filesystem"."id",
@@ -241,7 +219,6 @@
   WHERE ("posthog_filesystem"."ref" = '0001'
          AND "posthog_filesystem"."team_id" = 99999
          AND "posthog_filesystem"."type" = 'feature_flag')
->>>>>>> 0753fea1
   '''
 # ---
 # name: TestFeatureFlagMatcher.test_db_matches_independent_of_string_or_number_type.10
@@ -2590,28 +2567,6 @@
 # ---
 # name: TestFeatureFlagMatcher.test_with_sql_injection_properties_and_other_aliases.1
   '''
-<<<<<<< HEAD
-  SELECT "posthog_featureflag"."id",
-         "posthog_featureflag"."key",
-         "posthog_featureflag"."name",
-         "posthog_featureflag"."filters",
-         "posthog_featureflag"."rollout_percentage",
-         "posthog_featureflag"."team_id",
-         "posthog_featureflag"."created_by_id",
-         "posthog_featureflag"."created_at",
-         "posthog_featureflag"."deleted",
-         "posthog_featureflag"."active",
-         "posthog_featureflag"."rollback_conditions",
-         "posthog_featureflag"."performed_rollback",
-         "posthog_featureflag"."ensure_experience_continuity",
-         "posthog_featureflag"."usage_dashboard_id",
-         "posthog_featureflag"."has_enriched_analytics",
-         "posthog_featureflag"."is_remote_configuration"
-  FROM "posthog_featureflag"
-  WHERE ("posthog_featureflag"."active"
-         AND NOT "posthog_featureflag"."deleted"
-         AND "posthog_featureflag"."team_id" = 99999)
-=======
   SELECT "posthog_filesystem"."team_id",
          "posthog_filesystem"."project_id",
          "posthog_filesystem"."id",
@@ -2627,7 +2582,6 @@
   WHERE ("posthog_filesystem"."ref" = '0001'
          AND "posthog_filesystem"."team_id" = 99999
          AND "posthog_filesystem"."type" = 'cohort')
->>>>>>> 0753fea1
   '''
 # ---
 # name: TestFeatureFlagMatcher.test_with_sql_injection_properties_and_other_aliases.10
