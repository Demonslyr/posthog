import re
from dataclasses import dataclass
from datetime import datetime
from difflib import get_close_matches
from typing import List, Literal, Optional, Union, cast


from posthog.hogql import ast
from posthog.hogql.base import AST
from posthog.hogql.constants import (
    MAX_SELECT_RETURNED_ROWS,
    HogQLSettings,
)
from posthog.hogql.functions import (
    ADD_OR_NULL_DATETIME_FUNCTIONS,
    HOGQL_CLICKHOUSE_FUNCTIONS,
    FIRST_ARG_DATETIME_FUNCTIONS,
    HOGQL_AGGREGATIONS,
    ADD_TIMEZONE_TO_FUNCTIONS,
    HOGQL_POSTHOG_FUNCTIONS,
)
from posthog.hogql.context import HogQLContext
from posthog.hogql.database.models import Table, FunctionCallTable
from posthog.hogql.database.database import create_hogql_database
from posthog.hogql.errors import HogQLException
from posthog.hogql.escape_sql import (
    escape_clickhouse_identifier,
    escape_clickhouse_string,
    escape_hogql_identifier,
    escape_hogql_string,
)
from posthog.hogql.functions.mapping import validate_function_args
from posthog.hogql.resolver import ResolverException, lookup_field_by_name, resolve_types
from posthog.hogql.transforms.lazy_tables import resolve_lazy_tables
from posthog.hogql.transforms.property_types import resolve_property_types
from posthog.hogql.visitor import Visitor
from posthog.models.property import PropertyName, TableColumn
from posthog.utils import PersonOnEventsMode


def team_id_guard_for_table(table_type: Union[ast.TableType, ast.TableAliasType], context: HogQLContext) -> ast.Expr:
    """Add a mandatory "and(team_id, ...)" filter around the expression."""
    if not context.team_id:
        raise HogQLException("context.team_id not found")

    return ast.CompareOperation(
        op=ast.CompareOperationOp.Eq,
        left=ast.Field(chain=["team_id"], type=ast.FieldType(name="team_id", table_type=table_type)),
        right=ast.Constant(value=context.team_id),
        # mypy wants all the named arguments, but we don't really need them
        type=ast.BooleanType(),  # type: ignore
    )


def print_ast(
    node: ast.Expr,
    context: HogQLContext,
    dialect: Literal["hogql", "clickhouse"],
    stack: Optional[List[ast.SelectQuery]] = None,
    settings: Optional[HogQLSettings] = None,
) -> str:
    prepared_ast = prepare_ast_for_printing(node=node, context=context, dialect=dialect, stack=stack)
    return print_prepared_ast(node=prepared_ast, context=context, dialect=dialect, stack=stack, settings=settings)


def prepare_ast_for_printing(
    node: ast.Expr,
    context: HogQLContext,
    dialect: Literal["hogql", "clickhouse"],
    stack: Optional[List[ast.SelectQuery]] = None,
) -> ast.Expr:

    context.database = context.database or create_hogql_database(context.team_id)
<<<<<<< HEAD
    scopes = [node.type for node in stack] if stack else None
    node = resolve_types(
        node,
        context,
        # node.type can be None so this is Optional[List[SelectQueryType|None]]
        # but scopes is exepcted to be List[SelectQueryType] | None
        scopes=scopes,  # type: ignore
    )
=======

    node = resolve_types(node, context, scopes=[node.type for node in stack] if stack else None)
>>>>>>> 3c0ccccf
    if dialect == "clickhouse":
        node = resolve_property_types(node, context)
        resolve_lazy_tables(node, stack, context)

    # We add a team_id guard right before printing. It's not a separate step here.
    return node


def print_prepared_ast(
    node: ast.Expr,
    context: HogQLContext,
    dialect: Literal["hogql", "clickhouse"],
    stack: Optional[List[ast.SelectQuery]] = None,
    settings: Optional[HogQLSettings] = None,
) -> str:
    # _Printer also adds a team_id guard if printing clickhouse
    return _Printer(context=context, dialect=dialect, stack=stack or [], settings=settings).visit(node)


@dataclass
class JoinExprResponse:
    printed_sql: str
    where: Optional[ast.Expr] = None


class _Printer(Visitor):
    # NOTE: Call "print_ast()", not this class directly.

    def __init__(
        self,
        context: HogQLContext,
        dialect: Literal["hogql", "clickhouse"],
        stack: Optional[List[AST]] = None,
        settings: Optional[HogQLSettings] = None,
    ):
        self.context = context
        self.dialect = dialect
        self.stack: List[AST] = stack or []  # Keep track of all traversed nodes.
        self.settings = settings

    def visit(self, node: AST):
        self.stack.append(node)
        response = super().visit(node)
        self.stack.pop()

        if len(self.stack) == 0 and self.dialect == "clickhouse" and self.settings:
            if not isinstance(node, ast.SelectQuery) and not isinstance(node, ast.SelectUnionQuery):
                raise HogQLException("Settings can only be applied to SELECT queries")
            settings = []
            for key, value in self.settings:
                if not isinstance(value, (int, float, str)):
                    raise HogQLException(f"Setting {key} must be a string, int, or float")
                if not re.match(r"^[a-zA-Z0-9_]+$", key):
                    raise HogQLException(f"Setting {key} is not supported")
                if isinstance(value, int) or isinstance(value, float):
                    settings.append(f"{key}={value}")
                else:
                    settings.append(f"{key}={self._print_escaped_string(value)}")
            if len(settings) > 0:
                response += f" SETTINGS {', '.join(settings)}"

        return response

    def visit_select_union_query(self, node: ast.SelectUnionQuery):
        query = " UNION ALL ".join([self.visit(expr) for expr in node.select_queries])
        if len(self.stack) > 1:
            return f"({query})"
        return query

    def visit_select_query(self, node: ast.SelectQuery):
        if self.dialect == "clickhouse":
            if not self.context.enable_select_queries:
                raise HogQLException("Full SELECT queries are disabled if context.enable_select_queries is False")
            if not self.context.team_id:
                raise HogQLException("Full SELECT queries are disabled if context.team_id is not set")

        # if we are the first parsed node in the tree, or a child of a SelectUnionQuery, mark us as a top level query
        part_of_select_union = len(self.stack) >= 2 and isinstance(self.stack[-2], ast.SelectUnionQuery)
        is_top_level_query = len(self.stack) <= 1 or (len(self.stack) == 2 and part_of_select_union)

        # We will add extra clauses onto this from the joined tables
        where = node.where

        joined_tables = []
        next_join = node.select_from
        while isinstance(next_join, ast.JoinExpr):
            if next_join.type is None:
                if self.dialect == "clickhouse":
                    raise HogQLException("Printing queries with a FROM clause is not permitted before type resolution")

            visited_join = self.visit_join_expr(next_join)
            joined_tables.append(visited_join.printed_sql)

            # This is an expression we must add to the SELECT's WHERE clause to limit results, like the team ID guard.
            extra_where = visited_join.where
            if extra_where is None:
                pass
            elif isinstance(extra_where, ast.Expr):
                if where is None:
                    where = extra_where
                elif isinstance(where, ast.And):
                    # mypy wants all the named arguments, but we don't really need them
                    where = ast.And(exprs=[extra_where] + where.exprs)  # type: ignore
                else:
                    # mypy wants all the named arguments, but we don't really need them
                    where = ast.And(exprs=[extra_where, where])  # type: ignore
            else:
                raise HogQLException(f"Invalid where of type {type(extra_where).__name__} returned by join_expr")

            next_join = next_join.next_join

        columns = [self.visit(column) for column in node.select] if node.select else ["1"]
        window = (
            ", ".join(
                [f"{self._print_identifier(name)} AS ({self.visit(expr)})" for name, expr in node.window_exprs.items()]
            )
            if node.window_exprs
            else None
        )
        prewhere = self.visit(node.prewhere) if node.prewhere else None
        where = self.visit(where) if where else None
        group_by = [self.visit(column) for column in node.group_by] if node.group_by else None
        having = self.visit(node.having) if node.having else None
        order_by = [self.visit(column) for column in node.order_by] if node.order_by else None

        clauses = [
            f"SELECT {'DISTINCT ' if node.distinct else ''}{', '.join(columns)}",
            f"FROM {' '.join(joined_tables)}" if len(joined_tables) > 0 else None,
            "PREWHERE " + prewhere if prewhere else None,
            "WHERE " + where if where else None,
            f"GROUP BY {', '.join(group_by)}" if group_by and len(group_by) > 0 else None,
            "HAVING " + having if having else None,
            "WINDOW " + window if window else None,
            f"ORDER BY {', '.join(order_by)}" if order_by and len(order_by) > 0 else None,
        ]

        limit = node.limit
        if self.context.limit_top_select and is_top_level_query:
            if limit is not None:
                if isinstance(limit, ast.Constant) and isinstance(limit.value, int):
                    limit.value = min(limit.value, MAX_SELECT_RETURNED_ROWS)
                else:
                    limit = ast.Call(name="min2", args=[ast.Constant(value=MAX_SELECT_RETURNED_ROWS), limit])
            else:
                limit = ast.Constant(value=MAX_SELECT_RETURNED_ROWS)

        if limit is not None:
            clauses.append(f"LIMIT {self.visit(limit)}")
            if node.limit_with_ties:
                clauses.append("WITH TIES")
            if node.offset is not None:
                clauses.append(f"OFFSET {self.visit(node.offset)}")
            if node.limit_by is not None:
                clauses.append(f"BY {', '.join([self.visit(expr) for expr in node.limit_by])}")

        response = " ".join([clause for clause in clauses if clause])

        # If we are printing a SELECT subquery (not the first AST node we are visiting), wrap it in parentheses.
        if not part_of_select_union and not is_top_level_query:
            response = f"({response})"

        return response

    def visit_join_expr(self, node: ast.JoinExpr) -> JoinExprResponse:
        # return constraints we must place on the select query
        extra_where: Optional[ast.Expr] = None

        join_strings = []

        if node.join_type is not None:
            join_strings.append(node.join_type)

        if isinstance(node.type, ast.TableAliasType) or isinstance(node.type, ast.TableType):
            table_type = node.type
            while isinstance(table_type, ast.TableAliasType):
                table_type = table_type.table_type

            if not isinstance(table_type, ast.TableType):
                raise HogQLException(f"Invalid table type {type(table_type).__name__} in join_expr")

            # :IMPORTANT: This assures a "team_id" where clause is present on every selected table.
            # Skip function call tables like numbers(), s3(), etc.
            if self.dialect == "clickhouse" and not isinstance(table_type.table, FunctionCallTable):
                extra_where = team_id_guard_for_table(node.type, self.context)

            if self.dialect == "clickhouse":
                sql = table_type.table.to_printed_clickhouse(self.context)
            else:
                sql = table_type.table.to_printed_hogql()
            join_strings.append(sql)

            if isinstance(node.type, ast.TableAliasType) and node.alias is not None and node.alias != sql:
                join_strings.append(f"AS {self._print_identifier(node.alias)}")

        elif isinstance(node.type, ast.SelectQueryType):
            join_strings.append(self.visit(node.table))  # type: ignore

        elif isinstance(node.type, ast.SelectUnionQueryType):
            join_strings.append(self.visit(node.table))  # type: ignore

        elif isinstance(node.type, ast.SelectQueryAliasType) and node.alias is not None:
            join_strings.append(self.visit(node.table))  # type: ignore
            join_strings.append(f"AS {self._print_identifier(node.alias)}")

        elif isinstance(node.type, ast.LazyTableType):
            if self.dialect == "hogql":
                join_strings.append(self._print_identifier(node.type.table.to_printed_hogql()))
            else:
                raise HogQLException(f"Unexpected LazyTableType for: {node.type.table.to_printed_hogql()}")
        else:
            raise HogQLException(
                f"Only selecting from a table or a subquery is supported. Unexpected type: {node.type.__class__.__name__}"
            )

        if node.table_final:
            join_strings.append("FINAL")

        if node.sample is not None:
            sample_clause = self.visit_sample_expr(node.sample)
            if sample_clause is not None:
                join_strings.append(sample_clause)

        if node.constraint is not None:
            join_strings.append(f"ON {self.visit(node.constraint)}")

        return JoinExprResponse(printed_sql=" ".join(join_strings), where=extra_where)

    def visit_join_constraint(self, node: ast.JoinConstraint):
        return self.visit(node.expr)

    def visit_arithmetic_operation(self, node: ast.ArithmeticOperation):
        if node.op == ast.ArithmeticOperationOp.Add:
            return f"plus({self.visit(node.left)}, {self.visit(node.right)})"
        elif node.op == ast.ArithmeticOperationOp.Sub:
            return f"minus({self.visit(node.left)}, {self.visit(node.right)})"
        elif node.op == ast.ArithmeticOperationOp.Mult:
            return f"multiply({self.visit(node.left)}, {self.visit(node.right)})"
        elif node.op == ast.ArithmeticOperationOp.Div:
            return f"divide({self.visit(node.left)}, {self.visit(node.right)})"
        elif node.op == ast.ArithmeticOperationOp.Mod:
            return f"modulo({self.visit(node.left)}, {self.visit(node.right)})"
        else:
            raise HogQLException(f"Unknown ArithmeticOperationOp {node.op}")

    def visit_and(self, node: ast.And):
        return f"and({', '.join([self.visit(expr) for expr in node.exprs])})"

    def visit_or(self, node: ast.Or):
        return f"or({', '.join([self.visit(expr) for expr in node.exprs])})"

    def visit_not(self, node: ast.Not):
        return f"not({self.visit(node.expr)})"

    def visit_tuple_access(self, node: ast.TupleAccess):
        visited_tuple = self.visit(node.tuple)
        visited_index = int(str(node.index))
        if isinstance(node.tuple, ast.Field):
            return f"{visited_tuple}.{visited_index}"

        return f"({visited_tuple}).{visited_index}"

    def visit_tuple(self, node: ast.Tuple):
        return f"tuple({', '.join([self.visit(expr) for expr in node.exprs])})"

    def visit_array_access(self, node: ast.ArrayAccess):
        return f"{self.visit(node.array)}[{self.visit(node.property)}]"

    def visit_array(self, node: ast.Array):
        return f"[{', '.join([self.visit(expr) for expr in node.exprs])}]"

    def visit_lambda(self, node: ast.Lambda):
        identifiers = [self._print_identifier(arg) for arg in node.args]
        if len(identifiers) == 0:
            raise ValueError("Lambdas require at least one argument")
        elif len(identifiers) == 1:
            return f"{identifiers[0]} -> {self.visit(node.expr)}"
        return f"({', '.join(identifiers)}) -> {self.visit(node.expr)}"

    def visit_order_expr(self, node: ast.OrderExpr):
        return f"{self.visit(node.expr)} {node.order}"

    def visit_compare_operation(self, node: ast.CompareOperation):
        in_join_constraint = any(isinstance(item, ast.JoinConstraint) for item in self.stack)
        left = self.visit(node.left)
        right = self.visit(node.right)
        nullable_left = self._is_nullable(node.left)
        nullable_right = self._is_nullable(node.right)
        not_nullable = not nullable_left and not nullable_right

        if node.op == ast.CompareOperationOp.Eq:
            if isinstance(node.left, ast.Constant) and isinstance(node.right, ast.Constant):
                return "1" if node.left.value == node.right.value else "0"
            elif in_join_constraint or self.dialect == "hogql" or not_nullable:
                return f"equals({left}, {right})"
            elif isinstance(node.right, ast.Constant):
                if node.right.value is None:
                    return f"isNull({left})"
                return f"ifNull(equals({left}, {right}), 0)"
            elif isinstance(node.left, ast.Constant):
                if node.left.value is None:
                    return f"isNull({right})"
                return f"ifNull(equals({left}, {right}), 0)"
            else:
                return f"ifNull(equals({left}, {right}), isNull({left}) and isNull({right}))"
        elif node.op == ast.CompareOperationOp.NotEq:
            if isinstance(node.left, ast.Constant) and isinstance(node.right, ast.Constant):
                return "1" if node.left.value != node.right.value else "0"
            elif in_join_constraint or self.dialect == "hogql" or not_nullable:
                return f"notEquals({left}, {right})"
            elif isinstance(node.right, ast.Constant):
                if node.right.value is None:
                    return f"isNotNull({left})"
                return f"ifNull(notEquals({left}, {right}), 1)"
            elif isinstance(node.left, ast.Constant):
                if node.left.value is None:
                    return f"isNotNull({right})"
                return f"ifNull(notEquals({left}, {right}), 1)"
            else:
                return f"ifNull(notEquals({left}, {right}), isNotNull({left}) or isNotNull({right}))"

        elif node.op == ast.CompareOperationOp.Gt:
            return f"greater({left}, {right})"
        elif node.op == ast.CompareOperationOp.GtEq:
            return f"greaterOrEquals({left}, {right})"
        elif node.op == ast.CompareOperationOp.Lt:
            return f"less({left}, {right})"
        elif node.op == ast.CompareOperationOp.LtEq:
            return f"lessOrEquals({left}, {right})"
        elif node.op == ast.CompareOperationOp.Like:
            return f"like({left}, {right})"
        elif node.op == ast.CompareOperationOp.NotLike:
            return f"notLike({left}, {right})"
        elif node.op == ast.CompareOperationOp.ILike:
            return f"ilike({left}, {right})"
        elif node.op == ast.CompareOperationOp.NotILike:
            return f"notILike({left}, {right})"
        elif node.op == ast.CompareOperationOp.In:
            return f"in({left}, {right})"
        elif node.op == ast.CompareOperationOp.NotIn:
            return f"notIn({left}, {right})"
        elif node.op == ast.CompareOperationOp.Regex:
            return f"match({left}, {right})"
        elif node.op == ast.CompareOperationOp.NotRegex:
            return f"not(match({left}, {right}))"
        elif node.op == ast.CompareOperationOp.IRegex:
            return f"match({left}, concat('(?i)', {right}))"
        elif node.op == ast.CompareOperationOp.NotIRegex:
            return f"not(match({left}, concat('(?i)', {right})))"
        else:
            raise HogQLException(f"Unknown CompareOperationOp: {type(node.op).__name__}")

    def visit_constant(self, node: ast.Constant):
        if self.dialect == "clickhouse" and (
            isinstance(node.value, str) or isinstance(node.value, list) or isinstance(node.value, tuple)
        ):
            # inline the string in hogql, but use %(hogql_val_0)s in clickhouse
            return self.context.add_value(node.value)
        else:
            return self._print_escaped_string(node.value)

    def visit_field(self, node: ast.Field):
        if node.type is None:
            field = ".".join([self._print_hogql_identifier_or_index(identifier) for identifier in node.chain])
            raise HogQLException(f"Field {field} has no type")

        if self.dialect == "hogql":
            if node.chain == ["*"]:
                return "*"
            # When printing HogQL, we print the properties out as a chain as they are.
            return ".".join([self._print_hogql_identifier_or_index(identifier) for identifier in node.chain])

        if node.type is not None:
            if isinstance(node.type, ast.LazyJoinType) or isinstance(node.type, ast.VirtualTableType):
                raise HogQLException(
                    f"Can't select a table when a column is expected: {'.'.join([str(x) for x in node.chain])}"
                )

            return self.visit(node.type)
        else:
            raise HogQLException(f"Unknown Type, can not print {type(node.type).__name__}")

    def visit_call(self, node: ast.Call):
        if node.name in HOGQL_AGGREGATIONS:
            func_meta = HOGQL_AGGREGATIONS[node.name]

            validate_function_args(
                node.args, func_meta.min_args, func_meta.max_args, node.name, function_term="aggregation"
            )
            if func_meta.min_params:
                if node.params is None:
                    raise HogQLException(f"Aggregation '{node.name}' requires parameters in addition to arguments")
                validate_function_args(
                    node.params,
                    func_meta.min_params,
                    func_meta.max_params,
                    node.name,
                    function_term="aggregation",
                    argument_term="parameter",
                )

            # check that we're not running inside another aggregate
            for stack_node in self.stack:
                if stack_node != node and isinstance(stack_node, ast.Call) and stack_node.name in HOGQL_AGGREGATIONS:
                    raise HogQLException(
                        f"Aggregation '{node.name}' cannot be nested inside another aggregation '{stack_node.name}'."
                    )

            args = [self.visit(arg) for arg in node.args]
            params = [self.visit(param) for param in node.params] if node.params is not None else None

            params_part = f"({', '.join(params)})" if params is not None else ""
            args_part = f"({f'DISTINCT ' if node.distinct else ''}{', '.join(args)})"
            return f"{func_meta.clickhouse_name}{params_part}{args_part}"

        elif node.name in HOGQL_CLICKHOUSE_FUNCTIONS:
            func_meta = HOGQL_CLICKHOUSE_FUNCTIONS[node.name]

            validate_function_args(node.args, func_meta.min_args, func_meta.max_args, node.name)
            if func_meta.min_params:
                if node.params is None:
                    raise HogQLException(f"Function '{node.name}' requires parameters in addition to arguments")
                validate_function_args(
                    node.params, func_meta.min_params, func_meta.max_params, node.name, argument_term="parameter"
                )

            if self.dialect == "clickhouse":
                args: List[str] = []
                if node.name in FIRST_ARG_DATETIME_FUNCTIONS:
                    for idx, arg in enumerate(node.args):
                        if idx == 0:
                            if isinstance(arg, ast.Call) and arg.name in ADD_OR_NULL_DATETIME_FUNCTIONS:
                                args.append(f"assumeNotNull(toDateTime({self.visit(arg)}))")
                            else:
                                args.append(f"toDateTime({self.visit(arg)})")
                        else:
                            args.append(self.visit(arg))
                elif node.name == "concat":
                    for arg in node.args:
                        if isinstance(arg, ast.Constant):
                            if arg.value is None:
                                args.append("''")
                            elif isinstance(arg.value, str):
                                args.append(self.visit(arg))
                            else:
                                args.append(f"toString({self.visit(arg)})")
                        elif isinstance(arg, ast.Call) and arg.name == "toString":
                            if len(arg.args) == 1 and isinstance(arg.args[0], ast.Constant):
                                if arg.args[0].value is None:
                                    args.append("''")
                                else:
                                    args.append(self.visit(arg))
                            else:
                                args.append(f"ifNull({self.visit(arg)}, '')")
                        else:
                            args.append(f"ifNull(toString({self.visit(arg)}), '')")
                else:
                    args = [self.visit(arg) for arg in node.args]

                if (func_meta.clickhouse_name == "now64" and len(node.args) == 0) or (
                    func_meta.clickhouse_name == "parseDateTime64BestEffortOrNull" and len(node.args) == 1
                ):
                    # must add precision if adding timezone in the next step
                    args.append("6")

                if node.name in ADD_TIMEZONE_TO_FUNCTIONS:
                    args.append(self.visit(ast.Constant(value=self._get_timezone())))

                params = [self.visit(param) for param in node.params] if node.params is not None else None

                params_part = f"({', '.join(params)})" if params is not None else ""
                args_part = f"({', '.join(args)})"
                return f"{func_meta.clickhouse_name}{params_part}{args_part}"
            else:
                return f"{node.name}({', '.join([self.visit(arg) for arg in node.args])})"
        elif node.name in HOGQL_POSTHOG_FUNCTIONS:
            raise HogQLException(f"Unexpected unresolved HogQL function '{node.name}(...)'")
        else:
            all_function_names = list(HOGQL_CLICKHOUSE_FUNCTIONS.keys()) + list(HOGQL_AGGREGATIONS.keys())
            close_matches = get_close_matches(node.name, all_function_names, 1)
            if len(close_matches) > 0:
                raise HogQLException(
                    f"Unsupported function call '{node.name}(...)'. Perhaps you meant '{close_matches[0]}(...)'?"
                )
            raise HogQLException(f"Unsupported function call '{node.name}(...)'")

    def visit_placeholder(self, node: ast.Placeholder):
        raise HogQLException(f"Placeholders, such as {{{node.field}}}, are not supported in this context")

    def visit_alias(self, node: ast.Alias):
        inside = self.visit(node.expr)
        if isinstance(node.expr, ast.Alias):
            inside = f"({inside})"
        alias = self._print_identifier(node.alias)
        if "%" in alias:
            raise HogQLException(f"Alias \"{node.alias}\" contains unsupported character '%'")
        return f"{inside} AS {alias}"

    def visit_table_type(self, type: ast.TableType):
        if self.dialect == "clickhouse":
            return type.table.to_printed_clickhouse(self.context)
        else:
            return type.table.to_printed_hogql()

    def visit_table_alias_type(self, type: ast.TableAliasType):
        return self._print_identifier(type.alias)

    def visit_lambda_argument_type(self, type: ast.LambdaArgumentType):
        return self._print_identifier(type.name)

    def visit_field_type(self, type: ast.FieldType):
        try:
            last_select = self._last_select()
            type_with_name_in_scope = lookup_field_by_name(last_select.type, type.name) if last_select else None
        except ResolverException:
            type_with_name_in_scope = None

        if (
            isinstance(type.table_type, ast.TableType)
            or isinstance(type.table_type, ast.TableAliasType)
            or isinstance(type.table_type, ast.VirtualTableType)
        ):
            resolved_field = type.resolve_database_field()
            if resolved_field is None:
                raise HogQLException(f'Can\'t resolve field "{type.name}" on table.')
            # mypy thinks resolved_field is never a table
            if isinstance(resolved_field, Table):  # type: ignore
                if isinstance(type.table_type, ast.VirtualTableType):  # type: ignore
                    return self.visit(ast.AsteriskType(table_type=ast.TableType(table=resolved_field)))
                else:
                    return self.visit(
                        ast.AsteriskType(
                            table_type=ast.TableAliasType(
                                table_type=ast.TableType(table=resolved_field), alias=type.table_type.alias
                            )
                        )
                    )

            # :KLUDGE: Legacy person properties handling. Only used within non-HogQL queries, such as insights.
            if (
                self.context.within_non_hogql_query
                and isinstance(type.table_type, ast.VirtualTableType)
                and type.name == "properties"
                and type.table_type.field == "poe"
            ):
                if self.context.person_on_events_mode != PersonOnEventsMode.DISABLED:
                    field_sql = "person_properties"
                else:
                    field_sql = "person_props"
            else:
                # this errors because resolved_field is of type ast.Alias and not a field - what's the best way to solve?
                field_sql = self._print_identifier(resolved_field.name)
                if self.context.within_non_hogql_query and type_with_name_in_scope == type:
                    # Do not prepend table name in non-hogql context. We don't know what it actually is.
                    return field_sql
                field_sql = f"{self.visit(type.table_type)}.{field_sql}"

        elif isinstance(type.table_type, ast.SelectQueryType) or isinstance(type.table_type, ast.SelectQueryAliasType):
            field_sql = self._print_identifier(type.name)
            if isinstance(type.table_type, ast.SelectQueryAliasType):
                field_sql = f"{self.visit(type.table_type)}.{field_sql}"

            # :KLUDGE: Legacy person properties handling. Only used within non-HogQL queries, such as insights.
            if self.context.within_non_hogql_query and field_sql == "events__pdi__person.properties":
                if self.context.person_on_events_mode != PersonOnEventsMode.DISABLED:
                    field_sql = "person_properties"
                else:
                    field_sql = "person_props"

        else:
            raise HogQLException(f"Unknown FieldType table type: {type.table_type.__class__.__name__}")

        return field_sql

    def visit_property_type(self, type: ast.PropertyType):
        if type.joined_subquery is not None and type.joined_subquery_field_name is not None:
            return f"{self._print_identifier(type.joined_subquery.alias)}.{self._print_identifier(type.joined_subquery_field_name)}"

        field_type = type.field_type
        field = field_type.resolve_database_field()

        # check for a materialised column
        table = field_type.table_type
        while isinstance(table, ast.TableAliasType):
            table = table.table_type

        # find a materialized property for the first part of the chain
        materialized_property_sql: Optional[str] = None
        if isinstance(table, ast.TableType):
            if self.dialect == "clickhouse":
                table_name = table.table.to_printed_clickhouse(self.context)
            else:
                table_name = table.table.to_printed_hogql()
            if field is None:
                raise HogQLException(f"Can't resolve field {field_type.name} on table {table_name}")
            field_name = cast(Union[Literal["properties"], Literal["person_properties"]], field.name)

            materialized_column = self._get_materialized_column(table_name, str(type.chain[0]), field_name)
            if materialized_column:
                property_sql = self._print_identifier(materialized_column)
                property_sql = f"{self.visit(field_type.table_type)}.{property_sql}"
                materialized_property_sql = property_sql
        elif (
            self.context.within_non_hogql_query
            and (isinstance(table, ast.SelectQueryAliasType) and table.alias == "events__pdi__person")
            or (isinstance(table, ast.VirtualTableType) and table.field == "poe")
        ):
            # :KLUDGE: Legacy person properties handling. Only used within non-HogQL queries, such as insights.
            if self.context.person_on_events_mode != PersonOnEventsMode.DISABLED:
                materialized_column = self._get_materialized_column("events", str(type.chain[0]), "person_properties")
            else:
                materialized_column = self._get_materialized_column("person", str(type.chain[0]), "properties")
            if materialized_column:
                materialized_property_sql = self._print_identifier(materialized_column)

        args: List[str] = []
        if materialized_property_sql is not None:
            # When reading materialized columns, treat the values "" and "null" as NULL-s.
            # TODO: rematerialize all columns to support empty strings and "null" string values.
            materialized_property_sql = f"nullIf(nullIf({materialized_property_sql}, ''), 'null')"

            if len(type.chain) == 1:
                return materialized_property_sql
            else:
                for name in type.chain[1:]:
                    args.append(self.context.add_value(name))
                return self._unsafe_json_extract_trim_quotes(materialized_property_sql, args)

        for name in type.chain:
            args.append(self.context.add_value(name))
        return self._unsafe_json_extract_trim_quotes(self.visit(field_type), args)

    def visit_sample_expr(self, node: ast.SampleExpr):
        sample_value = self.visit_ratio_expr(node.sample_value)
        offset_clause = ""
        if node.offset_value:
            offset_value = self.visit_ratio_expr(node.offset_value)
            offset_clause = f" OFFSET {offset_value}"

        return f"SAMPLE {sample_value}{offset_clause}"

    def visit_ratio_expr(self, node: ast.RatioExpr):
        return self.visit(node.left) if node.right is None else f"{self.visit(node.left)}/{self.visit(node.right)}"

    def visit_select_query_alias_type(self, type: ast.SelectQueryAliasType):
        return self._print_identifier(type.alias)

    def visit_field_alias_type(self, type: ast.FieldAliasType):
        return self._print_identifier(type.alias)

    def visit_virtual_table_type(self, type: ast.VirtualTableType):
        return self.visit(type.table_type)

    def visit_asterisk_type(self, type: ast.AsteriskType):
        return "*"

    def visit_lazy_join_type(self, type: ast.LazyJoinType):
        raise HogQLException("Unexpected ast.LazyJoinType. Make sure LazyJoinResolver has run on the AST.")

    def visit_lazy_table_type(self, type: ast.LazyJoinType):
        raise HogQLException("Unexpected ast.LazyTableType. Make sure LazyJoinResolver has run on the AST.")

    def visit_field_traverser_type(self, type: ast.FieldTraverserType):
        raise HogQLException("Unexpected ast.FieldTraverserType. This should have been resolved.")

    def visit_unknown(self, node: AST):
        raise HogQLException(f"Unknown AST node {type(node).__name__}")

    def visit_window_expr(self, node: ast.WindowExpr):
        strings: List[str] = []
        if node.partition_by is not None:
            if len(node.partition_by) == 0:
                raise HogQLException("PARTITION BY must have at least one argument")
            strings.append("PARTITION BY")
            for expr in node.partition_by:
                strings.append(self.visit(expr))

        if node.order_by is not None:
            if len(node.order_by) == 0:
                raise HogQLException("ORDER BY must have at least one argument")
            strings.append("ORDER BY")
            for expr in node.order_by:
                strings.append(self.visit(expr))

        if node.frame_method is not None:
            if node.frame_method == "ROWS":
                strings.append("ROWS")
            elif node.frame_method == "RANGE":
                strings.append("RANGE")
            else:
                raise HogQLException(f"Invalid frame method {node.frame_method}")
            if node.frame_start and node.frame_end is None:
                strings.append(self.visit(node.frame_start))

            elif node.frame_start is not None and node.frame_end is not None:
                strings.append("BETWEEN")
                strings.append(self.visit(node.frame_start))
                strings.append("AND")
                strings.append(self.visit(node.frame_end))

            else:
                raise HogQLException("Frame start and end must be specified together")
        return " ".join(strings)

    def visit_window_function(self, node: ast.WindowFunction):
        over = (
            f"({self.visit(node.over_expr)})" if node.over_expr else self._print_identifier(str(node.over_identifier))
        )
        return f"{self._print_identifier(node.name)}({', '.join(self.visit(expr) for expr in node.args or [])}) OVER {over}"

    def visit_window_frame_expr(self, node: ast.WindowFrameExpr):
        if node.frame_type == "PRECEDING":
            return f"{int(str(node.frame_value)) if node.frame_value is not None else 'UNBOUNDED'} PRECEDING"
        elif node.frame_type == "FOLLOWING":
            return f"{int(str(node.frame_value)) if node.frame_value is not None else 'UNBOUNDED'} FOLLOWING"
        elif node.frame_type == "CURRENT ROW":
            return "CURRENT ROW"
        else:
            raise HogQLException(f"Invalid frame type {node.frame_type}")

    def _last_select(self) -> Optional[ast.SelectQuery]:
        """Find the last SELECT query in the stack."""
        for node in reversed(self.stack):
            if isinstance(node, ast.SelectQuery):
                return node
        return None

    def _print_identifier(self, name: str) -> str:
        if self.dialect == "clickhouse":
            return escape_clickhouse_identifier(name)
        return escape_hogql_identifier(name)

    def _print_hogql_identifier_or_index(self, name: str | int) -> str:
        # Regular identifiers can't start with a number. Print digit strings as-is for unesacped tuple access.
        if isinstance(name, int) and str(name).isdigit():
            return str(name)
        return escape_hogql_identifier(str(name))

    def _print_escaped_string(self, name: float | int | str | list | tuple | datetime) -> str:
        if self.dialect == "clickhouse":
            return escape_clickhouse_string(name, timezone=self._get_timezone())
        return escape_hogql_string(name, timezone=self._get_timezone())

    def _unsafe_json_extract_trim_quotes(self, unsafe_field: str, unsafe_args: List[str]) -> str:
        return f"replaceRegexpAll(nullIf(nullIf(JSONExtractRaw({', '.join([unsafe_field] + unsafe_args)}), ''), 'null'), '^\"|\"$', '')"

    def _get_materialized_column(
        self, table_name: str, property_name: PropertyName, field_name: TableColumn
    ) -> Optional[str]:
        try:
            from ee.clickhouse.materialized_columns.columns import (
                TablesWithMaterializedColumns,
                get_materialized_columns,
            )

            materialized_columns = get_materialized_columns(cast(TablesWithMaterializedColumns, table_name))
            return materialized_columns.get((property_name, field_name), None)
        except ModuleNotFoundError:
            return None

    def _get_timezone(self):
        return self.context.database.get_timezone() if self.context.database else "UTC"

    def _is_nullable(self, node: ast.Expr) -> bool:
        if isinstance(node, ast.Constant):
            return node.value is None
        elif isinstance(node.type, ast.PropertyType):
            return True
        elif isinstance(node.type, ast.FieldType):
            return node.type.is_nullable()
        # we don't know if it's nullable, so we assume it can be
        return True<|MERGE_RESOLUTION|>--- conflicted
+++ resolved
@@ -71,7 +71,6 @@
 ) -> ast.Expr:
 
     context.database = context.database or create_hogql_database(context.team_id)
-<<<<<<< HEAD
     scopes = [node.type for node in stack] if stack else None
     node = resolve_types(
         node,
@@ -80,10 +79,6 @@
         # but scopes is exepcted to be List[SelectQueryType] | None
         scopes=scopes,  # type: ignore
     )
-=======
-
-    node = resolve_types(node, context, scopes=[node.type for node in stack] if stack else None)
->>>>>>> 3c0ccccf
     if dialect == "clickhouse":
         node = resolve_property_types(node, context)
         resolve_lazy_tables(node, stack, context)
