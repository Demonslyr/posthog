--- conflicted
+++ resolved
@@ -504,14 +504,10 @@
                                 lazy_join=cast(LazyJoin, self.database.events.fields.get("pdi")),
                             ),
                             field="person",
-<<<<<<< HEAD
-                            lazy_join=self.database.events.pdi.join_table.person,  # type: ignore
-=======
                             lazy_join=cast(
                                 LazyJoin,
                                 cast(LazyJoin, self.database.events.fields.get("pdi")).join_table.fields.get("person"),
                             ),
->>>>>>> 2558bfb8
                         ),
                     ),
                 ),
@@ -534,14 +530,10 @@
                                 lazy_join=cast(LazyJoin, self.database.events.fields.get("pdi")),
                             ),
                             field="person",
-<<<<<<< HEAD
-                            lazy_join=self.database.events.pdi.join_table.person,  # type: ignore
-=======
                             lazy_join=cast(
                                 LazyJoin,
                                 cast(LazyJoin, self.database.events.fields.get("pdi")).join_table.fields.get("person"),
                             ),
->>>>>>> 2558bfb8
                         ),
                     ),
                 },
@@ -576,14 +568,10 @@
                                 lazy_join=cast(LazyJoin, self.database.events.fields.get("pdi")),
                             ),
                             field="person",
-<<<<<<< HEAD
-                            lazy_join=self.database.events.pdi.join_table.person,  # type: ignore
-=======
                             lazy_join=cast(
                                 LazyJoin,
                                 cast(LazyJoin, self.database.events.fields.get("pdi")).join_table.fields.get("person"),
                             ),
->>>>>>> 2558bfb8
                         ),
                     ),
                 ),
@@ -607,14 +595,10 @@
                                 lazy_join=cast(LazyJoin, self.database.events.fields.get("pdi")),
                             ),
                             field="person",
-<<<<<<< HEAD
-                            lazy_join=self.database.events.pdi.join_table.person,  # type: ignore
-=======
                             lazy_join=cast(
                                 LazyJoin,
                                 cast(LazyJoin, self.database.events.fields.get("pdi")).join_table.fields.get("person"),
                             ),
->>>>>>> 2558bfb8
                         ),
                     ),
                 },
