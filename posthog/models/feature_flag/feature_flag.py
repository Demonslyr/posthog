import json
from typing import TYPE_CHECKING, Optional, cast

import structlog
from django.contrib.auth.base_user import AbstractBaseUser
from django.core.cache import cache
<<<<<<< HEAD
from django.db import models
from django.db.models import QuerySet
=======
from django.db import models, transaction
>>>>>>> d338e5fe
from django.db.models.signals import post_delete, post_save
from django.http import HttpRequest
from django.utils import timezone

from posthog.constants import (
    ENRICHED_DASHBOARD_INSIGHT_IDENTIFIER,
    PropertyOperatorType,
)
from posthog.exceptions_capture import capture_exception
from posthog.models.activity_logging.model_activity import ModelActivityMixin
from posthog.models.cohort import Cohort, CohortOrEmpty
from posthog.models.file_system.file_system_mixin import FileSystemSyncMixin
from posthog.models.file_system.file_system_representation import FileSystemRepresentation
from posthog.models.property import GroupTypeIndex
from posthog.models.property.property import Property, PropertyGroup
from posthog.models.signals import mutable_receiver
from posthog.models.utils import RootTeamMixin

logger = structlog.get_logger(__name__)

FIVE_DAYS = 60 * 60 * 24 * 5  # 5 days in seconds

if TYPE_CHECKING:
    from posthog.models.team import Team


class FeatureFlag(FileSystemSyncMixin, ModelActivityMixin, RootTeamMixin, models.Model):
    # When adding new fields, make sure to update organization_feature_flags.py::copy_flags
    key = models.CharField(max_length=400)
    name = models.TextField(
        blank=True
    )  # contains description for the FF (field name `name` is kept for backwards-compatibility)

    filters = models.JSONField(default=dict)
    rollout_percentage = models.IntegerField(null=True, blank=True)

    team = models.ForeignKey("Team", on_delete=models.CASCADE)
    created_by = models.ForeignKey("User", on_delete=models.SET_NULL, null=True)
    created_at = models.DateTimeField(default=timezone.now)
    deleted = models.BooleanField(default=False)
    active = models.BooleanField(default=True)

    version = models.IntegerField(default=1, null=True)
    last_modified_by = models.ForeignKey(
        "User",
        on_delete=models.SET_NULL,
        null=True,
        related_name="updated_feature_flags",
        db_index=False,
    )

    rollback_conditions = models.JSONField(null=True, blank=True)
    performed_rollback = models.BooleanField(null=True, blank=True)

    ensure_experience_continuity = models.BooleanField(default=False, null=True, blank=True)
    usage_dashboard = models.ForeignKey("Dashboard", on_delete=models.SET_NULL, null=True, blank=True)
    analytics_dashboards: models.ManyToManyField = models.ManyToManyField(
        "Dashboard",
        through="FeatureFlagDashboards",
        related_name="analytics_dashboards",
        related_query_name="analytics_dashboard",
    )
    # whether a feature is sending us rich analytics, like views & interactions.
    has_enriched_analytics = models.BooleanField(default=False, null=True, blank=True)

    is_remote_configuration = models.BooleanField(default=False, null=True, blank=True)
    has_encrypted_payloads = models.BooleanField(default=False, null=True, blank=True)

    evaluation_runtime_CHOICES = [
        ("server", "Server"),
        ("client", "Client"),
        ("all", "All"),
    ]
    evaluation_runtime = models.CharField(
        max_length=10,
        choices=evaluation_runtime_CHOICES,
        default="all",
        null=True,
        blank=True,
        help_text="Specifies where this feature flag should be evaluated",
    )

    class Meta:
        constraints = [models.UniqueConstraint(fields=["team", "key"], name="unique key for team")]

    def __str__(self):
        return f"{self.key} ({self.pk})"

    @classmethod
    def get_file_system_unfiled(cls, team: "Team") -> QuerySet["FeatureFlag"]:
        base_qs = cls.objects.filter(team=team, deleted=False)
        return cls._filter_unfiled_queryset(base_qs, team, type="feature_flag", ref_field="id")

    def get_file_system_representation(self) -> FileSystemRepresentation:
        return FileSystemRepresentation(
            base_folder=self._get_assigned_folder("Unfiled/Feature Flags"),
            type="feature_flag",  # sync with APIScopeObject in scopes.py
            ref=str(self.id),
            name=self.key or "Untitled",
            href=f"/feature_flags/{self.id}",
            meta={
                "created_at": str(self.created_at),
                "created_by": self.created_by_id,
            },
            should_delete=self.deleted,
        )

    def get_analytics_metadata(self) -> dict:
        filter_count = sum(len(condition.get("properties", [])) for condition in self.conditions)
        variants_count = len(self.variants)
        payload_count = len(self._payloads)

        return {
            "groups_count": len(self.conditions),
            "has_variants": variants_count > 0,
            "variants_count": variants_count,
            "has_filters": filter_count > 0,
            "has_rollout_percentage": any(condition.get("rollout_percentage") for condition in self.conditions),
            "filter_count": filter_count,
            "created_at": self.created_at,
            "aggregating_by_groups": self.aggregation_group_type_index is not None,
            "payload_count": payload_count,
        }

    @property
    def conditions(self):
        "Each feature flag can have multiple conditions to match, they are OR-ed together."
        return self.get_filters().get("groups", []) or []

    @property
    def super_conditions(self):
        "Each feature flag can have multiple super conditions to match, they are OR-ed together."
        return self.get_filters().get("super_groups", []) or []

    @property
    def holdout_conditions(self):
        "Each feature flag can have multiple holdout conditions to match, they are OR-ed together."
        return self.get_filters().get("holdout_groups", []) or []

    @property
    def _payloads(self):
        return self.get_filters().get("payloads", {}) or {}

    def get_payload(self, match_val: str) -> Optional[object]:
        return self._payloads.get(match_val, None)

    @property
    def aggregation_group_type_index(self) -> Optional[GroupTypeIndex]:
        "If None, aggregating this feature flag by persons, otherwise by groups of given group_type_index"
        return self.get_filters().get("aggregation_group_type_index", None)

    @property
    def variants(self):
        # :TRICKY: .get("multivariate", {}) returns "None" if the key is explicitly set to "null" inside json filters
        multivariate = self.get_filters().get("multivariate", None)
        if isinstance(multivariate, dict):
            variants = multivariate.get("variants", None)
            if isinstance(variants, list):
                return variants
        return []

    @property
    def usage_dashboard_has_enriched_insights(self) -> bool:
        if not self.usage_dashboard:
            return False

        return any(
            ENRICHED_DASHBOARD_INSIGHT_IDENTIFIER in (tile.insight.name or "")
            for tile in self.usage_dashboard.tiles.all()
            if tile.insight
        )

    def get_filters(self) -> dict:
        if isinstance(self.filters, dict) and "groups" in self.filters:
            return self.filters
        else:
            # :TRICKY: Keep this backwards compatible.
            #   We don't want to migrate to avoid /decide endpoint downtime until this code has been deployed
            return {
                "groups": [
                    {
                        "properties": self.filters.get("properties", []),
                        "rollout_percentage": self.rollout_percentage,
                    }
                ],
            }

    def transform_cohort_filters_for_easy_evaluation(
        self,
        using_database: str = "default",
        seen_cohorts_cache: Optional[dict[int, CohortOrEmpty]] = None,
    ):
        """
        Expands cohort filters into person property filters when possible.
        This allows for easy local flag evaluation.
        """
        # Expansion depends on number of conditions on the flag.
        # If flag has only the cohort condition, we get more freedom to maneuver in the cohort expansion.
        # If flag has multiple conditions, we can only expand the cohort condition if it's a single property group.
        # Also support only a single cohort expansion. i.e. a flag with multiple cohort conditions will not be expanded.
        # Few more edge cases are possible here, where expansion is possible, but it doesn't seem
        # worth it trying to catch all of these.

        if seen_cohorts_cache is None:
            seen_cohorts_cache = {}

        if len(self.get_cohort_ids(using_database=using_database, seen_cohorts_cache=seen_cohorts_cache)) != 1:
            return self.conditions

        cohort_group_rollout = None
        cohort: CohortOrEmpty = None

        parsed_conditions = []
        for condition in self.conditions:
            if condition.get("variant"):
                # variant overrides are not supported for cohort expansion.
                return self.conditions

            cohort_condition = False
            props = condition.get("properties", [])
            cohort_group_rollout = condition.get("rollout_percentage")
            for prop in props:
                if prop.get("type") == "cohort":
                    cohort_condition = True
                    cohort_id = int(prop.get("value"))
                    if cohort_id:
                        if len(props) > 1:
                            # We cannot expand this cohort condition if it's not the only property in its group.
                            return self.conditions
                        try:
                            if cohort_id in seen_cohorts_cache:
                                cohort = seen_cohorts_cache[cohort_id]
                                if not cohort:
                                    return self.conditions
                            else:
                                cohort = Cohort.objects.db_manager(using_database).get(
                                    pk=cohort_id, team__project_id=self.team.project_id, deleted=False
                                )
                                seen_cohorts_cache[cohort_id] = cohort
                        except Cohort.DoesNotExist:
                            seen_cohorts_cache[cohort_id] = ""
                            return self.conditions
            if not cohort_condition:
                # flag group without a cohort filter, let it be as is.
                parsed_conditions.append(condition)

        if not cohort or len(cohort.properties.flat) == 0:
            return self.conditions

        # Check if cohort can be used in feature flags
        if not cohort.can_be_used_in_feature_flag():
            logger.warning(
                f"Cohort {cohort.id} of type {getattr(cohort, 'cohort_type', 'unknown')} "
                "cannot be used in feature flag evaluation"
            )
            return self.conditions

        if not all(property.type == "person" for property in cohort.properties.flat):
            return self.conditions

        if any(property.negation for property in cohort.properties.flat):
            # Local evaluation doesn't support negation.
            return self.conditions

        # all person properties, so now if we can express the cohort as feature flag groups, we'll be golden.

        # If there's only one effective property group, we can always express this as feature flag groups.
        # A single ff group, if cohort properties are AND'ed together.
        # Multiple ff groups, if cohort properties are OR'ed together.
        from posthog.models.property.util import clear_excess_levels

        target_properties = clear_excess_levels(cohort.properties)

        if isinstance(target_properties, Property):
            # cohort was effectively a single property.
            parsed_conditions.append(
                {
                    "properties": [target_properties.to_dict()],
                    "rollout_percentage": cohort_group_rollout,
                }
            )

        elif isinstance(target_properties.values[0], Property):
            # Property Group of properties
            if target_properties.type == PropertyOperatorType.AND:
                parsed_conditions.append(
                    {
                        "properties": [prop.to_dict() for prop in target_properties.values],
                        "rollout_percentage": cohort_group_rollout,
                    }
                )
            else:
                # cohort OR requires multiple ff group
                for prop in target_properties.values:
                    parsed_conditions.append(
                        {
                            "properties": [prop.to_dict()],
                            "rollout_percentage": cohort_group_rollout,
                        }
                    )
        else:
            # If there's nested property groups, we need to express that as OR of ANDs.
            # Being a bit dumb here, and not trying to apply De Morgan's law to coerce AND of ORs into OR of ANDs.
            if target_properties.type == PropertyOperatorType.AND:
                return self.conditions

            for prop_group in cast(list[PropertyGroup], target_properties.values):
                if (
                    len(prop_group.values) == 0
                    or not isinstance(prop_group.values[0], Property)
                    or (prop_group.type == PropertyOperatorType.OR and len(prop_group.values) > 1)
                ):
                    # too nested or invalid, bail out
                    return self.conditions

                parsed_conditions.append(
                    {
                        "properties": [prop.to_dict() for prop in prop_group.values],
                        "rollout_percentage": cohort_group_rollout,
                    }
                )

        return parsed_conditions

    def get_cohort_ids(
        self,
        using_database: str = "default",
        seen_cohorts_cache: Optional[dict[int, CohortOrEmpty]] = None,
        sort_by_topological_order=False,
    ) -> list[int]:
        from posthog.models.cohort.util import get_dependent_cohorts, sort_cohorts_topologically

        if seen_cohorts_cache is None:
            seen_cohorts_cache = {}

        cohort_ids = set()
        for condition in self.conditions:
            props = condition.get("properties", [])
            for prop in props:
                if prop.get("type") == "cohort":
                    cohort_id = int(prop.get("value"))
                    try:
                        if cohort_id in seen_cohorts_cache:
                            cohort: CohortOrEmpty = seen_cohorts_cache[cohort_id]
                            if not cohort:
                                continue
                        else:
                            cohort = Cohort.objects.db_manager(using_database).get(
                                pk=cohort_id, team__project_id=self.team.project_id, deleted=False
                            )
                            seen_cohorts_cache[cohort_id] = cohort

                        cohort_ids.add(cohort.pk)
                        cohort_ids.update(
                            [
                                dependent_cohort.pk
                                for dependent_cohort in get_dependent_cohorts(
                                    cohort,
                                    using_database=using_database,
                                    seen_cohorts_cache=seen_cohorts_cache,
                                )
                            ]
                        )
                    except Cohort.DoesNotExist:
                        seen_cohorts_cache[cohort_id] = ""
                        continue
        if sort_by_topological_order:
            return sort_cohorts_topologically(cohort_ids, seen_cohorts_cache)

        return list(cohort_ids)

    def scheduled_changes_dispatcher(
        self, payload, user: Optional[AbstractBaseUser] = None, scheduled_change_id: Optional[int] = None
    ):
        from posthog.api.feature_flag import FeatureFlagSerializer

        if "operation" not in payload or "value" not in payload:
            raise Exception("Invalid payload")

        # Store scheduled change context on the instance for activity logging
        if scheduled_change_id is not None:
            self._scheduled_change_context = {"scheduled_change_id": scheduled_change_id}

        http_request = HttpRequest()
        # We kind of cheat here set the request user to the user who created the scheduled change
        # It's not the correct type, but it matches enough to get the job done
        http_request.user = user or self.created_by  # type: ignore
        context = {
            "request": http_request,
            "team_id": self.team_id,
            "project_id": self.team.project_id,
        }

        serializer_data = {}

        if payload["operation"] == "add_release_condition":
            current_filters = self.get_filters()
            current_groups = current_filters.get("groups", [])
            new_groups = payload["value"].get("groups", [])

            serializer_data["filters"] = {**current_filters, "groups": current_groups + new_groups}
        elif payload["operation"] == "update_status":
            serializer_data["active"] = payload["value"]
        else:
            raise Exception(f"Unrecognized operation: {payload['operation']}")

        serializer = FeatureFlagSerializer(self, data=serializer_data, context=context, partial=True)
        if serializer.is_valid(raise_exception=True):
            serializer.save()

    @property
    def uses_cohorts(self) -> bool:
        for condition in self.conditions:
            props = condition.get("properties") or []
            for prop in props:
                if prop.get("type") == "cohort":
                    return True
        return False


@mutable_receiver([post_save, post_delete], sender=FeatureFlag)
def refresh_flag_cache_on_updates(sender, instance, **kwargs):
    # Defer cache update until after the transaction commits
    # This ensures the database has the new data before we query it
    transaction.on_commit(lambda: set_feature_flags_for_team_in_cache(instance.team.project_id))


class FeatureFlagHashKeyOverride(models.Model):
    # Can't use a foreign key to feature_flag_key directly, since
    # the unique constraint is on (team_id+key), and not just key.
    # A standard id foreign key leads to INNER JOINs every time we want to get the key
    # and we only ever want to get the key.
    feature_flag_key = models.CharField(max_length=400)
    person = models.ForeignKey("Person", on_delete=models.CASCADE)
    team = models.ForeignKey("Team", on_delete=models.CASCADE)
    hash_key = models.CharField(max_length=400)

    class Meta:
        constraints = [
            models.UniqueConstraint(
                fields=["team", "person", "feature_flag_key"],
                name="Unique hash_key for a user/team/feature_flag combo",
            )
        ]


# DEPRECATED: This model is no longer used, but it's not deleted to avoid downtime
class FeatureFlagOverride(models.Model):
    feature_flag = models.ForeignKey("FeatureFlag", on_delete=models.CASCADE)
    user = models.ForeignKey("User", on_delete=models.CASCADE)
    override_value = models.JSONField()
    team = models.ForeignKey("Team", on_delete=models.CASCADE)

    class Meta:
        constraints = [
            models.UniqueConstraint(
                fields=["user", "feature_flag", "team"],
                name="unique feature flag for a user/team combo",
            )
        ]


def set_feature_flags_for_team_in_cache(
    project_id: int,
    feature_flags: Optional[list[FeatureFlag]] = None,
    using_database: str = "default",
) -> list[FeatureFlag]:
    from posthog.api.feature_flag import MinimalFeatureFlagSerializer

    if feature_flags is not None:
        all_feature_flags = feature_flags
    else:
        all_feature_flags = list(
            FeatureFlag.objects.db_manager(using_database).filter(
                team__project_id=project_id, active=True, deleted=False
            )
        )

    serialized_flags = MinimalFeatureFlagSerializer(all_feature_flags, many=True).data

    try:
        cache.set(f"team_feature_flags_{project_id}", json.dumps(serialized_flags), FIVE_DAYS)
    except Exception:
        # redis is unavailable
        logger.exception("Redis is unavailable")
        capture_exception()

    return all_feature_flags


def get_feature_flags_for_team_in_cache(project_id: int) -> Optional[list[FeatureFlag]]:
    try:
        flag_data = cache.get(f"team_feature_flags_{project_id}")
    except Exception:
        # redis is unavailable
        logger.exception("Redis is unavailable")
        return None

    if flag_data is not None:
        try:
            parsed_data = json.loads(flag_data)
            return [FeatureFlag(**flag) for flag in parsed_data]
        except Exception as e:
            logger.exception("Error parsing flags from cache")
            capture_exception(e)
            return None

    return None


class FeatureFlagDashboards(models.Model):
    feature_flag = models.ForeignKey("FeatureFlag", on_delete=models.CASCADE)
    dashboard = models.ForeignKey("Dashboard", on_delete=models.CASCADE)
    created_at = models.DateTimeField(auto_now_add=True, null=True)
    updated_at = models.DateTimeField(auto_now=True, null=True)

    class Meta:
        constraints = [
            models.UniqueConstraint(
                fields=["feature_flag", "dashboard"],
                name="unique feature flag for a dashboard",
            )
        ]<|MERGE_RESOLUTION|>--- conflicted
+++ resolved
@@ -4,12 +4,8 @@
 import structlog
 from django.contrib.auth.base_user import AbstractBaseUser
 from django.core.cache import cache
-<<<<<<< HEAD
-from django.db import models
+from django.db import models, transaction
 from django.db.models import QuerySet
-=======
-from django.db import models, transaction
->>>>>>> d338e5fe
 from django.db.models.signals import post_delete, post_save
 from django.http import HttpRequest
 from django.utils import timezone
