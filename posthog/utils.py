import base64
import dataclasses
import datetime
import datetime as dt
import gzip
import hashlib
import json
import os
import re
import shutil
import subprocess
import sys
import time
import uuid
from enum import Enum
from typing import (
    TYPE_CHECKING,
    Any,
    Dict,
    Generator,
    List,
    Mapping,
    Optional,
    Sequence,
    Tuple,
    Union,
    cast,
)
from urllib.parse import urljoin, urlparse

import lzstring
import pytz
from celery.schedules import crontab
from dateutil import parser
from dateutil.relativedelta import relativedelta
from django.conf import settings
from django.core.cache import cache
from django.db.utils import DatabaseError
from django.http import HttpRequest, HttpResponse
from django.template.loader import get_template
from django.utils import timezone
from rest_framework.request import Request
from sentry_sdk import configure_scope
from sentry_sdk.api import capture_exception

from posthog.constants import AvailableFeature
from posthog.exceptions import RequestParsingError
from posthog.redis import get_client

if TYPE_CHECKING:
    from django.contrib.auth.models import AbstractBaseUser, AnonymousUser

DATERANGE_MAP = {
    "minute": datetime.timedelta(minutes=1),
    "hour": datetime.timedelta(hours=1),
    "day": datetime.timedelta(days=1),
    "week": datetime.timedelta(weeks=1),
    "month": datetime.timedelta(days=31),
}
ANONYMOUS_REGEX = r"^([a-z0-9]+\-){4}([a-z0-9]+)$"

DEFAULT_DATE_FROM_DAYS = 7

# https://stackoverflow.com/questions/4060221/how-to-reliably-open-a-file-in-the-same-directory-as-a-python-script
__location__ = os.path.realpath(os.path.join(os.getcwd(), os.path.dirname(__file__)))


def format_label_date(date: datetime.datetime, interval: str) -> str:
    labels_format = "%-d-%b-%Y"
    if interval == "hour":
        labels_format += " %H:%M"
    return date.strftime(labels_format)


def absolute_uri(url: Optional[str] = None) -> str:
    """
    Returns an absolutely-formatted URL based on the `SITE_URL` config.
    """
    if not url:
        return settings.SITE_URL
    return urljoin(settings.SITE_URL.rstrip("/") + "/", url.lstrip("/"))


def get_previous_week(at: Optional[datetime.datetime] = None) -> Tuple[datetime.datetime, datetime.datetime]:
    """
    Returns a pair of datetimes, representing the start and end of the week preceding to the passed date's week.
    `at` is the datetime to use as a reference point.
    """

    if not at:
        at = timezone.now()

    period_end: datetime.datetime = datetime.datetime.combine(
        at - datetime.timedelta(timezone.now().weekday() + 1), datetime.time.max, tzinfo=pytz.UTC,
    )  # very end of the previous Sunday

    period_start: datetime.datetime = datetime.datetime.combine(
        period_end - datetime.timedelta(6), datetime.time.min, tzinfo=pytz.UTC,
    )  # very start of the previous Monday

    return (period_start, period_end)


def get_previous_day(at: Optional[datetime.datetime] = None) -> Tuple[datetime.datetime, datetime.datetime]:
    """
    Returns a pair of datetimes, representing the start and end of the preceding day.
    `at` is the datetime to use as a reference point.
    """

    if not at:
        at = timezone.now()

    period_end: datetime.datetime = datetime.datetime.combine(
        at - datetime.timedelta(days=1), datetime.time.max, tzinfo=pytz.UTC,
    )  # very end of the previous day

    period_start: datetime.datetime = datetime.datetime.combine(
        period_end, datetime.time.min, tzinfo=pytz.UTC,
    )  # very start of the previous day

    return (period_start, period_end)


def relative_date_parse(input: str) -> datetime.datetime:
    try:
        return datetime.datetime.strptime(input, "%Y-%m-%d").replace(tzinfo=pytz.UTC)
    except ValueError:
        pass

    # when input also contains the time for intervals "hour" and "minute"
    # the above try fails. Try one more time from isoformat.
    try:
        return parser.isoparse(input).replace(tzinfo=pytz.UTC)
    except ValueError:
        pass

    regex = r"\-?(?P<number>[0-9]+)?(?P<type>[a-z])(?P<position>Start|End)?"
    match = re.search(regex, input)
    date = timezone.now()
    if not match:
        return date
    if match.group("type") == "h":
        date -= relativedelta(hours=int(match.group("number")))
        return date.replace(minute=0, second=0, microsecond=0)
    elif match.group("type") == "d":
        if match.group("number"):
            date -= relativedelta(days=int(match.group("number")))
    elif match.group("type") == "w":
        if match.group("number"):
            date -= relativedelta(weeks=int(match.group("number")))
    elif match.group("type") == "m":
        if match.group("number"):
            date -= relativedelta(months=int(match.group("number")))
        if match.group("position") == "Start":
            date -= relativedelta(day=1)
        if match.group("position") == "End":
            date -= relativedelta(day=31)
    elif match.group("type") == "q":
        if match.group("number"):
            date -= relativedelta(weeks=13 * int(match.group("number")))
    elif match.group("type") == "y":
        if match.group("number"):
            date -= relativedelta(years=int(match.group("number")))
        if match.group("position") == "Start":
            date -= relativedelta(month=1, day=1)
        if match.group("position") == "End":
            date -= relativedelta(month=12, day=31)
    return date.replace(hour=0, minute=0, second=0, microsecond=0)


def request_to_date_query(filters: Dict[str, Any], exact: Optional[bool]) -> Dict[str, datetime.datetime]:
    if filters.get("date_from"):
        date_from: Optional[datetime.datetime] = relative_date_parse(filters["date_from"])
        if filters["date_from"] == "all":
            date_from = None
    else:
        date_from = datetime.datetime.today() - relativedelta(days=DEFAULT_DATE_FROM_DAYS)
        date_from = date_from.replace(hour=0, minute=0, second=0, microsecond=0)

    date_to = None
    if filters.get("date_to"):
        date_to = relative_date_parse(filters["date_to"])

    resp = {}
    if date_from:
        resp["timestamp__gte"] = date_from.replace(tzinfo=pytz.UTC)
    if date_to:
        days = 1 if not exact else 0
        resp["timestamp__lte"] = (date_to + relativedelta(days=days)).replace(tzinfo=pytz.UTC)
    return resp


def get_git_branch() -> Optional[str]:
    """
    Returns the symbolic name of the current active branch. Will return None in case of failure.
    Example: get_git_branch()
        => "master"
    """

    try:
        return (
            subprocess.check_output(["git", "rev-parse", "--symbolic-full-name", "--abbrev-ref", "HEAD"])
            .decode("utf-8")
            .strip()
        )
    except Exception:
        return None


def get_git_commit() -> Optional[str]:
    """
    Returns the short hash of the last commit.
    Example: get_git_commit()
        => "4ff54c8d"
    """

    try:
        return subprocess.check_output(["git", "rev-parse", "--short", "HEAD"]).decode("utf-8").strip()
    except Exception:
        return None


def get_js_url(request: HttpRequest) -> str:
    """
    As the web app may be loaded from a non-localhost url (e.g. from the worker container calling the web container)
    it is necessary to set the JS_URL host based on the calling origin
    """
    if settings.DEBUG and settings.JS_URL == "http://localhost:8234":
        return f"http://{request.get_host().split(':')[0]}:8234"
    return settings.JS_URL


def render_template(template_name: str, request: HttpRequest, context: Dict = {}) -> HttpResponse:
    from loginas.utils import is_impersonated_session

    template = get_template(template_name)

    context["opt_out_capture"] = os.getenv("OPT_OUT_CAPTURE", False) or is_impersonated_session(request)
    context["self_capture"] = settings.SELF_CAPTURE

    if os.environ.get("SENTRY_DSN"):
        context["sentry_dsn"] = os.environ["SENTRY_DSN"]

    if settings.DEBUG and not settings.TEST:
        context["debug"] = True
        context["git_rev"] = get_git_commit()
        context["git_branch"] = get_git_branch()

    if settings.E2E_TESTING:
        context["e2e_testing"] = True

    if settings.SELF_CAPTURE:
        api_token = get_self_capture_api_token(request)

        if api_token:
            context["js_posthog_api_key"] = f"'{api_token}'"
            context["js_posthog_host"] = "window.location.origin"
    else:
        context["js_posthog_api_key"] = "'sTMFPsFhdP1Ssg'"
        context["js_posthog_host"] = "'https://app.posthog.com'"

    context["js_capture_internal_metrics"] = settings.CAPTURE_INTERNAL_METRICS
    context["js_url"] = get_js_url(request)

    posthog_app_context: Dict[str, Any] = {
        "persisted_feature_flags": settings.PERSISTED_FEATURE_FLAGS,
        "anonymous": not request.user or not request.user.is_authenticated,
    }

    # Set the frontend app context
    if not request.GET.get("no-preloaded-app-context"):
        from posthog.api.team import TeamSerializer
        from posthog.api.user import User, UserSerializer
        from posthog.views import preflight_check

        posthog_app_context = {
            "current_user": None,
            "current_team": None,
            "preflight": json.loads(preflight_check(request).getvalue()),
            "default_event_name": get_default_event_name(),
            "switched_team": getattr(request, "switched_team", None),
            **posthog_app_context,
        }

        if request.user.pk:
            user_serialized = UserSerializer(request.user, context={"request": request}, many=False)
            posthog_app_context["current_user"] = user_serialized.data
            team = cast(User, request.user).team
            if team:
                team_serialized = TeamSerializer(team, context={"request": request}, many=False)
                posthog_app_context["current_team"] = team_serialized.data
                posthog_app_context["frontend_apps"] = get_frontend_apps(team.pk)

    context["posthog_app_context"] = json.dumps(posthog_app_context, default=json_uuid_convert)

    html = template.render(context, request=request)
    return HttpResponse(html)


def get_self_capture_api_token(request: Optional[HttpRequest]) -> Optional[str]:
    from posthog.models import Team

    # Get the current user's team (or first team in the instance) to set self capture configs
    team: Optional[Team] = None
    if request and getattr(request, "user", None) and getattr(request.user, "team", None):
        team = request.user.team  # type: ignore
    else:
        try:
            team = Team.objects.only("api_token").first()
        except Exception:
            pass

    if team:
        return team.api_token
    return None


def get_default_event_name():
    from posthog.models import EventDefinition

    if EventDefinition.objects.filter(name="$pageview").exists():
        return "$pageview"
    elif EventDefinition.objects.filter(name="$screen").exists():
        return "$screen"
    return "$pageview"


def get_frontend_apps(team_id: int) -> Dict[int, Dict[str, Any]]:
    from posthog.models import Plugin, PluginSourceFile

    plugin_configs = (
        Plugin.objects.filter(pluginconfig__team_id=team_id, pluginconfig__enabled=True)
        .filter(pluginsourcefile__status=PluginSourceFile.Status.TRANSPILED, pluginsourcefile__filename="frontend.tsx")
        .values("pluginconfig__id", "pluginconfig__config", "config_schema", "id", "plugin_type", "name")
        .all()
    )

    frontend_apps = {}
    for p in plugin_configs:
        config = p["pluginconfig__config"] or {}
        config_schema = p["config_schema"] or {}
        secret_fields = set([field["key"] for field in config_schema if "secret" in field and field["secret"]])
        for key in secret_fields:
            if key in config:
                config[key] = "** SECRET FIELD **"
        frontend_apps[p["pluginconfig__id"]] = {
            "pluginConfigId": p["pluginconfig__id"],
            "pluginId": p["id"],
            "pluginType": p["plugin_type"],
            "name": p["name"],
            "url": f"/app/{p['pluginconfig__id']}/",
            "config": config,
        }

    return frontend_apps


def json_uuid_convert(o):
    if isinstance(o, uuid.UUID):
        return str(o)


def friendly_time(seconds: float):
    minutes, seconds = divmod(seconds, 60.0)
    hours, minutes = divmod(minutes, 60.0)
    return "{hours}{minutes}{seconds}".format(
        hours=f"{int(hours)} hours " if hours > 0 else "",
        minutes=f"{int(minutes)} minutes " if minutes > 0 else "",
        seconds=f"{int(seconds)} seconds" if seconds > 0 or (minutes == 0 and hours == 0) else "",
    ).strip()


def get_ip_address(request: HttpRequest) -> str:
    """use requestobject to fetch client machine's IP Address"""
    x_forwarded_for = request.META.get("HTTP_X_FORWARDED_FOR")
    if x_forwarded_for:
        ip = x_forwarded_for.split(",")[0]
    else:
        ip = request.META.get("REMOTE_ADDR")  # Real IP address of client Machine

    # Strip port from ip address as Azure gateway handles x-forwarded-for incorrectly
    if ip and len(ip.split(":")) == 2:
        ip = ip.split(":")[0]

    return ip


def dict_from_cursor_fetchall(cursor):
    columns = [col[0] for col in cursor.description]
    return [dict(zip(columns, row)) for row in cursor.fetchall()]


def convert_property_value(input: Union[str, bool, dict, list, int, Optional[str]]) -> str:
    if isinstance(input, bool):
        if input is True:
            return "true"
        return "false"
    if isinstance(input, dict) or isinstance(input, list):
        return json.dumps(input, sort_keys=True)
    return str(input)


def get_compare_period_dates(
    date_from: datetime.datetime, date_to: datetime.datetime,
) -> Tuple[datetime.datetime, datetime.datetime]:
    new_date_to = date_from
    diff = date_to - date_from
    new_date_from = date_from - diff
    return new_date_from, new_date_to


def cors_response(request, response):
    if not request.META.get("HTTP_ORIGIN"):
        return response
    url = urlparse(request.META["HTTP_ORIGIN"])
    response["Access-Control-Allow-Origin"] = f"{url.scheme}://{url.netloc}"
    response["Access-Control-Allow-Credentials"] = "true"
    response["Access-Control-Allow-Methods"] = "GET, POST, OPTIONS"

    # Handle headers that sentry randomly sends for every request.
    #  Would cause a CORS failure otherwise.
    allow_headers = request.META.get("HTTP_ACCESS_CONTROL_REQUEST_HEADERS", "").split(",")
    allow_headers = [header for header in allow_headers if header in ["traceparent", "request-id"]]

    response["Access-Control-Allow-Headers"] = "X-Requested-With,Content-Type" + (
        "," + ",".join(allow_headers) if len(allow_headers) > 0 else ""
    )
    return response


def generate_cache_key(stringified: str) -> str:
    return "cache_" + hashlib.md5(stringified.encode("utf-8")).hexdigest()


def get_celery_heartbeat() -> Union[str, int]:
    last_heartbeat = get_client().get("POSTHOG_HEARTBEAT")
    worker_heartbeat = int(time.time()) - int(last_heartbeat) if last_heartbeat else -1

    if 0 <= worker_heartbeat < 300:
        return worker_heartbeat
    return "offline"


def base64_decode(data):
    """
    Decodes base64 bytes into string taking into account necessary transformations to match client libraries.
    """
    if not isinstance(data, str):
        data = data.decode()

    data = base64.b64decode(data.replace(" ", "+") + "===")

    return data.decode("utf8", "surrogatepass").encode("utf-16", "surrogatepass")


def decompress(data: Any, compression: str):
    if not data:
        return None

    if compression == "gzip" or compression == "gzip-js":
        if data == b"undefined":
            raise RequestParsingError(
                "data being loaded from the request body for decompression is the literal string 'undefined'"
            )

        try:
            data = gzip.decompress(data)
        except (EOFError, OSError) as error:
            raise RequestParsingError("Failed to decompress data. %s" % (str(error)))

    if compression == "lz64":
        if not isinstance(data, str):
            data = data.decode()
        data = data.replace(" ", "+")

        data = lzstring.LZString().decompressFromBase64(data)

        if not data:
            raise RequestParsingError("Failed to decompress data.")

        data = data.encode("utf-16", "surrogatepass").decode("utf-16")

    base64_decoded = None
    try:
        base64_decoded = base64_decode(data)
    except Exception:
        pass

    if base64_decoded:
        data = base64_decoded

    try:
        # parse_constant gets called in case of NaN, Infinity etc
        # default behaviour is to put those into the DB directly
        # but we just want it to return None
        data = json.loads(data, parse_constant=lambda x: None)
    except (json.JSONDecodeError, UnicodeDecodeError) as error_main:
        if compression == "":
            try:
                return decompress(data, "gzip")
            except Exception as inner:
                # re-trying with compression set didn't succeed, throw original error
                raise RequestParsingError("Invalid JSON: %s" % (str(error_main))) from inner
        else:
            raise RequestParsingError("Invalid JSON: %s" % (str(error_main)))

    # TODO: data can also be an array, function assumes it's either None or a dictionary.
    return data


# Used by non-DRF endpoints from capture.py and decide.py (/decide, /batch, /capture, etc)
def load_data_from_request(request):
    if request.method == "POST":
        if request.content_type in ["", "text/plain", "application/json"]:
            data = request.body
        else:
            data = request.POST.get("data")
    else:
        data = request.GET.get("data")

    # add the data in sentry's scope in case there's an exception
    with configure_scope() as scope:
        if isinstance(data, dict):
            scope.set_context("data", data)
        scope.set_tag("origin", request.headers.get("origin", request.headers.get("remote_host", "unknown")))
        scope.set_tag("referer", request.headers.get("referer", "unknown"))
        # since version 1.20.0 posthog-js adds its version to the `ver` query parameter as a debug signal here
        scope.set_tag("library.version", request.GET.get("ver", "unknown"))

    compression = (
        request.GET.get("compression") or request.POST.get("compression") or request.headers.get("content-encoding", "")
    ).lower()

    return decompress(data, compression)


class SingletonDecorator:
    def __init__(self, klass):
        self.klass = klass
        self.instance = None

    def __call__(self, *args, **kwds):
        if self.instance is None:
            self.instance = self.klass(*args, **kwds)
        return self.instance


def get_machine_id() -> str:
    """A MAC address-dependent ID. Useful for PostHog instance analytics."""
    # MAC addresses are 6 bits long, so overflow shouldn't happen
    # hashing here as we don't care about the actual address, just it being rather consistent
    return hashlib.md5(uuid.getnode().to_bytes(6, "little")).hexdigest()


def get_table_size(table_name) -> str:
    from django.db import connection

    query = (
        f'SELECT pg_size_pretty(pg_total_relation_size(relid)) AS "size" '
        f"FROM pg_catalog.pg_statio_user_tables "
        f"WHERE relname = '{table_name}'"
    )
    cursor = connection.cursor()
    cursor.execute(query)
    return dict_from_cursor_fetchall(cursor)[0]["size"]


def get_table_approx_count(table_name) -> str:
    from django.db import connection

    query = f"SELECT reltuples::BIGINT as \"approx_count\" FROM pg_class WHERE relname = '{table_name}'"
    cursor = connection.cursor()
    cursor.execute(query)
    return compact_number(dict_from_cursor_fetchall(cursor)[0]["approx_count"])


def compact_number(value: Union[int, float]) -> str:
    """Return a number in a compact format, with a SI suffix if applicable.
    Client-side equivalent: utils.tsx#compactNumber.
    """
    value = float(f"{value:.3g}")
    magnitude = 0
    while abs(value) >= 1000:
        magnitude += 1
        value /= 1000.0
    return f"{value:f}".rstrip("0").rstrip(".") + ["", "K", "M", "B", "T", "P", "E", "Z", "Y"][magnitude]


def is_postgres_alive() -> bool:
    from posthog.models import User

    try:
        User.objects.count()
        return True
    except DatabaseError:
        return False


def is_redis_alive() -> bool:
    try:
        get_redis_info()
        return True
    except BaseException:
        return False


def is_celery_alive() -> bool:
    try:
        return get_celery_heartbeat() != "offline"
    except BaseException:
        return False


def is_plugin_server_alive() -> bool:
    try:
        ping = get_client().get("@posthog-plugin-server/ping")
        return bool(ping and parser.isoparse(ping) > timezone.now() - relativedelta(seconds=30))
    except BaseException:
        return False


def get_plugin_server_version() -> Optional[str]:
    cache_key_value = get_client().get("@posthog-plugin-server/version")
    if cache_key_value:
        return cache_key_value.decode("utf-8")
    return None


def get_plugin_server_job_queues() -> Optional[List[str]]:
    cache_key_value = get_client().get("@posthog-plugin-server/enabled-job-queues")
    if cache_key_value:
        qs = cache_key_value.decode("utf-8").replace('"', "")
        return qs.split(",")
    return None


def is_object_storage_available() -> bool:
    from posthog.storage import object_storage

    try:
        if settings.OBJECT_STORAGE_ENABLED:
            return object_storage.health_check()
        else:
            return False
    except BaseException:
        return False


def get_redis_info() -> Mapping[str, Any]:
    return get_client().info()


def get_redis_queue_depth() -> int:
    return get_client().llen("celery")


def get_instance_realm() -> str:
    """
    Returns the realm for the current instance. `cloud` or 'demo' or `hosted-clickhouse`.

    Historically this would also have returned `hosted` for hosted postgresql based installations
    """
    if settings.MULTI_TENANCY:
        return "cloud"
    elif settings.DEMO:
        return "demo"
    else:
        return "hosted-clickhouse"


def get_can_create_org(user: Union["AbstractBaseUser", "AnonymousUser"]) -> bool:
    """Returns whether a new organization can be created in the current instance.

    Organizations can be created only in the following cases:
    - if on PostHog Cloud
    - if running end-to-end tests
    - if there's no organization yet
    - if an appropriate license is active and MULTI_ORG_ENABLED is True
    """
    from posthog.models.organization import Organization

    if (
        settings.MULTI_TENANCY  # There's no limit of organizations on Cloud
        or (settings.DEMO and user.is_anonymous)  # Demo users can have a single demo org, but not more
        or settings.E2E_TESTING
        or not Organization.objects.filter(for_internal_metrics=False).exists()  # Definitely can create an org if zero
    ):
        return True

    if settings.MULTI_ORG_ENABLED:
        try:
            from ee.models.license import License
        except ImportError:
            pass
        else:
            license = License.objects.first_valid()
            if license is not None and AvailableFeature.ZAPIER in license.available_features:
                return True
            else:
                print_warning(["You have configured MULTI_ORG_ENABLED, but not the required premium PostHog plan!"])

    return False


def get_instance_available_sso_providers() -> Dict[str, bool]:
    """
    Returns a dictionary containing final determination to which SSO providers are available.
    SAML is not included in this method as it can only be configured domain-based and not instance-based (see `OrganizationDomain` for details)
    Validates configuration settings and license validity (if applicable).
    """
    output: Dict[str, bool] = {
        "github": bool(settings.SOCIAL_AUTH_GITHUB_KEY and settings.SOCIAL_AUTH_GITHUB_SECRET),
        "gitlab": bool(settings.SOCIAL_AUTH_GITLAB_KEY and settings.SOCIAL_AUTH_GITLAB_SECRET),
        "google-oauth2": False,
    }

    # Get license information
    bypass_license: bool = settings.MULTI_TENANCY
    license = None
    try:
        from ee.models.license import License
    except ImportError:
        pass
    else:
        license = License.objects.first_valid()

    if getattr(settings, "SOCIAL_AUTH_GOOGLE_OAUTH2_KEY", None) and getattr(
        settings, "SOCIAL_AUTH_GOOGLE_OAUTH2_SECRET", None,
    ):
        if bypass_license or (license is not None and AvailableFeature.GOOGLE_LOGIN in license.available_features):
            output["google-oauth2"] = True
        else:
            print_warning(["You have Google login set up, but not the required license!"])

    return output


def flatten(i: Union[List, Tuple]) -> Generator:
    for el in i:
        if isinstance(el, list):
            yield from flatten(el)
        else:
            yield el


def get_daterange(
    start_date: Optional[datetime.datetime], end_date: Optional[datetime.datetime], frequency: str
) -> List[Any]:
    """
    Returns list of a fixed frequency Datetime objects between given bounds.

    Parameters:
        start_date: Left bound for generating dates.
        end_date: Right bound for generating dates.
        frequency: Possible options => minute, hour, day, week, month
    """

    delta = DATERANGE_MAP[frequency]

    if not start_date or not end_date:
        return []

    time_range = []
    if frequency != "minute" and frequency != "hour":
        start_date = start_date.replace(hour=0, minute=0, second=0, microsecond=0)
        end_date = end_date.replace(hour=0, minute=0, second=0, microsecond=0)
    if frequency == "week":
        start_date -= datetime.timedelta(days=(start_date.weekday() + 1) % 7)
    if frequency != "month":
        while start_date <= end_date:
            time_range.append(start_date)
            start_date += delta
    else:
        if start_date.day != 1:
            start_date = (start_date.replace(day=1)).replace(day=1)
        while start_date <= end_date:
            time_range.append(start_date)
            start_date = (start_date.replace(day=1) + delta).replace(day=1)
    return time_range


def get_safe_cache(cache_key: str):
    try:
        cached_result = cache.get(cache_key)  # cache.get is safe in most cases
        return cached_result
    except Exception:  # if it errors out, the cache is probably corrupted
        try:
            cache.delete(cache_key)  # in that case, try to delete the cache
        except Exception:
            pass
    return None


def is_anonymous_id(distinct_id: str) -> bool:
    # Our anonymous ids are _not_ uuids, but a random collection of strings
    return bool(re.match(ANONYMOUS_REGEX, distinct_id))


def mask_email_address(email_address: str) -> str:
    """
    Grabs an email address and returns it masked in a human-friendly way to protect PII.
        Example: testemail@posthog.com -> t********l@posthog.com
    """
    index = email_address.find("@")

    if index == -1:
        raise ValueError("Please provide a valid email address.")

    if index == 1:
        # Username is one letter, mask it differently
        return f"*{email_address[index:]}"

    return f"{email_address[0]}{'*' * (index - 2)}{email_address[index-1:]}"


def is_valid_regex(value: Any) -> bool:
    try:
        re.compile(value)
        return True
    except re.error:
        return False


def get_absolute_path(to: str) -> str:
    """
    Returns an absolute path in the FS based on posthog/posthog (back-end root folder)
    """
    return os.path.join(__location__, to)


class GenericEmails:
    """
    List of generic emails that we don't want to use to filter out test accounts.
    """

    def __init__(self):
        with open(get_absolute_path("helpers/generic_emails.txt"), "r") as f:
            self.emails = {x.rstrip(): True for x in f}

    def is_generic(self, email: str) -> bool:
        at_location = email.find("@")
        if at_location == -1:
            return False
        return self.emails.get(email[(at_location + 1) :], False)


def get_available_timezones_with_offsets() -> Dict[str, float]:
    now = dt.datetime.now()
    result = {}
    for tz in pytz.common_timezones:
        try:
            offset = pytz.timezone(tz).utcoffset(now)
        except Exception:
            offset = pytz.timezone(tz).utcoffset(now + dt.timedelta(hours=2))
        if offset is None:
            continue
        offset_hours = int(offset.total_seconds()) / 3600
        result[tz] = offset_hours
    return result


def should_refresh(request: Request) -> bool:
    query_param = request.query_params.get("refresh")
    data_value = request.data.get("refresh")

    return (query_param is not None and (query_param == "" or query_param.lower() == "true")) or data_value is True


def str_to_bool(value: Any) -> bool:
    """Return whether the provided string (or any value really) represents true. Otherwise false.
    Just like plugin server stringToBoolean.
    """
    if not value:
        return False
    return str(value).lower() in ("y", "yes", "t", "true", "on", "1")


def print_warning(warning_lines: Sequence[str], *, top_emoji="🔻", bottom_emoji="🔺"):
    highlight_length = min(max(map(len, warning_lines)) // 2, shutil.get_terminal_size().columns)
    print(
        "\n".join(("", top_emoji * highlight_length, *warning_lines, bottom_emoji * highlight_length, "",)),
        file=sys.stderr,
    )


def get_helm_info_env() -> dict:
    try:
        return json.loads(os.getenv("HELM_INSTALL_INFO", "{}"))
    except Exception:
        return {}


def format_query_params_absolute_url(
    request: Request,
    offset: Optional[int] = None,
    limit: Optional[int] = None,
    offset_alias: Optional[str] = "offset",
    limit_alias: Optional[str] = "limit",
) -> Optional[str]:
    OFFSET_REGEX = re.compile(rf"([&?]{offset_alias}=)(\d+)")
    LIMIT_REGEX = re.compile(rf"([&?]{limit_alias}=)(\d+)")

    url_to_format = request.build_absolute_uri()

    if not url_to_format:
        return None

    if offset:
        if OFFSET_REGEX.search(url_to_format):
            url_to_format = OFFSET_REGEX.sub(rf"\g<1>{offset}", url_to_format)
        else:
            url_to_format = url_to_format + ("&" if "?" in url_to_format else "?") + f"{offset_alias}={offset}"

    if limit:
        if LIMIT_REGEX.search(url_to_format):
            url_to_format = LIMIT_REGEX.sub(rf"\g<1>{limit}", url_to_format)
        else:
            url_to_format = url_to_format + ("&" if "?" in url_to_format else "?") + f"{limit_alias}={limit}"

    return url_to_format


def get_milliseconds_between_dates(d1: dt.datetime, d2: dt.datetime) -> int:
    return abs(int((d1 - d2).total_seconds() * 1000))


def encode_get_request_params(data: Dict[str, Any]) -> Dict[str, str]:
    return {
        key: encode_value_as_param(value=value)
        for key, value in data.items()
        # NOTE: we cannot encode `None` as a GET parameter, so we simply omit it
        if value is not None
    }


class DataclassJSONEncoder(json.JSONEncoder):
    def default(self, o):
        if dataclasses.is_dataclass(o):
            return dataclasses.asdict(o)
        return super().default(o)


def encode_value_as_param(value: Union[str, list, dict, datetime.datetime]) -> str:
    if isinstance(value, (list, dict, tuple)):
        return json.dumps(value, cls=DataclassJSONEncoder)
    elif isinstance(value, Enum):
        return value.value
    elif isinstance(value, datetime.datetime):
        return value.isoformat()
    else:
        return value


def is_json(val):
    if isinstance(val, int):
        return False

    try:
        int(val)
        return False
    except:
        pass
    try:
        json.loads(val)
    except (ValueError, TypeError):
        return False
    return True


def cast_timestamp_or_now(timestamp: Optional[Union[timezone.datetime, str]]) -> str:
    if not timestamp:
        timestamp = timezone.now()

    # clickhouse specific formatting
    if isinstance(timestamp, str):
        timestamp = parser.isoparse(timestamp)
    else:
        timestamp = timestamp.astimezone(pytz.utc)

    return timestamp.strftime("%Y-%m-%d %H:%M:%S.%f")


def get_crontab(schedule: Optional[str]) -> Optional[crontab]:
    if schedule is None or schedule == "":
        return None

    try:
        minute, hour, day_of_month, month_of_year, day_of_week = schedule.strip().split(" ")
        return crontab(
            minute=minute, hour=hour, day_of_month=day_of_month, month_of_year=month_of_year, day_of_week=day_of_week,
        )
    except Exception as err:
        capture_exception(err)
        return None


<<<<<<< HEAD
def should_write_recordings_to_object_storage(team_id: int) -> bool:
    return settings.OBJECT_STORAGE_ENABLED and team_id == settings.WRITE_RECORDINGS_TO_OBJECT_STORAGE_FOR_TEAM


def should_read_recordings_from_object_storage(team_id: int) -> bool:
    return settings.OBJECT_STORAGE_ENABLED and team_id == settings.READ_RECORDINGS_FROM_OBJECT_STORAGE_FOR_TEAM
=======
def should_write_recordings_to_object_storage(team_id: Optional[int]) -> bool:
    return (
        team_id is not None
        and settings.OBJECT_STORAGE_ENABLED
        and team_id == settings.WRITE_RECORDINGS_TO_OBJECT_STORAGE_FOR_TEAM
    )


def should_read_recordings_from_object_storage(team_id: Optional[int]) -> bool:
    return (
        team_id is not None
        and settings.OBJECT_STORAGE_ENABLED
        and team_id == settings.READ_RECORDINGS_FROM_OBJECT_STORAGE_FOR_TEAM
    )
>>>>>>> 08e4489a
<|MERGE_RESOLUTION|>--- conflicted
+++ resolved
@@ -994,14 +994,6 @@
         return None
 
 
-<<<<<<< HEAD
-def should_write_recordings_to_object_storage(team_id: int) -> bool:
-    return settings.OBJECT_STORAGE_ENABLED and team_id == settings.WRITE_RECORDINGS_TO_OBJECT_STORAGE_FOR_TEAM
-
-
-def should_read_recordings_from_object_storage(team_id: int) -> bool:
-    return settings.OBJECT_STORAGE_ENABLED and team_id == settings.READ_RECORDINGS_FROM_OBJECT_STORAGE_FOR_TEAM
-=======
 def should_write_recordings_to_object_storage(team_id: Optional[int]) -> bool:
     return (
         team_id is not None
@@ -1015,5 +1007,4 @@
         team_id is not None
         and settings.OBJECT_STORAGE_ENABLED
         and team_id == settings.READ_RECORDINGS_FROM_OBJECT_STORAGE_FOR_TEAM
-    )
->>>>>>> 08e4489a
+    )