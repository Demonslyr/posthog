from rest_framework import decorators, exceptions, viewsets
from rest_framework_extensions.routers import NestedRegistryItem

import products.data_warehouse.backend.api.fix_hogql as fix_hogql
import products.early_access_features.backend.api as early_access_feature
from products.editor.backend.api import LLMProxyViewSet, MaxToolsViewSet
<<<<<<< HEAD
from products.messaging.backend.api import MessageSetupViewSet, MessageTemplatesViewSet
=======
from products.messaging.backend.api import MessageTemplatesViewSet
>>>>>>> 816a8048
from posthog.api import data_color_theme, metalytics, project, wizard
from posthog.api.routing import DefaultRouterPlusPlus
from posthog.batch_exports import http as batch_exports
from posthog.settings import EE_AVAILABLE
from posthog.warehouse.api import (
    external_data_schema,
    external_data_source,
    modeling,
    saved_query,
    table,
    view_link,
    query_tab_state,
    data_modeling_job,
)

from ..heatmaps.heatmaps_api import HeatmapViewSet, LegacyHeatmapViewSet
from ..session_recordings.session_recording_api import SessionRecordingViewSet
from ..session_recordings.session_recording_playlist_api import SessionRecordingPlaylistViewSet
from ..taxonomy import property_definition_api
from . import (
    activity_log,
    alert,
    annotation,
    app_metrics,
    async_migration,
    authentication,
    comments,
    dead_letter_queue,
    debug_ch_queries,
    error_tracking,
    event_definition,
    exports,
    feature_flag,
    file_system,
    hog,
    hog_function,
    hog_function_template,
    ingestion_warnings,
    insight_variable,
    instance_settings,
    instance_status,
    integration,
    notebook,
    organization,
    organization_domain,
    organization_feature_flag,
    organization_invite,
    organization_member,
    personal_api_key,
    plugin,
    plugin_log_entry,
    proxy_record,
    query,
    scheduled_change,
    search,
    sharing,
    survey,
    tagged_item,
    team,
    uploaded_media,
    user,
    user_group,
    web_vitals,
)
from .dashboards import dashboard, dashboard_templates
from .data_management import DataManagementViewSet
from .session import SessionViewSet


@decorators.api_view(["GET", "HEAD", "POST", "PUT", "PATCH", "DELETE"])
@decorators.authentication_classes([])
@decorators.permission_classes([])
def api_not_found(request):
    raise exceptions.NotFound(detail="Endpoint not found.")


router = DefaultRouterPlusPlus()

# Legacy endpoints shared (to be removed eventually)
router.register(r"dashboard", dashboard.LegacyDashboardsViewSet, "legacy_dashboards")  # Should be completely unused now
router.register(
    r"dashboard_item", dashboard.LegacyInsightViewSet, "legacy_insights"
)  # To be deleted - unified into insight viewset
router.register(r"plugin_config", plugin.LegacyPluginConfigViewSet, "legacy_plugin_configs")

router.register(r"feature_flag", feature_flag.LegacyFeatureFlagViewSet)  # Used for library side feature flag evaluation
router.register(r"llm_proxy", LLMProxyViewSet, "llm_proxy")

# Nested endpoints shared
projects_router = router.register(r"projects", project.RootProjectViewSet, "projects")
projects_router.register(r"environments", team.TeamViewSet, "project_environments", ["project_id"])
environments_router = router.register(r"environments", team.RootTeamViewSet, "environments")


def register_grandfathered_environment_nested_viewset(
    prefix: str, viewset: type[viewsets.GenericViewSet], basename: str, parents_query_lookups: list[str]
) -> tuple[NestedRegistryItem, NestedRegistryItem]:
    """
    Register the environment-specific viewset under both /environments/:team_id/ (correct endpoint)
    and /projects/:team_id/ (legacy, but supported for backward compatibility endpoint).
    DO NOT USE ON ANY NEW ENDPOINT YOU'RE ADDING!
    """
    if parents_query_lookups[0] != "team_id":
        raise ValueError("Only endpoints with team_id as the first parent query lookup can be environment-nested")
    if not basename.startswith("environment_"):
        raise ValueError("Only endpoints with a basename starting with `environment_` can be environment-nested")
    environment_nested = environments_router.register(prefix, viewset, basename, parents_query_lookups)
    legacy_project_nested = projects_router.register(
        prefix, viewset, basename.replace("environment_", "project_"), parents_query_lookups
    )
    return environment_nested, legacy_project_nested


environment_plugins_configs_router, legacy_project_plugins_configs_router = (
    register_grandfathered_environment_nested_viewset(
        r"plugin_configs", plugin.PluginConfigViewSet, "environment_plugin_configs", ["team_id"]
    )
)
environment_plugins_configs_router.register(
    r"logs",
    plugin_log_entry.PluginLogEntryViewSet,
    "environment_plugin_config_logs",
    ["team_id", "plugin_config_id"],
)
legacy_project_plugins_configs_router.register(
    r"logs",
    plugin_log_entry.PluginLogEntryViewSet,
    "project_plugin_config_logs",
    ["team_id", "plugin_config_id"],
)
register_grandfathered_environment_nested_viewset(
    r"pipeline_transformation_configs",
    plugin.PipelineTransformationsConfigsViewSet,
    "environment_pipeline_transformation_configs",
    ["team_id"],
)
register_grandfathered_environment_nested_viewset(
    r"pipeline_destination_configs",
    plugin.PipelineDestinationsConfigsViewSet,
    "environment_pipeline_destination_configs",
    ["team_id"],
)
register_grandfathered_environment_nested_viewset(
    r"pipeline_frontend_apps_configs",
    plugin.PipelineFrontendAppsConfigsViewSet,
    "environment_pipeline_frontend_apps_configs",
    ["team_id"],
)
register_grandfathered_environment_nested_viewset(
    r"pipeline_import_apps_configs",
    plugin.PipelineImportAppsConfigsViewSet,
    "environment_pipeline_import_apps_configs",
    ["team_id"],
)

projects_router.register(r"annotations", annotation.AnnotationsViewSet, "project_annotations", ["project_id"])
projects_router.register(
    r"activity_log",
    activity_log.ActivityLogViewSet,
    "project_activity_log",
    ["project_id"],
)
project_feature_flags_router = projects_router.register(
    r"feature_flags",
    feature_flag.FeatureFlagViewSet,
    "project_feature_flags",
    ["project_id"],
)
project_features_router = projects_router.register(
    r"early_access_feature",
    early_access_feature.EarlyAccessFeatureViewSet,
    "project_early_access_feature",
    ["project_id"],
)
projects_router.register(r"surveys", survey.SurveyViewSet, "project_surveys", ["project_id"])

projects_router.register(
    r"dashboard_templates",
    dashboard_templates.DashboardTemplateViewSet,
    "project_dashboard_templates",
    ["project_id"],
)
environment_dashboards_router, legacy_project_dashboards_router = register_grandfathered_environment_nested_viewset(
    r"dashboards", dashboard.DashboardsViewSet, "environment_dashboards", ["team_id"]
)

register_grandfathered_environment_nested_viewset(
    r"exports", exports.ExportedAssetViewSet, "environment_exports", ["team_id"]
)
register_grandfathered_environment_nested_viewset(
    r"integrations", integration.IntegrationViewSet, "environment_integrations", ["team_id"]
)
register_grandfathered_environment_nested_viewset(
    r"ingestion_warnings",
    ingestion_warnings.IngestionWarningsViewSet,
    "environment_ingestion_warnings",
    ["team_id"],
)

projects_router.register(
    r"data_management",
    DataManagementViewSet,
    "project_data_management",
    ["project_id"],
)

projects_router.register(
    r"scheduled_changes",
    scheduled_change.ScheduledChangeViewSet,
    "project_scheduled_changes",
    ["project_id"],
)

projects_router.register(r"file_system", file_system.FileSystemViewSet, "project_file_systen", ["project_id"])

environment_app_metrics_router, legacy_project_app_metrics_router = register_grandfathered_environment_nested_viewset(
    r"app_metrics", app_metrics.AppMetricsViewSet, "environment_app_metrics", ["team_id"]
)
environment_app_metrics_router.register(
    r"historical_exports",
    app_metrics.HistoricalExportsAppMetricsViewSet,
    "environment_app_metrics_historical_exports",
    ["team_id", "plugin_config_id"],
)
legacy_project_app_metrics_router.register(
    r"historical_exports",
    app_metrics.HistoricalExportsAppMetricsViewSet,
    "project_app_metrics_historical_exports",
    ["team_id", "plugin_config_id"],
)

environment_batch_exports_router, legacy_project_batch_exports_router = (
    register_grandfathered_environment_nested_viewset(
        r"batch_exports", batch_exports.BatchExportViewSet, "environment_batch_exports", ["team_id"]
    )
)
environment_batch_exports_router.register(
    r"runs", batch_exports.BatchExportRunViewSet, "environment_batch_export_runs", ["team_id", "batch_export_id"]
)
legacy_project_batch_exports_router.register(
    r"runs", batch_exports.BatchExportRunViewSet, "project_batch_export_runs", ["team_id", "batch_export_id"]
)
environment_batch_exports_router.register(
    r"backfills",
    batch_exports.BatchExportBackfillViewSet,
    "environment_batch_export_backfills",
    ["team_id", "batch_export_id"],
)
legacy_project_batch_exports_router.register(
    r"backfills",
    batch_exports.BatchExportBackfillViewSet,
    "project_batch_export_backfills",
    ["team_id", "batch_export_id"],
)

register_grandfathered_environment_nested_viewset(
    r"warehouse_tables", table.TableViewSet, "environment_warehouse_tables", ["team_id"]
)
register_grandfathered_environment_nested_viewset(
    r"warehouse_saved_queries",
    saved_query.DataWarehouseSavedQueryViewSet,
    "environment_warehouse_saved_queries",
    ["team_id"],
)
register_grandfathered_environment_nested_viewset(
    r"warehouse_view_links",
    view_link.ViewLinkViewSet,
    "environment_warehouse_view_links",
    ["team_id"],
)
register_grandfathered_environment_nested_viewset(
    r"warehouse_view_link", view_link.ViewLinkViewSet, "environment_warehouse_view_link", ["team_id"]
)

projects_router.register(
    r"event_definitions",
    event_definition.EventDefinitionViewSet,
    "project_event_definitions",
    ["project_id"],
)
projects_router.register(
    r"property_definitions",
    property_definition_api.PropertyDefinitionViewSet,
    "project_property_definitions",
    ["project_id"],
)

projects_router.register(r"uploaded_media", uploaded_media.MediaViewSet, "project_media", ["project_id"])

projects_router.register(r"tags", tagged_item.TaggedItemViewSet, "project_tags", ["project_id"])
register_grandfathered_environment_nested_viewset(r"query", query.QueryViewSet, "environment_query", ["team_id"])

# External data resources
register_grandfathered_environment_nested_viewset(
    r"external_data_sources",
    external_data_source.ExternalDataSourceViewSet,
    "environment_external_data_sources",
    ["team_id"],
)
projects_router.register(
    r"warehouse_dag",
    modeling.DataWarehouseModelDagViewSet,
    "project_warehouse_dag",
    ["team_id"],
)
projects_router.register(
    r"warehouse_model_paths",
    modeling.DataWarehouseModelPathViewSet,
    "project_warehouse_model_paths",
    ["team_id"],
)
projects_router.register(
    r"query_tab_state",
    query_tab_state.QueryTabStateViewSet,
    "project_query_tab_state",
    ["project_id"],
)

register_grandfathered_environment_nested_viewset(
    r"external_data_schemas",
    external_data_schema.ExternalDataSchemaViewset,
    "environment_external_data_schemas",
    ["team_id"],
)
environments_router.register(
    r"fix_hogql",
    fix_hogql.FixHogQLViewSet,
    "project_fix_hogql",
    ["team_id"],
)

# Organizations nested endpoints
organizations_router = router.register(r"organizations", organization.OrganizationViewSet, "organizations")
organizations_router.register(r"projects", project.ProjectViewSet, "organization_projects", ["organization_id"])
organizations_router.register(
    r"batch_exports", batch_exports.BatchExportOrganizationViewSet, "batch_exports", ["organization_id"]
)
organization_plugins_router = organizations_router.register(
    r"plugins", plugin.PluginViewSet, "organization_plugins", ["organization_id"]
)
organizations_router.register(
    r"pipeline_transformations",
    plugin.PipelineTransformationsViewSet,
    "organization_pipeline_transformations",
    ["organization_id"],
)
organizations_router.register(
    r"pipeline_destinations",
    plugin.PipelineDestinationsViewSet,
    "organization_pipeline_destinations",
    ["organization_id"],
)
organizations_router.register(
    r"pipeline_frontend_apps",
    plugin.PipelineFrontendAppsViewSet,
    "organization_pipeline_frontend_apps",
    ["organization_id"],
)
organizations_router.register(
    r"pipeline_import_apps",
    plugin.PipelineImportAppsViewSet,
    "organization_pipeline_import_apps",
    ["organization_id"],
)
organizations_router.register(
    r"members",
    organization_member.OrganizationMemberViewSet,
    "organization_members",
    ["organization_id"],
)
organizations_router.register(
    r"invites",
    organization_invite.OrganizationInviteViewSet,
    "organization_invites",
    ["organization_id"],
)
organizations_router.register(
    r"domains",
    organization_domain.OrganizationDomainViewset,
    "organization_domains",
    ["organization_id"],
)
organizations_router.register(
    r"proxy_records",
    proxy_record.ProxyRecordViewset,
    "proxy_records",
    ["organization_id"],
)
organizations_router.register(
    r"feature_flags",
    organization_feature_flag.OrganizationFeatureFlagView,
    "organization_feature_flags",
    ["organization_id"],
)

# General endpoints (shared across CH & PG)
router.register(r"login", authentication.LoginViewSet, "login")
router.register(r"login/token", authentication.TwoFactorViewSet, "login_token")
router.register(r"login/precheck", authentication.LoginPrecheckViewSet, "login_precheck")
router.register(r"reset", authentication.PasswordResetViewSet, "password_reset")
router.register(r"users", user.UserViewSet, "users")
router.register(r"personal_api_keys", personal_api_key.PersonalAPIKeyViewSet, "personal_api_keys")
router.register(r"instance_status", instance_status.InstanceStatusViewSet, "instance_status")
router.register(r"dead_letter_queue", dead_letter_queue.DeadLetterQueueViewSet, "dead_letter_queue")
router.register(r"async_migrations", async_migration.AsyncMigrationsViewset, "async_migrations")
router.register(r"instance_settings", instance_settings.InstanceSettingsViewset, "instance_settings")
router.register("debug_ch_queries/", debug_ch_queries.DebugCHQueries, "debug_ch_queries")

from posthog.api.action import ActionViewSet  # noqa: E402
from posthog.api.cohort import CohortViewSet, LegacyCohortViewSet  # noqa: E402
from posthog.api.element import ElementViewSet, LegacyElementViewSet  # noqa: E402
from posthog.api.event import EventViewSet, LegacyEventViewSet  # noqa: E402
from posthog.api.insight import InsightViewSet  # noqa: E402
from posthog.api.person import LegacyPersonViewSet, PersonViewSet  # noqa: E402
from posthog.api.web_experiment import WebExperimentViewSet  # noqa: E402

# Legacy endpoints CH (to be removed eventually)
router.register(r"cohort", LegacyCohortViewSet, basename="cohort")
router.register(r"element", LegacyElementViewSet, basename="element")
router.register(r"heatmap", LegacyHeatmapViewSet, basename="heatmap")
router.register(r"event", LegacyEventViewSet, basename="event")

# Nested endpoints CH
register_grandfathered_environment_nested_viewset(r"events", EventViewSet, "environment_events", ["team_id"])
projects_router.register(r"actions", ActionViewSet, "project_actions", ["project_id"])
projects_router.register(r"web_experiments", WebExperimentViewSet, "web_experiments", ["project_id"])
projects_router.register(r"cohorts", CohortViewSet, "project_cohorts", ["project_id"])
register_grandfathered_environment_nested_viewset(
    r"elements",
    ElementViewSet,
    "environment_elements",
    ["team_id"],  # TODO: Can be removed?
)
environment_sessions_recordings_router, legacy_project_session_recordings_router = (
    register_grandfathered_environment_nested_viewset(
        r"session_recordings",
        SessionRecordingViewSet,
        "environment_session_recordings",
        ["team_id"],
    )
)

register_grandfathered_environment_nested_viewset(
    r"session_recording_playlists",
    SessionRecordingPlaylistViewSet,
    "environment_session_recording_playlist",
    ["team_id"],
)


register_grandfathered_environment_nested_viewset(r"heatmaps", HeatmapViewSet, "environment_heatmaps", ["team_id"])
register_grandfathered_environment_nested_viewset(r"sessions", SessionViewSet, "environment_sessions", ["team_id"])

if EE_AVAILABLE:
    from ee.clickhouse.views.experiment_holdouts import ExperimentHoldoutViewSet
    from ee.clickhouse.views.experiment_saved_metrics import (
        ExperimentSavedMetricViewSet,
    )
    from ee.clickhouse.views.experiments import EnterpriseExperimentsViewSet
    from ee.clickhouse.views.groups import GroupsTypesViewSet, GroupsViewSet
    from ee.clickhouse.views.insights import EnterpriseInsightsViewSet
    from ee.clickhouse.views.person import (
        EnterprisePersonViewSet,
        LegacyEnterprisePersonViewSet,
    )

    projects_router.register(r"experiments", EnterpriseExperimentsViewSet, "project_experiments", ["project_id"])
    projects_router.register(
        r"experiment_holdouts", ExperimentHoldoutViewSet, "project_experiment_holdouts", ["project_id"]
    )
    projects_router.register(
        r"experiment_saved_metrics", ExperimentSavedMetricViewSet, "project_experiment_saved_metrics", ["project_id"]
    )
    register_grandfathered_environment_nested_viewset(r"groups", GroupsViewSet, "environment_groups", ["team_id"])
    projects_router.register(r"groups_types", GroupsTypesViewSet, "project_groups_types", ["project_id"])
    environment_insights_router, legacy_project_insights_router = register_grandfathered_environment_nested_viewset(
        r"insights", EnterpriseInsightsViewSet, "environment_insights", ["team_id"]
    )
    register_grandfathered_environment_nested_viewset(
        r"persons", EnterprisePersonViewSet, "environment_persons", ["team_id"]
    )
    router.register(r"person", LegacyEnterprisePersonViewSet, "persons")
else:
    environment_insights_router, legacy_project_insights_router = register_grandfathered_environment_nested_viewset(
        r"insights", InsightViewSet, "environment_insights", ["team_id"]
    )
    register_grandfathered_environment_nested_viewset(r"persons", PersonViewSet, "environment_persons", ["team_id"])
    router.register(r"person", LegacyPersonViewSet, "persons")


environment_dashboards_router.register(
    r"sharing",
    sharing.SharingConfigurationViewSet,
    "environment_dashboard_sharing",
    ["team_id", "dashboard_id"],
)
legacy_project_dashboards_router.register(
    r"sharing",
    sharing.SharingConfigurationViewSet,
    "project_dashboard_sharing",
    ["team_id", "dashboard_id"],
)

environment_insights_router.register(
    r"sharing",
    sharing.SharingConfigurationViewSet,
    "environment_insight_sharing",
    ["team_id", "insight_id"],
)
legacy_project_insights_router.register(
    r"sharing",
    sharing.SharingConfigurationViewSet,
    "project_insight_sharing",
    ["team_id", "insight_id"],
)

environment_insights_router.register(
    "thresholds",
    alert.ThresholdViewSet,
    "environment_insight_thresholds",
    ["team_id", "insight_id"],
)
legacy_project_insights_router.register(
    "thresholds",
    alert.ThresholdViewSet,
    "project_insight_thresholds",
    ["team_id", "insight_id"],
)

environment_sessions_recordings_router.register(
    r"sharing",
    sharing.SharingConfigurationViewSet,
    "environment_recording_sharing",
    ["team_id", "recording_id"],
)
legacy_project_session_recordings_router.register(
    r"sharing",
    sharing.SharingConfigurationViewSet,
    "project_recording_sharing",
    ["team_id", "recording_id"],
)

projects_router.register(
    r"notebooks",
    notebook.NotebookViewSet,
    "project_notebooks",
    ["project_id"],
)

environments_router.register(
    r"error_tracking/symbol_sets",
    error_tracking.ErrorTrackingSymbolSetViewSet,
    "project_error_tracking_symbol_set",
    ["team_id"],
)

environments_router.register(
    r"error_tracking/assignment_rules",
    error_tracking.ErrorTrackingAssignmentRuleViewSet,
    "project_error_tracking_assignment_rule",
    ["team_id"],
)

environments_router.register(
    r"error_tracking/issue",
    error_tracking.ErrorTrackingIssueViewSet,
    "project_error_tracking_issue",
    ["team_id"],
)

environments_router.register(
    r"error_tracking/stack_frames",
    error_tracking.ErrorTrackingStackFrameViewSet,
    "project_error_tracking_stack_frames",
    ["team_id"],
)

projects_router.register(
    r"user_groups",
    user_group.UserGroupViewSet,
    "project_user_groups",
    ["team_id"],
)

projects_router.register(
    r"comments",
    comments.CommentViewSet,
    "project_comments",
    ["project_id"],
)

register_grandfathered_environment_nested_viewset(
    r"hog_functions",
    hog_function.HogFunctionViewSet,
    "environment_hog_functions",
    ["team_id"],
)

projects_router.register(
    r"hog_function_templates",
    hog_function_template.PublicHogFunctionTemplateViewSet,
    "project_hog_function_templates",
    ["project_id"],
)

projects_router.register(
    r"hog",
    hog.HogViewSet,
    "hog",
    ["team_id"],
)

register_grandfathered_environment_nested_viewset(
    r"metalytics",
    metalytics.MetalyticsViewSet,
    "environment_metalytics",
    ["team_id"],
)

register_grandfathered_environment_nested_viewset(
    r"insight_variables",
    insight_variable.InsightVariableViewSet,
    "environment_insight_variables",
    ["team_id"],
)

register_grandfathered_environment_nested_viewset(
    r"alerts",
    alert.AlertViewSet,
    "environment_alerts",
    ["team_id"],
)

projects_router.register(r"search", search.SearchViewSet, "project_search", ["project_id"])

register_grandfathered_environment_nested_viewset(
    r"data_color_themes", data_color_theme.DataColorThemeViewSet, "environment_data_color_themes", ["team_id"]
)

environments_router.register(
    r"web_vitals",
    web_vitals.WebVitalsViewSet,
    "environment_web_vitals",
    ["team_id"],
)

router.register(r"wizard", wizard.SetupWizardViewSet, "wizard")

register_grandfathered_environment_nested_viewset(
    r"data_modeling_jobs",
    data_modeling_job.DataModelingJobViewSet,
    "environment_data_modeling_jobs",
    ["team_id"],
)

environments_router.register(r"max_tools", MaxToolsViewSet, "environment_max_tools", ["team_id"])

environments_router.register(
    r"messaging_templates",
    MessageTemplatesViewSet,
    "environment_messaging_templates",
    ["team_id"],
)

environments_router.register(
    r"messaging_setup",
    MessageSetupViewSet,
    "environment_messaging_setup",
    ["team_id"],
)<|MERGE_RESOLUTION|>--- conflicted
+++ resolved
@@ -4,11 +4,7 @@
 import products.data_warehouse.backend.api.fix_hogql as fix_hogql
 import products.early_access_features.backend.api as early_access_feature
 from products.editor.backend.api import LLMProxyViewSet, MaxToolsViewSet
-<<<<<<< HEAD
-from products.messaging.backend.api import MessageSetupViewSet, MessageTemplatesViewSet
-=======
 from products.messaging.backend.api import MessageTemplatesViewSet
->>>>>>> 816a8048
 from posthog.api import data_color_theme, metalytics, project, wizard
 from posthog.api.routing import DefaultRouterPlusPlus
 from posthog.batch_exports import http as batch_exports
@@ -671,11 +667,4 @@
     MessageTemplatesViewSet,
     "environment_messaging_templates",
     ["team_id"],
-)
-
-environments_router.register(
-    r"messaging_setup",
-    MessageSetupViewSet,
-    "environment_messaging_setup",
-    ["team_id"],
 )