from datetime import datetime, timedelta, UTC
import json
from typing import Optional
from unittest.mock import call, patch

from django.core.cache import cache
from django.db import connection
from django.db.utils import OperationalError
from django.test import TransactionTestCase
from django.test.client import RequestFactory
from django.utils.timezone import now
from freezegun.api import freeze_time
from parameterized import parameterized
from rest_framework import status

from posthog import redis
from posthog.api.cohort import get_cohort_actors_for_feature_flag
from posthog.api.feature_flag import FeatureFlagSerializer
from posthog.constants import AvailableFeature
from posthog.models import Experiment, FeatureFlag, GroupTypeMapping, User
from posthog.models.cohort import Cohort
from posthog.models.dashboard import Dashboard
from products.early_access_features.backend.models import EarlyAccessFeature
from posthog.models.feature_flag import (
    FeatureFlagDashboards,
    get_all_feature_flags,
    get_feature_flags_for_team_in_cache,
)
from posthog.models.feature_flag.feature_flag import FeatureFlagHashKeyOverride
from posthog.models.group.util import create_group
from posthog.models.organization import Organization
from posthog.models.person import Person
from posthog.models.personal_api_key import PersonalAPIKey, hash_key_value
from posthog.models.team.team import Team
from posthog.models.utils import generate_random_token_personal, generate_random_token_secret
from posthog.models.feature_flag.flag_status import (
    FeatureFlagStatus,
)
from posthog.test.base import (
    APIBaseTest,
    ClickhouseTestMixin,
    FuzzyInt,
    QueryMatchingTest,
    _create_person,
    flush_persons_and_events,
    snapshot_clickhouse_queries,
    snapshot_postgres_queries_context,
)
from posthog.test.db_context_capturing import capture_db_queries


class TestFeatureFlag(APIBaseTest, ClickhouseTestMixin):
    feature_flag: FeatureFlag = None  # type: ignore

    maxDiff = None

    def setUp(self):
        cache.clear()

        # delete all keys in redis
        r = redis.get_client()
        for key in r.scan_iter("*"):
            r.delete(key)
        return super().setUp()

    def test_cant_create_flag_with_more_than_max_values(self):
        response = self.client.post(
            f"/api/projects/{self.team.id}/feature_flags",
            {
                "name": "Beta feature",
                "key": "beta-x",
                "filters": {
                    "groups": [
                        {
                            "rollout_percentage": 65,
                            "properties": [
                                {
                                    "key": "email",
                                    "type": "person",
                                    "value": [
                                        "1@gmail.com",
                                        "2@gmail.com",
                                        "3@gmail.com",
                                        "4@gmail.com",
                                        "5@gmail.com",
                                        "6@gmail.com",
                                        "7@gmail.com",
                                        "8@gmail.com",
                                        "9@gmail.com",
                                        "10@gmail.com",
                                        "11@gmail.com",
                                        "12@gmail.com",
                                    ],
                                    "operator": "exact",
                                }
                            ],
                        }
                    ]
                },
            },
        )
        self.assertEqual(response.status_code, status.HTTP_400_BAD_REQUEST)
        self.assertEqual(
            response.json(),
            {
                "type": "validation_error",
                "code": "invalid_input",
                "detail": "Property group expressions of type email cannot contain more than 10 values.",
                "attr": "filters",
            },
        )

    def test_cant_create_flag_with_duplicate_key(self):
        FeatureFlag.objects.create(team=self.team, created_by=self.user, key="red_button")
        count = FeatureFlag.objects.count()
        # Make sure the endpoint works with and without the trailing slash
        response = self.client.post(
            f"/api/projects/{self.team.id}/feature_flags",
            {"name": "Beta feature", "key": "red_button"},
        )
        self.assertEqual(response.status_code, status.HTTP_400_BAD_REQUEST)
        self.assertEqual(
            response.json(),
            {
                "type": "validation_error",
                "code": "unique",
                "detail": "There is already a feature flag with this key.",
                "attr": "key",
            },
        )
        self.assertEqual(FeatureFlag.objects.count(), count)

    @parameterized.expand(
        [
            ("foo?bar=baz",),
            ("foo/bar",),
            ("foo\\bar",),
            ("foo.bar",),
            ("foo bar",),
        ]
    )
    def test_cant_create_flag_with_key_with_invalid_characters(self, key):
        FeatureFlag.objects.create(team=self.team, created_by=self.user, key="red_button")
        count = FeatureFlag.objects.count()
        # Make sure the endpoint works with and without the trailing slash
        response = self.client.post(
            f"/api/projects/{self.team.id}/feature_flags",
            {"name": "Beta feature", "key": key},
        )
        self.assertEqual(response.status_code, status.HTTP_400_BAD_REQUEST)
        self.assertEqual(
            response.json(),
            {
                "type": "validation_error",
                "code": "invalid_key",
                "detail": "Only letters, numbers, hyphens (-) & underscores (_) are allowed.",
                "attr": "key",
            },
        )
        self.assertEqual(FeatureFlag.objects.count(), count)

    def test_cant_create_flag_with_key_too_long(self):
        key = "a" * 400 + "b"
        FeatureFlag.objects.create(team=self.team, created_by=self.user, key="red_button")
        count = FeatureFlag.objects.count()
        # Make sure the endpoint works with and without the trailing slash
        response = self.client.post(
            f"/api/projects/{self.team.id}/feature_flags",
            {"name": "Beta feature", "key": key},
        )
        self.assertEqual(response.status_code, status.HTTP_400_BAD_REQUEST)
        self.assertEqual(
            response.json(),
            {
                "type": "validation_error",
                "code": "max_length",
                "detail": "Ensure this field has no more than 400 characters.",
                "attr": "key",
            },
        )
        self.assertEqual(FeatureFlag.objects.count(), count)

    def test_cant_create_flag_with_invalid_filters(self):
        count = FeatureFlag.objects.count()

        invalid_operators = ["icontains", "regex", "not_icontains", "not_regex", "lt", "gt", "lte", "gte"]

        for operator in invalid_operators:
            response = self.client.post(
                f"/api/projects/{self.team.id}/feature_flags",
                {
                    "name": "Beta feature",
                    "key": "beta-x",
                    "filters": {
                        "groups": [
                            {
                                "rollout_percentage": 65,
                                "properties": [
                                    {
                                        "key": "email",
                                        "type": "person",
                                        "value": ["@posthog.com"],
                                        "operator": operator,
                                    }
                                ],
                            }
                        ]
                    },
                },
            )
            self.assertEqual(response.status_code, status.HTTP_400_BAD_REQUEST)
            self.assertEqual(
                response.json(),
                {
                    "type": "validation_error",
                    "code": "invalid_value",
                    "detail": f"Invalid value for operator {operator}: ['@posthog.com']",
                    "attr": "filters",
                },
            )

        self.assertEqual(FeatureFlag.objects.count(), count)

        # Test that a string value is still acceptable
        response = self.client.post(
            f"/api/projects/{self.team.id}/feature_flags",
            {
                "name": "Beta feature",
                "key": "beta-x",
                "filters": {
                    "groups": [
                        {
                            "rollout_percentage": 65,
                            "properties": [
                                {
                                    "key": "email",
                                    "type": "person",
                                    "value": '["@posthog.com"]',  # fine as long as a string
                                    "operator": "not_regex",
                                }
                            ],
                        }
                    ]
                },
            },
        )

        self.assertEqual(response.status_code, status.HTTP_201_CREATED)

    def test_cant_update_flag_with_duplicate_key(self):
        existing_flag = FeatureFlag.objects.create(team=self.team, created_by=self.user, key="red_button")
        another_feature_flag = FeatureFlag.objects.create(
            team=self.team,
            rollout_percentage=50,
            name="some feature",
            key="some-feature",
            created_by=self.user,
        )
        response = self.client.patch(
            f"/api/projects/{self.team.id}/feature_flags/{another_feature_flag.pk}",
            {"name": "Beta feature", "key": "red_button"},
        )
        self.assertEqual(response.status_code, status.HTTP_400_BAD_REQUEST)
        self.assertEqual(
            response.json(),
            {
                "type": "validation_error",
                "code": "unique",
                "detail": "There is already a feature flag with this key.",
                "attr": "key",
            },
        )
        another_feature_flag.refresh_from_db()
        self.assertEqual(another_feature_flag.key, "some-feature")

        # Try updating the existing one
        response = self.client.patch(
            f"/api/projects/{self.team.id}/feature_flags/{existing_flag.id}/",
            {"name": "Beta feature 3", "key": "red_button"},
        )
        self.assertEqual(response.status_code, 200)
        existing_flag.refresh_from_db()
        self.assertEqual(existing_flag.name, "Beta feature 3")

    def test_is_simple_flag(self):
        feature_flag = self.client.post(
            f"/api/projects/{self.team.id}/feature_flags/",
            data={
                "name": "Beta feature",
                "key": "beta-feature",
                "filters": {"groups": [{"rollout_percentage": 65}]},
            },
            format="json",
        ).json()
        self.assertTrue(feature_flag["is_simple_flag"])
        self.assertEqual(feature_flag["rollout_percentage"], 65)

    def test_is_not_simple_flag(self):
        feature_flag = self.client.post(
            f"/api/projects/{self.team.id}/feature_flags/",
            data={
                "name": "Beta feature",
                "key": "beta-feature",
                "filters": {
                    "groups": [
                        {
                            "rollout_percentage": 65,
                            "properties": [
                                {
                                    "key": "email",
                                    "type": "person",
                                    "value": "@posthog.com",
                                    "operator": "icontains",
                                }
                            ],
                        }
                    ]
                },
            },
            format="json",
        ).json()
        self.assertFalse(feature_flag["is_simple_flag"])

    @patch("posthog.api.feature_flag.report_user_action")
    def test_is_simple_flag_groups(self, mock_capture):
        feature_flag = self.client.post(
            f"/api/projects/{self.team.id}/feature_flags/",
            data={
                "name": "Beta feature",
                "key": "beta-feature",
                "filters": {
                    "aggregation_group_type_index": 0,
                    "groups": [{"rollout_percentage": 65}],
                },
            },
            format="json",
        ).json()
        self.assertFalse(feature_flag["is_simple_flag"])
        # Assert analytics are sent
        instance = FeatureFlag.objects.get(id=feature_flag["id"])
        mock_capture.assert_called_once_with(
            self.user,
            "feature flag created",
            {
                "groups_count": 1,
                "has_variants": False,
                "variants_count": 0,
                "has_rollout_percentage": True,
                "has_filters": False,
                "filter_count": 0,
                "created_at": instance.created_at,
                "aggregating_by_groups": True,
                "payload_count": 0,
                "creation_context": "feature_flags",
            },
        )

    @freeze_time("2021-08-25T22:09:14.252Z")
    @patch("posthog.api.feature_flag.report_user_action")
    def test_create_feature_flag(self, mock_capture):
        response = self.client.post(
            f"/api/projects/{self.team.id}/feature_flags/",
            {
                "name": "Alpha feature",
                "key": "alpha-feature",
                "filters": {"groups": [{"rollout_percentage": 50}]},
            },
            format="json",
        )
        self.assertEqual(response.status_code, status.HTTP_201_CREATED)
        flag_id = response.json()["id"]
        instance = FeatureFlag.objects.get(id=flag_id)
        self.assertEqual(instance.key, "alpha-feature")

        # Assert analytics are sent
        mock_capture.assert_called_once_with(
            self.user,
            "feature flag created",
            {
                "groups_count": 1,
                "has_variants": False,
                "variants_count": 0,
                "has_rollout_percentage": True,
                "has_filters": False,
                "filter_count": 0,
                "created_at": instance.created_at,
                "aggregating_by_groups": False,
                "payload_count": 0,
                "creation_context": "feature_flags",
            },
        )

        self.assert_feature_flag_activity(
            flag_id,
            [
                {
                    "user": {"first_name": "", "email": "user1@posthog.com"},
                    "activity": "created",
                    "created_at": "2021-08-25T22:09:14.252000Z",
                    "scope": "FeatureFlag",
                    "item_id": str(flag_id),
                    "detail": {
                        "changes": [],
                        "trigger": None,
                        "type": None,
                        "name": "alpha-feature",
                        "short_id": None,
                    },
                }
            ],
        )

        self.assertEqual(instance.created_by, self.user)

    @patch("posthog.api.feature_flag.report_user_action")
    def test_create_minimal_feature_flag(self, mock_capture):
        response = self.client.post(
            f"/api/projects/{self.team.id}/feature_flags/",
            {"key": "omega-feature"},
            format="json",
        )
        self.assertEqual(response.status_code, status.HTTP_201_CREATED)
        self.assertEqual(response.json()["key"], "omega-feature")
        self.assertEqual(response.json()["name"], "")
        instance = FeatureFlag.objects.get(id=response.json()["id"])
        self.assertEqual(instance.key, "omega-feature")
        self.assertEqual(instance.name, "")

        # Assert analytics are sent
        mock_capture.assert_called_once_with(
            self.user,
            "feature flag created",
            {
                "groups_count": 1,  # 1 is always created by default
                "has_variants": False,
                "variants_count": 0,
                "has_rollout_percentage": False,
                "has_filters": False,
                "filter_count": 0,
                "created_at": instance.created_at,
                "aggregating_by_groups": False,
                "payload_count": 0,
                "creation_context": "feature_flags",
            },
        )

    @patch("posthog.api.feature_flag.report_user_action")
    def test_create_feature_flag_with_analytics_dashboards(self, mock_capture):
        dashboard = Dashboard.objects.create(team=self.team, name="private dashboard", created_by=self.user)
        response = self.client.post(
            f"/api/projects/{self.team.id}/feature_flags/",
            {"key": "feature-with-analytics-dashboards", "analytics_dashboards": [dashboard.pk]},
            format="json",
        )
        self.assertEqual(response.status_code, status.HTTP_201_CREATED)
        self.assertEqual(response.json()["key"], "feature-with-analytics-dashboards")
        self.assertEqual(len(response.json()["analytics_dashboards"]), 1)
        instance = FeatureFlag.objects.get(id=response.json()["id"])
        self.assertEqual(instance.key, "feature-with-analytics-dashboards")
        self.assertEqual(instance.analytics_dashboards.all()[0].id, dashboard.pk)

    @patch("posthog.api.feature_flag.report_user_action")
    def test_create_feature_flag_with_evaluation_runtime(self, mock_capture):
        # Test creating a feature flag with different evaluation_runtime values

        # Test with "server"
        response = self.client.post(
            f"/api/projects/{self.team.id}/feature_flags/",
            {"key": "server-side-flag", "evaluation_runtime": "server"},
            format="json",
        )
        self.assertEqual(response.status_code, status.HTTP_201_CREATED)
        self.assertEqual(response.json()["key"], "server-side-flag")
        self.assertEqual(response.json()["evaluation_runtime"], "server")
        instance = FeatureFlag.objects.get(id=response.json()["id"])
        self.assertEqual(instance.evaluation_runtime, "server")

        # Test with "client"
        response = self.client.post(
            f"/api/projects/{self.team.id}/feature_flags/",
            {"key": "client-side-flag", "evaluation_runtime": "client"},
            format="json",
        )
        self.assertEqual(response.status_code, status.HTTP_201_CREATED)
        self.assertEqual(response.json()["evaluation_runtime"], "client")

        # Test with "all"
        response = self.client.post(
            f"/api/projects/{self.team.id}/feature_flags/",
            {"key": "all-flag", "evaluation_runtime": "all"},
            format="json",
        )
        self.assertEqual(response.status_code, status.HTTP_201_CREATED)
        self.assertEqual(response.json()["evaluation_runtime"], "all")

        # Test default value (should be "all")
        response = self.client.post(
            f"/api/projects/{self.team.id}/feature_flags/",
            {"key": "default-flag"},
            format="json",
        )
        self.assertEqual(response.status_code, status.HTTP_201_CREATED)
        self.assertEqual(response.json()["evaluation_runtime"], "all")

    @patch("posthog.api.feature_flag.report_user_action")
    def test_update_feature_flag_evaluation_runtime(self, mock_capture):
        # Create a flag with default evaluation_runtime
        response = self.client.post(
            f"/api/projects/{self.team.id}/feature_flags/",
            {"key": "flag-to-update"},
            format="json",
        )
        self.assertEqual(response.status_code, status.HTTP_201_CREATED)
        flag_id = response.json()["id"]
        self.assertEqual(response.json()["evaluation_runtime"], "all")

        # Update to "server"
        response = self.client.patch(
            f"/api/projects/{self.team.id}/feature_flags/{flag_id}",
            {"evaluation_runtime": "server"},
            format="json",
        )
        self.assertEqual(response.status_code, status.HTTP_200_OK)
        self.assertEqual(response.json()["evaluation_runtime"], "server")

        # Verify in database
        instance = FeatureFlag.objects.get(id=flag_id)
        self.assertEqual(instance.evaluation_runtime, "server")

    @patch("posthog.api.feature_flag.report_user_action")
    def test_create_multivariate_feature_flag(self, mock_capture):
        response = self.client.post(
            f"/api/projects/{self.team.id}/feature_flags/",
            {
                "name": "Multivariate feature",
                "key": "multivariate-feature",
                "filters": {
                    "groups": [{"properties": [], "rollout_percentage": None}],
                    "multivariate": {
                        "variants": [
                            {
                                "key": "first-variant",
                                "name": "First Variant",
                                "rollout_percentage": 50,
                            },
                            {
                                "key": "second-variant",
                                "name": "Second Variant",
                                "rollout_percentage": 25,
                            },
                            {
                                "key": "third-variant",
                                "name": "Third Variant",
                                "rollout_percentage": 25,
                            },
                        ]
                    },
                },
            },
            format="json",
        )
        self.assertEqual(response.status_code, status.HTTP_201_CREATED)
        instance = FeatureFlag.objects.get(id=response.json()["id"])
        self.assertEqual(instance.key, "multivariate-feature")

        # Assert analytics are sent
        mock_capture.assert_called_once_with(
            self.user,
            "feature flag created",
            {
                "groups_count": 1,
                "has_variants": True,
                "variants_count": 3,
                "has_filters": False,
                "has_rollout_percentage": False,
                "filter_count": 0,
                "created_at": instance.created_at,
                "aggregating_by_groups": False,
                "payload_count": 0,
                "creation_context": "feature_flags",
            },
        )

    def test_cant_create_multivariate_feature_flag_with_variant_rollout_lt_100(self):
        response = self.client.post(
            f"/api/projects/{self.team.id}/feature_flags/",
            {
                "name": "Multivariate feature",
                "key": "multivariate-feature",
                "filters": {
                    "groups": [{"properties": [], "rollout_percentage": None}],
                    "multivariate": {
                        "variants": [
                            {
                                "key": "first-variant",
                                "name": "First Variant",
                                "rollout_percentage": 50,
                            },
                            {
                                "key": "second-variant",
                                "name": "Second Variant",
                                "rollout_percentage": 25,
                            },
                            {
                                "key": "third-variant",
                                "name": "Third Variant",
                                "rollout_percentage": 0,
                            },
                        ]
                    },
                },
            },
            format="json",
        )
        self.assertEqual(response.status_code, status.HTTP_400_BAD_REQUEST)
        self.assertEqual(response.json().get("type"), "validation_error")
        self.assertEqual(
            response.json().get("detail"),
            "Invalid variant definitions: Variant rollout percentages must sum to 100.",
        )

    def test_cant_create_multivariate_feature_flag_with_variant_rollout_gt_100(self):
        response = self.client.post(
            f"/api/projects/{self.team.id}/feature_flags/",
            {
                "name": "Multivariate feature",
                "key": "multivariate-feature",
                "filters": {
                    "groups": [{"properties": [], "rollout_percentage": None}],
                    "multivariate": {
                        "variants": [
                            {
                                "key": "first-variant",
                                "name": "First Variant",
                                "rollout_percentage": 50,
                            },
                            {
                                "key": "second-variant",
                                "name": "Second Variant",
                                "rollout_percentage": 25,
                            },
                            {
                                "key": "third-variant",
                                "name": "Third Variant",
                                "rollout_percentage": 50,
                            },
                        ]
                    },
                },
            },
            format="json",
        )
        self.assertEqual(response.status_code, status.HTTP_400_BAD_REQUEST)
        self.assertEqual(response.json().get("type"), "validation_error")
        self.assertEqual(
            response.json().get("detail"),
            "Invalid variant definitions: Variant rollout percentages must sum to 100.",
        )

    def test_cant_update_multivariate_feature_flag_with_variant_rollout_not_100(self):
        # Create initial flag
        response = self.client.post(
            f"/api/projects/{self.team.id}/feature_flags/",
            {
                "name": "Multivariate feature",
                "key": "multivariate-feature",
                "filters": {
                    "groups": [{"properties": [], "rollout_percentage": None}],
                    "multivariate": {
                        "variants": [
                            {"key": "control", "rollout_percentage": 50},
                            {"key": "test", "rollout_percentage": 50},
                        ]
                    },
                },
            },
            format="json",
        )
        self.assertEqual(response.status_code, status.HTTP_201_CREATED)
        feature_flag_id = response.json()["id"]

        # Try to update with invalid percentages
        response = self.client.patch(
            f"/api/projects/{self.team.id}/feature_flags/{feature_flag_id}",
            {
                "filters": {
                    "groups": [{"properties": [], "rollout_percentage": None}],
                    "multivariate": {
                        "variants": [
                            {"key": "control", "rollout_percentage": 50},
                            {"key": "test", "rollout_percentage": 40},
                        ]
                    },
                }
            },
            format="json",
        )

        # Verify error response
        self.assertEqual(response.status_code, status.HTTP_400_BAD_REQUEST)
        self.assertEqual(response.json().get("type"), "validation_error")
        self.assertEqual(
            response.json().get("detail"),
            "Invalid variant definitions: Variant rollout percentages must sum to 100.",
        )

        # Verify flag wasn't updated
        feature_flag = FeatureFlag.objects.get(id=feature_flag_id)
        self.assertEqual(feature_flag.filters["multivariate"]["variants"][0]["rollout_percentage"], 50)
        self.assertEqual(feature_flag.filters["multivariate"]["variants"][1]["rollout_percentage"], 50)

    def test_cant_create_feature_flag_without_key(self):
        count = FeatureFlag.objects.count()
        response = self.client.post(f"/api/projects/{self.team.id}/feature_flags/", format="json")
        self.assertEqual(response.status_code, status.HTTP_400_BAD_REQUEST)
        self.assertEqual(
            response.json(),
            {
                "type": "validation_error",
                "code": "required",
                "detail": "This field is required.",
                "attr": "key",
            },
        )
        self.assertEqual(FeatureFlag.objects.count(), count)

    def test_cant_create_multivariate_feature_flag_with_invalid_variant_overrides(self):
        response = self.client.post(
            f"/api/projects/{self.team.id}/feature_flags/",
            {
                "name": "Multivariate feature",
                "key": "multivariate-feature",
                "filters": {
                    "groups": [
                        {
                            "properties": [],
                            "rollout_percentage": None,
                            "variant": "unknown-variant",
                        }
                    ],
                    "multivariate": {
                        "variants": [
                            {
                                "key": "first-variant",
                                "name": "First Variant",
                                "rollout_percentage": 50,
                            },
                            {
                                "key": "second-variant",
                                "name": "Second Variant",
                                "rollout_percentage": 25,
                            },
                            {
                                "key": "third-variant",
                                "name": "Third Variant",
                                "rollout_percentage": 25,
                            },
                        ]
                    },
                },
            },
            format="json",
        )
        self.assertEqual(response.status_code, status.HTTP_400_BAD_REQUEST)
        self.assertEqual(response.json().get("type"), "validation_error")
        self.assertEqual(
            response.json().get("detail"),
            "Filters are not valid (variant override does not exist)",
        )

    def test_cant_update_multivariate_feature_flag_with_invalid_variant_overrides(self):
        response = self.client.post(
            f"/api/projects/{self.team.id}/feature_flags/",
            {
                "name": "Multivariate feature",
                "key": "multivariate-feature",
                "filters": {
                    "groups": [
                        {
                            "properties": [],
                            "rollout_percentage": None,
                            "variant": "second-variant",
                        }
                    ],
                    "multivariate": {
                        "variants": [
                            {
                                "key": "first-variant",
                                "name": "First Variant",
                                "rollout_percentage": 50,
                            },
                            {
                                "key": "second-variant",
                                "name": "Second Variant",
                                "rollout_percentage": 25,
                            },
                            {
                                "key": "third-variant",
                                "name": "Third Variant",
                                "rollout_percentage": 25,
                            },
                        ]
                    },
                },
            },
            format="json",
        )
        self.assertEqual(response.status_code, status.HTTP_201_CREATED)

        feature_flag_id = response.json()["id"]

        response = self.client.patch(
            f"/api/projects/{self.team.id}/feature_flags/{feature_flag_id}",
            {
                "filters": {
                    "groups": [
                        {
                            "properties": [],
                            "rollout_percentage": None,
                            "variant": "unknown-variant",
                        }
                    ],
                    "multivariate": {
                        "variants": [
                            {
                                "key": "first-variant",
                                "name": "First Variant",
                                "rollout_percentage": 50,
                            },
                            {
                                "key": "second-variant",
                                "name": "Second Variant",
                                "rollout_percentage": 25,
                            },
                            {
                                "key": "third-variant",
                                "name": "Third Variant",
                                "rollout_percentage": 25,
                            },
                        ]
                    },
                },
            },
            format="json",
        )
        self.assertEqual(response.status_code, status.HTTP_400_BAD_REQUEST)
        self.assertEqual(response.json().get("type"), "validation_error")
        self.assertEqual(
            response.json().get("detail"),
            "Filters are not valid (variant override does not exist)",
        )

    @patch("posthog.api.feature_flag.report_user_action")
    def test_updating_feature_flag(self, mock_capture):
        with freeze_time("2021-08-25T22:09:14.252Z") as frozen_datetime:
            response = self.client.post(
                f"/api/projects/{self.team.id}/feature_flags/",
                {"name": "original name", "key": "a-feature-flag-that-is-updated"},
                format="json",
            )
            self.assertEqual(response.status_code, status.HTTP_201_CREATED)
            flag_id = response.json()["id"]

            frozen_datetime.tick(delta=timedelta(minutes=10))

            response = self.client.patch(
                f"/api/projects/{self.team.id}/feature_flags/{flag_id}",
                {
                    "name": "Updated name",
                    "filters": {
                        "groups": [
                            {
                                "rollout_percentage": 65,
                                "properties": [
                                    {
                                        "key": "email",
                                        "type": "person",
                                        "value": "@posthog.com",
                                        "operator": "icontains",
                                    }
                                ],
                            }
                        ]
                    },
                },
                format="json",
            )

        self.assertEqual(response.status_code, status.HTTP_200_OK)

        self.assertEqual(response.json()["name"], "Updated name")
        self.assertEqual(response.json()["filters"]["groups"][0]["rollout_percentage"], 65)

        # Assert analytics are sent
        mock_capture.assert_called_with(
            self.user,
            "feature flag updated",
            {
                "groups_count": 1,
                "has_variants": False,
                "variants_count": 0,
                "has_rollout_percentage": True,
                "has_filters": True,
                "filter_count": 1,
                "created_at": datetime.fromisoformat("2021-08-25T22:09:14.252000+00:00"),
                "aggregating_by_groups": False,
                "payload_count": 0,
            },
        )

        self.assert_feature_flag_activity(
            flag_id,
            [
                {
                    "user": {
                        "first_name": self.user.first_name,
                        "email": self.user.email,
                    },
                    "activity": "updated",
                    "created_at": "2021-08-25T22:19:14.252000Z",
                    "scope": "FeatureFlag",
                    "item_id": str(flag_id),
                    "detail": {
                        "changes": [
                            {
                                "type": "FeatureFlag",
                                "action": "changed",
                                "field": "name",
                                "before": "original name",
                                "after": "Updated name",
                            },
                            {
                                "type": "FeatureFlag",
                                "action": "created",
                                "field": "filters",
                                "before": None,
                                "after": {
                                    "groups": [
                                        {
                                            "properties": [
                                                {
                                                    "key": "email",
                                                    "type": "person",
                                                    "value": "@posthog.com",
                                                    "operator": "icontains",
                                                }
                                            ],
                                            "rollout_percentage": 65,
                                        }
                                    ]
                                },
                            },
                            {"action": "changed", "after": 2, "before": 1, "field": "version", "type": "FeatureFlag"},
                        ],
                        "trigger": None,
                        "type": None,
                        "name": "a-feature-flag-that-is-updated",
                        "short_id": None,
                    },
                },
                {
                    "user": {
                        "first_name": self.user.first_name,
                        "email": self.user.email,
                    },
                    "activity": "created",
                    "created_at": "2021-08-25T22:09:14.252000Z",
                    "scope": "FeatureFlag",
                    "item_id": str(flag_id),
                    "detail": {
                        "changes": [],
                        "trigger": None,
                        "type": None,
                        "name": "a-feature-flag-that-is-updated",
                        "short_id": None,
                    },
                },
            ],
        )

    @patch("posthog.api.feature_flag.report_user_action")
    def test_updating_feature_flag_partial(self, mock_capture):
        # Test that we can update a feature flag with only some of the fields
        # And the unchanged fields are not updated
        with freeze_time("2021-08-25T22:09:14.252Z") as frozen_datetime:
            response = self.client.post(
                f"/api/projects/{self.team.id}/feature_flags/",
                {
                    "name": "original name",
                    "key": "a-feature-flag-that-is-updated",
                    "filters": {
                        "groups": [
                            {
                                "variant": None,
                                "properties": [
                                    {"key": "plan", "type": "person", "value": ["pro"], "operator": "exact"}
                                ],
                                "rollout_percentage": 100,
                            }
                        ],
                        "payloads": {},
                        "multivariate": None,
                    },
                },
                format="json",
            )
            self.assertEqual(response.status_code, status.HTTP_201_CREATED)
            flag_id = response.json()["id"]

            frozen_datetime.tick(delta=timedelta(minutes=10))

            response = self.client.patch(
                f"/api/projects/{self.team.id}/feature_flags/{flag_id}",
                {
                    "name": "Updated name",
                },
                format="json",
            )

        self.assertEqual(response.status_code, status.HTTP_200_OK)

        self.assertEqual(response.json()["name"], "Updated name")
        self.assertEqual(response.json()["filters"]["groups"][0]["rollout_percentage"], 100)

    @patch("posthog.api.feature_flag.report_user_action")
    def test_updating_feature_flag_with_different_user(self, mock_capture):
        with freeze_time("2021-08-25T22:09:14.252Z") as frozen_datetime:
            # Create flag with original user
            original_user = self.user
            response = self.client.post(
                f"/api/projects/{self.team.id}/feature_flags/",
                {"name": "original name", "key": "a-feature-flag-that-is-updated"},
                format="json",
            )
            self.assertEqual(response.status_code, status.HTTP_201_CREATED)
            flag_id = response.json()["id"]

            frozen_datetime.tick(delta=timedelta(minutes=10))

            # Create and login as different user
            different_user = User.objects.create_and_join(self.organization, "different_user@posthog.com", None)
            self.client.force_login(different_user)
            self.assertNotEqual(original_user, different_user)

            response = self.client.patch(
                f"/api/projects/{self.team.id}/feature_flags/{flag_id}",
                {"name": "Updated name"},
                format="json",
            )

            self.assertEqual(response.status_code, status.HTTP_200_OK)

            # Grab the feature flag and assert created_by is original user and updated_by is different user
            feature_flag = FeatureFlag.objects.get(id=flag_id)
            self.assertEqual(feature_flag.created_by, original_user)
            self.assertEqual(feature_flag.last_modified_by, different_user)

    @patch("posthog.api.feature_flag.report_user_action")
    def test_updating_feature_flag_fails_concurrency_check_when_version_outdated(self, mock_capture):
        with freeze_time("2021-08-25T22:09:14.252Z") as frozen_datetime:
            # Create flag with original user: version 0
            original_user = self.user
            response = self.client.post(
                f"/api/projects/{self.team.id}/feature_flags/",
                {"name": "original name", "key": "a-feature-flag-that-is-updated"},
                format="json",
            )
            self.assertEqual(response.status_code, status.HTTP_201_CREATED)
            flag_id = response.json()["id"]
            original_version = response.json()["version"]
            self.assertEqual(original_version, 1)
            feature_flag = FeatureFlag.objects.get(id=flag_id)
            self.assertEqual(feature_flag.version, 1)
            self.assertEqual(feature_flag.last_modified_by, original_user)

            frozen_datetime.tick(delta=timedelta(minutes=10))

            # Create and login as different user
            different_user = User.objects.create_and_join(self.organization, "different_user@posthog.com", None)
            self.client.force_login(different_user)
            self.assertNotEqual(original_user, different_user)

            # Successfully update the feature flag with the different user. This will increment the version
            response = self.client.patch(
                f"/api/projects/{self.team.id}/feature_flags/{flag_id}",
                {"name": "Updated name", "version": original_version},
                format="json",
            )

            self.assertEqual(response.status_code, status.HTTP_200_OK)
            updated_version = response.json()["version"]
            self.assertEqual(updated_version, 2)
            feature_flag = FeatureFlag.objects.get(id=flag_id)
            self.assertEqual(feature_flag.version, 2)
            self.assertEqual(feature_flag.last_modified_by, different_user)

            self.client.force_login(original_user)

            # Original user tries to update the feature flag with the original version
            # This should fail because the version has been incremented and the user is
            # trying to update the name
            response = self.client.patch(
                f"/api/projects/{self.team.id}/feature_flags/{flag_id}",
                data={
                    "name": "Another Updated name",
                    "version": original_version,
                    "original_flag": {
                        # Name has since been changed, leading to a conflict
                        "name": "original name",
                        "key": "a-feature-flag-that-is-updated",
                    },
                },
                format="json",
            )

            self.assertEqual(response.status_code, status.HTTP_409_CONFLICT)
            self.assertEqual(response.json().get("type"), "server_error")
            self.assertEqual(
                response.json().get("detail"),
                "The feature flag was updated by different_user@posthog.com since you started editing it. Please refresh and try again.",
            )

            # Grab the feature flag and assert created_by is original user and last_modified_by is different user
            feature_flag = FeatureFlag.objects.get(id=flag_id)
            self.assertEqual(feature_flag.name, "Updated name")
            self.assertEqual(feature_flag.last_modified_by, different_user)

            # The different user refreshes and tries to update again
            self.client.force_login(different_user)
            response = self.client.patch(
                f"/api/projects/{self.team.id}/feature_flags/{flag_id}",
                data={"name": "Another Updated name", "version": updated_version},
                format="json",
            )
            self.assertEqual(response.status_code, status.HTTP_200_OK)
            feature_flag = FeatureFlag.objects.get(id=flag_id)
            self.assertEqual(feature_flag.name, "Another Updated name")
            self.assertEqual(feature_flag.last_modified_by, different_user)

    @patch("posthog.api.feature_flag.report_user_action")
    def test_updating_feature_flag_does_not_fail_concurrency_check_when_changing_different_fields(self, mock_capture):
        # If another users saves changes, but my changes don't conflict with those changes,
        # then we should not fail the concurrency check
        with freeze_time("2021-08-25T22:09:14.252Z") as frozen_datetime:
            # Create flag with original user: version 0
            original_user = self.user
            response = self.client.post(
                f"/api/projects/{self.team.id}/feature_flags/",
                {
                    "name": "original name",
                    "key": "a-feature-flag-that-is-updated",
                    "filters": {
                        "groups": [
                            {
                                "variant": None,
                                "properties": [
                                    {"key": "plan", "type": "person", "value": ["pro"], "operator": "exact"}
                                ],
                                "rollout_percentage": 100,
                            }
                        ],
                        "payloads": {},
                        "multivariate": None,
                    },
                },
                format="json",
            )
            self.assertEqual(response.status_code, status.HTTP_201_CREATED)
            flag_id = response.json()["id"]
            original_version = response.json()["version"]

            frozen_datetime.tick(delta=timedelta(minutes=10))

            # Create and login as different user
            different_user = User.objects.create_and_join(self.organization, "different_user@posthog.com", None)
            self.client.force_login(different_user)

            # Successfully update the feature flag with the different user. This will increment the version
            response = self.client.patch(
                f"/api/projects/{self.team.id}/feature_flags/{flag_id}",
                {"name": "Updated name", "version": original_version},
                format="json",
            )

            self.assertEqual(response.status_code, status.HTTP_200_OK)
            self.client.force_login(original_user)

            # Original user tries to update the feature flag with the original version
            # However, the user is changing a field that wasn't changed by the other user
            # This should succeed
            response = self.client.patch(
                f"/api/projects/{self.team.id}/feature_flags/{flag_id}",
                data={
                    "name": "Updated name",
                    "filters": {
                        "groups": [
                            {
                                "variant": None,
                                "properties": [
                                    {"key": "plan", "type": "person", "value": ["pro"], "operator": "exact"}
                                ],
                                "rollout_percentage": 45,
                            }
                        ],
                        "payloads": {},
                        "multivariate": None,
                    },
                    "original_flag": {
                        "name": "original name",  # This is the same as the name (though not the current name)
                        "filters": {
                            "groups": [
                                {
                                    "variant": None,
                                    "properties": [
                                        {"key": "plan", "type": "person", "value": ["pro"], "operator": "exact"}
                                    ],
                                    "rollout_percentage": 100,
                                }
                            ],
                            "payloads": {},
                            "multivariate": None,
                        },
                    },
                    "version": original_version,
                },
                format="json",
            )

            self.assertEqual(response.status_code, status.HTTP_200_OK)
            feature_flag = FeatureFlag.objects.get(id=flag_id)
            self.assertEqual(feature_flag.name, "Updated name")
            self.assertEqual(feature_flag.last_modified_by, original_user)
            self.assertEqual(response.json()["filters"]["groups"][0]["rollout_percentage"], 45)

    @patch("posthog.api.feature_flag.report_user_action")
    def test_updating_feature_flag_does_not_fail_when_version_not_in_request(self, mock_capture):
        with freeze_time("2021-08-25T22:09:14.252Z") as frozen_datetime:
            response = self.client.post(
                f"/api/projects/{self.team.id}/feature_flags/",
                data={"name": "original name", "key": "a-feature-flag-that-is-updated"},
                format="json",
            )
            self.assertEqual(response.status_code, status.HTTP_201_CREATED)
            flag_id = response.json()["id"]

            frozen_datetime.tick(delta=timedelta(minutes=10))

            response = self.client.patch(
                f"/api/projects/{self.team.id}/feature_flags/{flag_id}",
                data={"name": "Updated name"},
                format="json",
            )
            self.assertEqual(response.status_code, status.HTTP_200_OK)
            self.assertEqual(response.json()["version"], 2)

            response = self.client.patch(
                f"/api/projects/{self.team.id}/feature_flags/{flag_id}",
                data={"name": "Yet another updated name"},
                format="json",
            )

            self.assertEqual(response.status_code, status.HTTP_200_OK)
            self.assertEqual(response.json()["version"], 3)
            feature_flag = FeatureFlag.objects.get(id=flag_id)
            self.assertEqual(feature_flag.version, 3)
            self.assertEqual(feature_flag.name, "Yet another updated name")

    def test_remote_config_with_personal_api_key(self):
        FeatureFlag.objects.create(
            team=self.team,
            key="my-remote-config-flag",
            name="Remote Config Flag",
            active=True,
            filters={
                "groups": [
                    {
                        "properties": [],
                        "rollout_percentage": 100,
                    }
                ],
                "payloads": {"true": '{"test": true}'},
            },
            is_remote_configuration=True,
        )
        personal_api_key = generate_random_token_personal()
        PersonalAPIKey.objects.create(label="X", user=self.user, secure_value=hash_key_value(personal_api_key))

        self.client.logout()

        response = self.client.get(
            f"/api/projects/{self.team.id}/feature_flags/my-remote-config-flag/remote_config",
            HTTP_AUTHORIZATION=f"Bearer {personal_api_key}",
        )
        self.assertEqual(response.status_code, status.HTTP_200_OK)
        self.assertEqual(response.json(), '{"test": true}')

    def test_remote_config_with_project_secret_api_key(self):
        self.team.rotate_secret_token_and_save(user=self.user, is_impersonated_session=False)
        FeatureFlag.objects.create(
            team=self.team,
            key="my-remote-config-flag",
            name="Remote Config Flag",
            active=True,
            filters={
                "groups": [
                    {
                        "properties": [],
                        "rollout_percentage": 100,
                    }
                ],
                "payloads": {"true": '{"test": true}'},
            },
            is_remote_configuration=True,
        )
        self.client.logout()
        response = self.client.get(
            f"/api/projects/{self.team.id}/feature_flags/my-remote-config-flag/remote_config",
            HTTP_AUTHORIZATION=f"Bearer {self.team.secret_api_token}",
        )
        self.assertEqual(response.status_code, status.HTTP_200_OK)
        self.assertEqual(response.json(), '{"test": true}')

    def test_remote_config_with_secret_api_key_prevents_cross_team_access(self):
        # Create two teams with different secret keys
        self.team.rotate_secret_token_and_save(user=self.user, is_impersonated_session=False)
        other_team = Team.objects.create(
            organization=self.organization, api_token="phc_other_team_token", name="Other Team"
        )
        other_team.rotate_secret_token_and_save(user=self.user, is_impersonated_session=False)

        # Create a flag in the other team
        FeatureFlag.objects.create(
            team=other_team,
            key="other-team-flag",
            name="Other Team Flag",
            active=True,
            filters={
                "groups": [
                    {
                        "properties": [],
                        "rollout_percentage": 100,
                    }
                ],
                "payloads": {"true": '{"other_team": true}'},
            },
            is_remote_configuration=True,
        )

        self.client.logout()

        # Try to access other team's flag using this team's secret key + other team's project_api_key in body
        response = self.client.get(
            f"/api/projects/{other_team.id}/feature_flags/other-team-flag/remote_config?token={other_team.api_token}",
            HTTP_AUTHORIZATION=f"Bearer {self.team.secret_api_token}",
        )

        # Should be forbidden due to team mismatch
        self.assertEqual(response.status_code, status.HTTP_403_FORBIDDEN)

    def test_remote_config_returns_not_found_for_unknown_flag(self):
        response = self.client.get(f"/api/projects/{self.team.id}/feature_flags/nonexistent_key/remote_config")
        self.assertEqual(response.status_code, status.HTTP_404_NOT_FOUND)

    def test_get_conflicting_changes(self):
        feature_flag = FeatureFlag.objects.create(
            team=self.team,
            key="my-flag",
            name="Beta feature",
            active=True,
            filters={"groups": [{"properties": [], "rollout_percentage": 50}]},
        )

        serializer = FeatureFlagSerializer(instance=feature_flag, context={"team_id": self.team.id})

        original_flag = {
            "key": "my-flag",
            "name": "Alpha feature",  # This has since been changed by another user
            "active": True,
            "filters": {"groups": [{"properties": [], "rollout_percentage": 50}]},
        }

        # Test 1: No conflicts when changing fields that haven't been changed by another user
        # The name is different from the current value, but the user is not trying to change it
        validated_data = {"active": False, "key": "my-flag-2", "name": "Alpha feature"}
        conflicts = serializer._get_conflicting_changes(feature_flag, validated_data, original_flag)
        self.assertEqual(conflicts, [])

        # Test 2: Detect conflict when changing a field that has been changed by another user
        feature_flag.active = False
        feature_flag.save()
        validated_data = {"name": "Gamma feature"}
        conflicts = serializer._get_conflicting_changes(feature_flag, validated_data, original_flag)
        self.assertEqual(conflicts, ["name"])

    def test_get_conflicting_changes_returns_empty_when_original_flag_is_none(self):
        feature_flag = FeatureFlag.objects.create(
            team=self.team,
            key="my-flag",
            name="Beta feature",
            active=True,
            filters={"groups": [{"properties": [], "rollout_percentage": 50}]},
        )

        serializer = FeatureFlagSerializer(instance=feature_flag, context={"team_id": self.team.id})

        original_flag = None

        # Should be conflict, but since original_flag is None, it will be ignored
        feature_flag.active = False
        feature_flag.save()
        validated_data = {"name": "Gamma feature"}
        conflicts = serializer._get_conflicting_changes(feature_flag, validated_data, original_flag)
        self.assertEqual(conflicts, [])

    def test_get_conflicting_changes_with_filter_changes(self):
        feature_flag = FeatureFlag.objects.create(
            team=self.team,
            key="my-flag",
            name="Beta feature",
            active=True,
            filters={
                # This has since been changed by another user
                "groups": [{"properties": [], "rollout_percentage": 45}]
            },
        )

        serializer = FeatureFlagSerializer(instance=feature_flag, context={"team_id": self.team.id})

        original_flag = {
            "key": "my-flag",
            # This has since been changed by another user
            "name": "Alpha feature",
            "active": True,
            "filters": {
                # This has since been changed by another user
                "groups": [{"properties": [], "rollout_percentage": 50}]
            },
        }

        # Test 1: No conflicts when changing fields that haven't been changed by another user
        # The name and fliters are different from the current value, but the user is not trying to change them
        validated_data = {
            "active": False,
            "key": "my-flag-2",
            "name": "Alpha feature",
            "filters": {"groups": [{"properties": [], "rollout_percentage": 50}]},
        }
        conflicts = serializer._get_conflicting_changes(feature_flag, validated_data, original_flag)
        self.assertEqual(conflicts, [])

        # Test 2: Detect conflict when changing a field that has been changed by another user
        feature_flag.active = False
        feature_flag.save()
        validated_data = {
            "name": "Gamma feature",
            "filters": {"groups": [{"properties": [], "rollout_percentage": 100}]},
            "active": False,
            "key": "my-flag-2",
        }
        conflicts = serializer._get_conflicting_changes(feature_flag, validated_data, original_flag)
        self.assertEqual(conflicts, ["name", "filters"])

    @patch("posthog.api.feature_flag.report_user_action")
    def test_updating_feature_flag_treats_null_version_as_zero(self, mock_capture):
        with freeze_time("2021-08-25T22:09:14.252Z") as frozen_datetime:
            response = self.client.post(
                f"/api/projects/{self.team.id}/feature_flags/",
                data={"name": "original name", "key": "a-feature-flag-that-is-updated"},
                format="json",
            )
            self.assertEqual(response.status_code, status.HTTP_201_CREATED)
            flag_id = response.json()["id"]
            feature_flag = FeatureFlag.objects.get(id=flag_id)
            feature_flag.version = None
            feature_flag.save()
            frozen_datetime.tick(delta=timedelta(minutes=10))

            response = self.client.patch(
                f"/api/projects/{self.team.id}/feature_flags/{flag_id}",
                data={"name": "Updated name", "version": 0},
                format="json",
            )
            self.assertEqual(response.status_code, status.HTTP_200_OK)
            self.assertEqual(response.json()["version"], 1)
            feature_flag = FeatureFlag.objects.get(id=flag_id)
            self.assertEqual(feature_flag.version, 1)
            self.assertEqual(feature_flag.name, "Updated name")

    @patch("posthog.api.feature_flag.report_user_action")
    def test_updating_feature_flag_key(self, mock_capture):
        with freeze_time("2021-08-25T22:09:14.252Z") as frozen_datetime:
            response = self.client.post(
                f"/api/projects/{self.team.id}/feature_flags/",
                {"name": "original name", "key": "a-feature-flag-that-is-updated"},
                format="json",
            )
            self.assertEqual(response.status_code, status.HTTP_201_CREATED)
            flag_id = response.json()["id"]

            frozen_datetime.tick(delta=timedelta(minutes=10))

            # Assert that the insights were created properly.
            feature_flag = FeatureFlag.objects.get(id=flag_id)
            assert feature_flag.usage_dashboard is not None, "Usage dashboard was not created"
            insights = feature_flag.usage_dashboard.insights
            total_volume_insight = insights.get(name="Feature Flag Called Total Volume")
            self.assertEqual(
                total_volume_insight.description,
                "Shows the number of total calls made on feature flag with key: a-feature-flag-that-is-updated",
            )
            self.assertEqual(
                total_volume_insight.query["source"]["properties"]["values"][0]["values"][0]["value"],
                "a-feature-flag-that-is-updated",
            )
            unique_users_insight = insights.get(name="Feature Flag calls made by unique users per variant")
            self.assertEqual(
                unique_users_insight.description,
                "Shows the number of unique user calls made on feature flag per variant with key: a-feature-flag-that-is-updated",
            )
            self.assertEqual(
                unique_users_insight.query["source"]["properties"]["values"][0]["values"][0]["value"],
                "a-feature-flag-that-is-updated",
            )

            # Update the feature flag key
            response = self.client.patch(
                f"/api/projects/{self.team.id}/feature_flags/{flag_id}",
                {
                    "key": "a-new-feature-flag-key",
                    "filters": {
                        "groups": [
                            {
                                "rollout_percentage": 65,
                                "properties": [
                                    {
                                        "key": "email",
                                        "type": "person",
                                        "value": "@posthog.com",
                                        "operator": "icontains",
                                    }
                                ],
                            }
                        ]
                    },
                },
                format="json",
            )

        self.assertEqual(response.status_code, status.HTTP_200_OK)

        self.assertEqual(response.json()["key"], "a-new-feature-flag-key")
        self.assertEqual(response.json()["filters"]["groups"][0]["rollout_percentage"], 65)

        # Assert analytics are sent
        mock_capture.assert_called_with(
            self.user,
            "feature flag updated",
            {
                "groups_count": 1,
                "has_variants": False,
                "variants_count": 0,
                "has_rollout_percentage": True,
                "has_filters": True,
                "filter_count": 1,
                "created_at": datetime.fromisoformat("2021-08-25T22:09:14.252000+00:00"),
                "aggregating_by_groups": False,
                "payload_count": 0,
            },
        )

        self.assert_feature_flag_activity(
            flag_id,
            [
                {
                    "user": {
                        "first_name": self.user.first_name,
                        "email": self.user.email,
                    },
                    "activity": "updated",
                    "created_at": "2021-08-25T22:19:14.252000Z",
                    "scope": "FeatureFlag",
                    "item_id": str(flag_id),
                    "detail": {
                        "changes": [
                            {
                                "type": "FeatureFlag",
                                "action": "changed",
                                "field": "key",
                                "before": "a-feature-flag-that-is-updated",
                                "after": "a-new-feature-flag-key",
                            },
                            {
                                "type": "FeatureFlag",
                                "action": "created",
                                "field": "filters",
                                "before": None,
                                "after": {
                                    "groups": [
                                        {
                                            "properties": [
                                                {
                                                    "key": "email",
                                                    "type": "person",
                                                    "value": "@posthog.com",
                                                    "operator": "icontains",
                                                }
                                            ],
                                            "rollout_percentage": 65,
                                        }
                                    ]
                                },
                            },
                            {
                                "type": "FeatureFlag",
                                "action": "changed",
                                "field": "version",
                                "before": 1,
                                "after": 2,
                            },
                        ],
                        "trigger": None,
                        "type": None,
                        "name": "a-new-feature-flag-key",
                        "short_id": None,
                    },
                },
                {
                    "user": {
                        "first_name": self.user.first_name,
                        "email": self.user.email,
                    },
                    "activity": "created",
                    "created_at": "2021-08-25T22:09:14.252000Z",
                    "scope": "FeatureFlag",
                    "item_id": str(flag_id),
                    "detail": {
                        "changes": [],
                        "trigger": None,
                        "type": None,
                        "name": "a-feature-flag-that-is-updated",
                        "short_id": None,
                    },
                },
            ],
        )

        feature_flag = FeatureFlag.objects.get(id=flag_id)
        assert feature_flag.usage_dashboard is not None, "Usage dashboard was not created"
        insights = feature_flag.usage_dashboard.insights
        total_volume_insight = insights.get(name="Feature Flag Called Total Volume")
        self.assertEqual(
            total_volume_insight.description,
            "Shows the number of total calls made on feature flag with key: a-new-feature-flag-key",
        )
        self.assertEqual(
            total_volume_insight.query["source"]["properties"]["values"][0]["values"][0]["value"],
            "a-new-feature-flag-key",
        )
        unique_users_insight = insights.get(name="Feature Flag calls made by unique users per variant")
        self.assertEqual(
            unique_users_insight.description,
            "Shows the number of unique user calls made on feature flag per variant with key: a-new-feature-flag-key",
        )
        self.assertEqual(
            unique_users_insight.query["source"]["properties"]["values"][0]["values"][0]["value"],
            "a-new-feature-flag-key",
        )

    @patch("posthog.api.feature_flag.report_user_action")
    def test_updating_feature_flag_key_does_not_update_insight_with_changed_description(self, mock_capture):
        with freeze_time("2021-08-25T22:09:14.252Z") as frozen_datetime:
            response = self.client.post(
                f"/api/projects/{self.team.id}/feature_flags/",
                {"name": "original name", "key": "a-feature-flag-that-is-updated"},
                format="json",
            )
            self.assertEqual(response.status_code, status.HTTP_201_CREATED)
            flag_id = response.json()["id"]

            frozen_datetime.tick(delta=timedelta(minutes=10))

            # Assert that the insights were created properly.
            feature_flag = FeatureFlag.objects.get(id=flag_id)
            assert feature_flag.usage_dashboard is not None, "Usage dashboard was not created"
            insights = feature_flag.usage_dashboard.insights
            total_volume_insight = insights.get(name="Feature Flag Called Total Volume")
            self.assertEqual(
                total_volume_insight.description,
                "Shows the number of total calls made on feature flag with key: a-feature-flag-that-is-updated",
            )
            self.assertEqual(
                total_volume_insight.query["source"]["properties"]["values"][0]["values"][0]["value"],
                "a-feature-flag-that-is-updated",
            )
            unique_users_insight = insights.get(name="Feature Flag calls made by unique users per variant")
            self.assertEqual(
                unique_users_insight.description,
                "Shows the number of unique user calls made on feature flag per variant with key: a-feature-flag-that-is-updated",
            )
            self.assertEqual(
                unique_users_insight.query["source"]["properties"]["values"][0]["values"][0]["value"],
                "a-feature-flag-that-is-updated",
            )
            total_volume_insight.name = "This is a changed description"
            total_volume_insight.save()

            # Update the feature flag key
            response = self.client.patch(
                f"/api/projects/{self.team.id}/feature_flags/{flag_id}",
                {
                    "key": "a-new-feature-flag-key",
                    "filters": {
                        "groups": [
                            {
                                "rollout_percentage": 65,
                                "properties": [
                                    {
                                        "key": "email",
                                        "type": "person",
                                        "value": "@posthog.com",
                                        "operator": "icontains",
                                    }
                                ],
                            }
                        ]
                    },
                },
                format="json",
            )

        self.assertEqual(response.status_code, status.HTTP_200_OK)

        # Total volume insight should not be updated because we changed its description
        # unique users insight should still be updated
        feature_flag = FeatureFlag.objects.get(id=flag_id)
        assert feature_flag.usage_dashboard is not None, "Usage dashboard was not created"
        insights = feature_flag.usage_dashboard.insights
        self.assertIsNone(insights.filter(name="Feature Flag Called Total Volume").first())
        total_volume_insight = insights.get(name="This is a changed description")
        self.assertEqual(
            total_volume_insight.description,
            "Shows the number of total calls made on feature flag with key: a-feature-flag-that-is-updated",
        )
        self.assertEqual(
            total_volume_insight.query["source"]["properties"]["values"][0]["values"][0]["value"],
            "a-feature-flag-that-is-updated",
        )
        unique_users_insight = insights.get(name="Feature Flag calls made by unique users per variant")
        self.assertEqual(
            unique_users_insight.description,
            "Shows the number of unique user calls made on feature flag per variant with key: a-new-feature-flag-key",
        )
        self.assertEqual(
            unique_users_insight.query["source"]["properties"]["values"][0]["values"][0]["value"],
            "a-new-feature-flag-key",
        )

    @patch("posthog.api.feature_flag.report_user_action")
    def test_updating_feature_flag_key_does_not_update_insight_with_changed_filter(self, mock_capture):
        with freeze_time("2021-08-25T22:09:14.252Z") as frozen_datetime:
            response = self.client.post(
                f"/api/projects/{self.team.id}/feature_flags/",
                {"name": "original name", "key": "a-feature-flag-that-is-updated"},
                format="json",
            )
            self.assertEqual(response.status_code, status.HTTP_201_CREATED)
            flag_id = response.json()["id"]

            frozen_datetime.tick(delta=timedelta(minutes=10))

            # Assert that the insights were created properly.
            feature_flag = FeatureFlag.objects.get(id=flag_id)
            assert feature_flag.usage_dashboard is not None, "Usage dashboard was not created"
            insights = feature_flag.usage_dashboard.insights
            total_volume_insight = insights.get(name="Feature Flag Called Total Volume")
            self.assertEqual(
                total_volume_insight.description,
                "Shows the number of total calls made on feature flag with key: a-feature-flag-that-is-updated",
            )
            self.assertEqual(
                total_volume_insight.query["source"]["properties"]["values"][0]["values"][0]["value"],
                "a-feature-flag-that-is-updated",
            )
            unique_users_insight = insights.get(name="Feature Flag calls made by unique users per variant")
            self.assertEqual(
                unique_users_insight.description,
                "Shows the number of unique user calls made on feature flag per variant with key: a-feature-flag-that-is-updated",
            )
            self.assertEqual(
                unique_users_insight.query["source"]["properties"]["values"][0]["values"][0]["value"],
                "a-feature-flag-that-is-updated",
            )
            total_volume_insight.query["source"]["properties"]["values"][0]["values"][0]["value"] = (
                "something_unexpected"
            )
            total_volume_insight.save()

            # Update the feature flag key
            response = self.client.patch(
                f"/api/projects/{self.team.id}/feature_flags/{flag_id}",
                {
                    "key": "a-new-feature-flag-key",
                    "filters": {
                        "groups": [
                            {
                                "rollout_percentage": 65,
                                "properties": [
                                    {
                                        "key": "email",
                                        "type": "person",
                                        "value": "@posthog.com",
                                        "operator": "icontains",
                                    }
                                ],
                            }
                        ]
                    },
                },
                format="json",
            )

        self.assertEqual(response.status_code, status.HTTP_200_OK)

        # Total volume insight should not be updated because we changed its description
        # unique users insight should still be updated
        feature_flag = FeatureFlag.objects.get(id=flag_id)
        assert feature_flag.usage_dashboard is not None, "Usage dashboard was not created"
        insights = feature_flag.usage_dashboard.insights
        total_volume_insight = insights.get(name="Feature Flag Called Total Volume")
        self.assertEqual(
            total_volume_insight.description,
            "Shows the number of total calls made on feature flag with key: a-feature-flag-that-is-updated",
        )
        self.assertEqual(
            total_volume_insight.query["source"]["properties"]["values"][0]["values"][0]["value"],
            "something_unexpected",
        )
        unique_users_insight = insights.get(name="Feature Flag calls made by unique users per variant")
        self.assertEqual(
            unique_users_insight.description,
            "Shows the number of unique user calls made on feature flag per variant with key: a-new-feature-flag-key",
        )
        self.assertEqual(
            unique_users_insight.query["source"]["properties"]["values"][0]["values"][0]["value"],
            "a-new-feature-flag-key",
        )

    @patch("posthog.api.feature_flag.report_user_action")
    def test_updating_feature_flag_key_does_not_update_insight_with_removed_filter(self, mock_capture):
        with freeze_time("2021-08-25T22:09:14.252Z") as frozen_datetime:
            response = self.client.post(
                f"/api/projects/{self.team.id}/feature_flags/",
                {"name": "original name", "key": "a-feature-flag-that-is-updated"},
                format="json",
            )
            self.assertEqual(response.status_code, status.HTTP_201_CREATED)
            flag_id = response.json()["id"]

            frozen_datetime.tick(delta=timedelta(minutes=10))

            # Assert that the insights were created properly.
            feature_flag = FeatureFlag.objects.get(id=flag_id)
            assert feature_flag.usage_dashboard is not None, "Usage dashboard was not created"
            insights = feature_flag.usage_dashboard.insights
            total_volume_insight = insights.get(name="Feature Flag Called Total Volume")
            self.assertEqual(
                total_volume_insight.description,
                "Shows the number of total calls made on feature flag with key: a-feature-flag-that-is-updated",
            )
            self.assertEqual(
                total_volume_insight.query["source"]["properties"]["values"][0]["values"][0]["value"],
                "a-feature-flag-that-is-updated",
            )
            unique_users_insight = insights.get(name="Feature Flag calls made by unique users per variant")
            self.assertEqual(
                unique_users_insight.description,
                "Shows the number of unique user calls made on feature flag per variant with key: a-feature-flag-that-is-updated",
            )
            self.assertEqual(
                unique_users_insight.query["source"]["properties"]["values"][0]["values"][0]["value"],
                "a-feature-flag-that-is-updated",
            )
            # clear the values from total_volume_insight.query["source"]["properties"]["values"]
            total_volume_insight.query["source"]["properties"]["values"] = []
            total_volume_insight.save()

            # Update the feature flag key
            response = self.client.patch(
                f"/api/projects/{self.team.id}/feature_flags/{flag_id}",
                {
                    "key": "a-new-feature-flag-key",
                    "filters": {
                        "groups": [
                            {
                                "rollout_percentage": 65,
                                "properties": [
                                    {
                                        "key": "email",
                                        "type": "person",
                                        "value": "@posthog.com",
                                        "operator": "icontains",
                                    }
                                ],
                            }
                        ]
                    },
                },
                format="json",
            )

        self.assertEqual(response.status_code, status.HTTP_200_OK)

        # Total volume insight should not be updated because we changed its description
        # unique users insight should still be updated
        feature_flag = FeatureFlag.objects.get(id=flag_id)
        assert feature_flag.usage_dashboard is not None, "Usage dashboard was not created"
        insights = feature_flag.usage_dashboard.insights
        total_volume_insight = insights.get(name="Feature Flag Called Total Volume")
        self.assertEqual(
            total_volume_insight.description,
            "Shows the number of total calls made on feature flag with key: a-feature-flag-that-is-updated",
        )
        self.assertEqual(
            total_volume_insight.query["source"]["properties"]["values"],
            [],
        )
        unique_users_insight = insights.get(name="Feature Flag calls made by unique users per variant")
        self.assertEqual(
            unique_users_insight.description,
            "Shows the number of unique user calls made on feature flag per variant with key: a-new-feature-flag-key",
        )
        self.assertEqual(
            unique_users_insight.query["source"]["properties"]["values"][0]["values"][0]["value"],
            "a-new-feature-flag-key",
        )

    def test_hard_deleting_feature_flag_is_forbidden(self):
        new_user = User.objects.create_and_join(self.organization, "new_annotations@posthog.com", None)

        instance = FeatureFlag.objects.create(team=self.team, created_by=self.user, key="potato")
        self.client.force_login(new_user)

        response = self.client.delete(f"/api/projects/{self.team.id}/feature_flags/{instance.pk}/")

        self.assertEqual(response.status_code, status.HTTP_405_METHOD_NOT_ALLOWED)
        self.assertTrue(FeatureFlag.objects.filter(pk=instance.pk).exists())

    def test_get_feature_flag_activity(self):
        new_user = User.objects.create_and_join(
            organization=self.organization,
            email="person_acting_and_then_viewing_activity@posthog.com",
            password=None,
            first_name="Potato",
        )
        self.client.force_login(new_user)

        with freeze_time("2021-08-25T22:09:14.252Z") as frozen_datetime:
            create_response = self.client.post(
                f"/api/projects/{self.team.id}/feature_flags/",
                {"name": "feature flag with activity", "key": "feature_with_activity"},
            )

            self.assertEqual(create_response.status_code, status.HTTP_201_CREATED)
            flag_id = create_response.json()["id"]

            frozen_datetime.tick(delta=timedelta(minutes=10))

            update_response = self.client.patch(
                f"/api/projects/{self.team.id}/feature_flags/{flag_id}",
                {
                    "name": "feature flag with activity",
                    "filters": {"groups": [{"properties": [], "rollout_percentage": 74}]},
                },
                format="json",
            )

        self.assertEqual(update_response.status_code, status.HTTP_200_OK)

        self.assert_feature_flag_activity(
            flag_id,
            [
                {
                    "user": {
                        "first_name": new_user.first_name,
                        "email": new_user.email,
                    },
                    "activity": "updated",
                    "created_at": "2021-08-25T22:19:14.252000Z",
                    "scope": "FeatureFlag",
                    "item_id": str(flag_id),
                    "detail": {
                        "changes": [
                            {
                                "type": "FeatureFlag",
                                "action": "created",
                                "field": "filters",
                                "before": None,
                                "after": {"groups": [{"properties": [], "rollout_percentage": 74}]},
                            },
                            {"action": "changed", "after": 2, "before": 1, "field": "version", "type": "FeatureFlag"},
                        ],
                        "trigger": None,
                        "type": None,
                        "name": "feature_with_activity",
                        "short_id": None,
                    },
                },
                {
                    "user": {
                        "first_name": new_user.first_name,
                        "email": new_user.email,
                    },
                    "activity": "created",
                    "created_at": "2021-08-25T22:09:14.252000Z",
                    "scope": "FeatureFlag",
                    "item_id": str(flag_id),
                    "detail": {
                        "changes": [],
                        "trigger": None,
                        "type": None,
                        "name": "feature_with_activity",
                        "short_id": None,
                    },
                },
            ],
        )

    def test_get_feature_flag_activity_for_all_flags(self):
        new_user = User.objects.create_and_join(
            organization=self.organization,
            email="person_acting_and_then_viewing_activity@posthog.com",
            password=None,
            first_name="Potato",
        )
        self.client.force_login(new_user)

        with freeze_time("2021-08-25T22:09:14.252Z") as frozen_datetime:
            create_response = self.client.post(
                f"/api/projects/{self.team.id}/feature_flags/",
                {"name": "feature flag with activity", "key": "feature_with_activity"},
            )

            self.assertEqual(create_response.status_code, status.HTTP_201_CREATED)
            flag_id = create_response.json()["id"]

            frozen_datetime.tick(delta=timedelta(minutes=10))

            update_response = self.client.patch(
                f"/api/projects/{self.team.id}/feature_flags/{flag_id}",
                {
                    "name": "feature flag with activity",
                    "filters": {"groups": [{"properties": [], "rollout_percentage": 74}]},
                },
                format="json",
            )
            self.assertEqual(update_response.status_code, status.HTTP_200_OK)

            frozen_datetime.tick(delta=timedelta(minutes=10))

            second_create_response = self.client.post(
                f"/api/projects/{self.team.id}/feature_flags/",
                {"name": "a second feature flag", "key": "flag-two"},
            )

            self.assertEqual(second_create_response.status_code, status.HTTP_201_CREATED)
            second_flag_id = second_create_response.json()["id"]

        self.assert_feature_flag_activity(
            flag_id=None,
            expected=[
                {
                    "user": {
                        "first_name": new_user.first_name,
                        "email": new_user.email,
                    },
                    "activity": "created",
                    "created_at": "2021-08-25T22:29:14.252000Z",
                    "scope": "FeatureFlag",
                    "item_id": str(second_flag_id),
                    "detail": {
                        "changes": [],
                        "trigger": None,
                        "type": None,
                        "name": "flag-two",
                        "short_id": None,
                    },
                },
                {
                    "user": {
                        "first_name": new_user.first_name,
                        "email": new_user.email,
                    },
                    "activity": "updated",
                    "created_at": "2021-08-25T22:19:14.252000Z",
                    "scope": "FeatureFlag",
                    "item_id": str(flag_id),
                    "detail": {
                        "changes": [
                            {
                                "type": "FeatureFlag",
                                "action": "created",
                                "field": "filters",
                                "before": None,
                                "after": {"groups": [{"properties": [], "rollout_percentage": 74}]},
                            },
                            {"action": "changed", "after": 2, "before": 1, "field": "version", "type": "FeatureFlag"},
                        ],
                        "trigger": None,
                        "type": None,
                        "name": "feature_with_activity",
                        "short_id": None,
                    },
                },
                {
                    "user": {
                        "first_name": new_user.first_name,
                        "email": new_user.email,
                    },
                    "activity": "created",
                    "created_at": "2021-08-25T22:09:14.252000Z",
                    "scope": "FeatureFlag",
                    "item_id": str(flag_id),
                    "detail": {
                        "changes": [],
                        "trigger": None,
                        "type": None,
                        "name": "feature_with_activity",
                        "short_id": None,
                    },
                },
            ],
        )

    def test_length_of_feature_flag_activity_does_not_change_number_of_db_queries(self):
        new_user = User.objects.create_and_join(
            organization=self.organization,
            email="person_acting_and_then_viewing_activity@posthog.com",
            password=None,
            first_name="Potato",
        )
        self.client.force_login(new_user)

        # create the flag
        create_response = self.client.post(
            f"/api/projects/{self.team.id}/feature_flags/",
            {"name": "feature flag with activity", "key": "feature_with_activity"},
        )
        self.assertEqual(create_response.status_code, status.HTTP_201_CREATED)
        flag_id = create_response.json()["id"]

        # get the activity and capture number of queries made
        with capture_db_queries() as first_read_context:
            self._get_feature_flag_activity(flag_id)

        if isinstance(first_read_context.final_queries, int) and isinstance(first_read_context.initial_queries, int):
            first_activity_read_query_count = first_read_context.final_queries - first_read_context.initial_queries
        else:
            raise AssertionError("must be able to read query numbers from first activity log query")

        # update the flag
        update_response = self.client.patch(
            f"/api/projects/{self.team.id}/feature_flags/{flag_id}",
            {
                "name": "feature flag with activity",
                "filters": {"groups": [{"properties": [], "rollout_percentage": 74}]},
            },
            format="json",
        )
        self.assertEqual(update_response.status_code, status.HTTP_200_OK)

        # get the activity and capture number of queries made
        with capture_db_queries() as second_read_context:
            self._get_feature_flag_activity(flag_id)

        if isinstance(second_read_context.final_queries, int) and isinstance(second_read_context.initial_queries, int):
            second_activity_read_query_count = second_read_context.final_queries - second_read_context.initial_queries
        else:
            raise AssertionError("must be able to read query numbers from second activity log query")

        self.assertEqual(first_activity_read_query_count, second_activity_read_query_count)

    def test_get_feature_flag_activity_only_from_own_team(self):
        # two users in two teams
        _, org_one_team, org_one_user = User.objects.bootstrap(
            organization_name="Org 1", email="org1@posthog.com", password=None
        )

        _, org_two_team, org_two_user = User.objects.bootstrap(
            organization_name="Org 2", email="org2@posthog.com", password=None
        )

        # two flags in team 1
        self.client.force_login(org_one_user)
        team_one_flag_one = self._create_flag_with_properties(
            name="team-1-flag-1", team_id=org_one_team.id, properties=[]
        ).json()["id"]
        team_one_flag_two = self._create_flag_with_properties(
            name="team-1-flag-2", team_id=org_one_team.id, properties=[]
        ).json()["id"]

        # two flags in team 2
        self.client.force_login(org_two_user)
        team_two_flag_one = self._create_flag_with_properties(
            name="team-2-flag-1", team_id=org_two_team.id, properties=[]
        ).json()["id"]
        team_two_flag_two = self._create_flag_with_properties(
            name="team-2-flag-2", team_id=org_two_team.id, properties=[]
        ).json()["id"]

        # user in org 1 gets activity
        self.client.force_login(org_one_user)
        self._get_feature_flag_activity(
            flag_id=team_one_flag_one,
            team_id=org_one_team.id,
            expected_status=status.HTTP_200_OK,
        )
        self._get_feature_flag_activity(
            flag_id=team_one_flag_two,
            team_id=org_one_team.id,
            expected_status=status.HTTP_200_OK,
        )
        self._get_feature_flag_activity(
            flag_id=team_two_flag_one,
            team_id=org_one_team.id,
            expected_status=status.HTTP_404_NOT_FOUND,
        )
        self._get_feature_flag_activity(
            flag_id=team_two_flag_two,
            team_id=org_one_team.id,
            expected_status=status.HTTP_404_NOT_FOUND,
        )

        # user in org 2 gets activity
        self.client.force_login(org_two_user)
        self._get_feature_flag_activity(
            flag_id=team_one_flag_two,
            team_id=org_two_team.id,
            expected_status=status.HTTP_404_NOT_FOUND,
        )
        self._get_feature_flag_activity(
            flag_id=team_one_flag_two,
            team_id=org_two_team.id,
            expected_status=status.HTTP_404_NOT_FOUND,
        )
        self._get_feature_flag_activity(
            flag_id=team_two_flag_one,
            team_id=org_two_team.id,
            expected_status=status.HTTP_200_OK,
        )
        self._get_feature_flag_activity(
            flag_id=team_two_flag_two,
            team_id=org_two_team.id,
            expected_status=status.HTTP_200_OK,
        )

    def test_paging_all_feature_flag_activity(self):
        for x in range(15):
            create_response = self.client.post(
                f"/api/projects/{self.team.id}/feature_flags/",
                {"name": f"feature flag {x}", "key": f"{x}"},
            )
            self.assertEqual(create_response.status_code, status.HTTP_201_CREATED)

        # check the first page of data
        url = f"/api/projects/{self.team.id}/feature_flags/activity"
        first_page_response = self.client.get(url)
        self.assertEqual(first_page_response.status_code, status.HTTP_200_OK)
        first_page_json = first_page_response.json()

        self.assertEqual(
            [log_item["detail"]["name"] for log_item in first_page_json["results"]],
            ["14", "13", "12", "11", "10", "9", "8", "7", "6", "5"],
        )
        self.assertEqual(
            first_page_json["next"],
            f"http://testserver/api/projects/{self.team.id}/feature_flags/activity?page=2&limit=10",
        )
        self.assertEqual(first_page_json["previous"], None)

        # check the second page of data
        second_page_response = self.client.get(first_page_json["next"])
        self.assertEqual(second_page_response.status_code, status.HTTP_200_OK)
        second_page_json = second_page_response.json()

        self.assertEqual(
            [log_item["detail"]["name"] for log_item in second_page_json["results"]],
            ["4", "3", "2", "1", "0"],
        )
        self.assertEqual(second_page_json["next"], None)
        self.assertEqual(
            second_page_json["previous"],
            f"http://testserver/api/projects/{self.team.id}/feature_flags/activity?page=1&limit=10",
        )

    def test_paging_specific_feature_flag_activity(self):
        create_response = self.client.post(f"/api/projects/{self.team.id}/feature_flags/", {"name": "ff", "key": "0"})
        self.assertEqual(create_response.status_code, status.HTTP_201_CREATED)
        flag_id = create_response.json()["id"]

        for x in range(1, 15):
            update_response = self.client.patch(
                f"/api/projects/{self.team.id}/feature_flags/{flag_id}",
                {"key": str(x)},
                format="json",
            )
            self.assertEqual(update_response.status_code, status.HTTP_200_OK)

        # check the first page of data
        url = f"/api/projects/{self.team.id}/feature_flags/{flag_id}/activity"
        first_page_response = self.client.get(url)
        self.assertEqual(first_page_response.status_code, status.HTTP_200_OK)
        first_page_json = first_page_response.json()

        self.assertEqual(
            # feature flag activity writes the flag key to the detail name
            [log_item["detail"]["name"] for log_item in first_page_json["results"]],
            ["14", "13", "12", "11", "10", "9", "8", "7", "6", "5"],
        )
        self.assertEqual(
            first_page_json["next"],
            f"http://testserver/api/projects/{self.team.id}/feature_flags/{flag_id}/activity?page=2&limit=10",
        )
        self.assertEqual(first_page_json["previous"], None)

        # check the second page of data
        second_page_response = self.client.get(first_page_json["next"])
        self.assertEqual(second_page_response.status_code, status.HTTP_200_OK)
        second_page_json = second_page_response.json()

        self.assertEqual(
            # feature flag activity writes the flag key to the detail name
            [log_item["detail"]["name"] for log_item in second_page_json["results"]],
            ["4", "3", "2", "1", "0"],
        )
        self.assertEqual(second_page_json["next"], None)
        self.assertEqual(
            second_page_json["previous"],
            f"http://testserver/api/projects/{self.team.id}/feature_flags/{flag_id}/activity?page=1&limit=10",
        )

    def test_get_flags_with_specified_token(self):
        _, _, user = User.objects.bootstrap("Test", "team2@posthog.com", None)
        self.client.force_login(user)
        assert user.team is not None
        assert self.team is not None
        self.assertNotEqual(user.team.id, self.team.id)

        response_team_1 = self.client.get(f"/api/projects/@current/feature_flags")
        response_team_1_token = self.client.get(f"/api/projects/@current/feature_flags?token={user.team.api_token}")
        response_team_2 = self.client.get(f"/api/projects/@current/feature_flags?token={self.team.api_token}")

        self.assertEqual(response_team_1.json(), response_team_1_token.json())
        self.assertNotEqual(response_team_1.json(), response_team_2.json())

        response_invalid_token = self.client.get(f"/api/projects/@current/feature_flags?token=invalid")
        self.assertEqual(response_invalid_token.status_code, 401)

    def test_soft_delete_flag_renames_key_and_allows_reuse(self):
        # Create flag and experiment, then soft-delete experiment
        flag = FeatureFlag.objects.create(team=self.team, created_by=self.user, key="flag1")
        exp = Experiment.objects.create(team=self.team, created_by=self.user, feature_flag=flag)
        exp.deleted = True
        exp.save()
        # Soft-delete flag: should rename key
        response = self.client.patch(f"/api/projects/{self.team.id}/feature_flags/{flag.id}/", {"deleted": True})
        assert response.status_code == 200
        flag.refresh_from_db()
        assert flag.deleted is True
        assert flag.key == f"flag1:deleted:{flag.id}"
        # Should now be able to create a new flag with the original key
        response = self.client.post(f"/api/projects/{self.team.id}/feature_flags/", {"name": "Flag1", "key": "flag1"})
        assert response.status_code == 201
        assert response.json()["key"] == "flag1"

    def test_soft_delete_flag_blocked_with_active_experiment(self):
        flag = FeatureFlag.objects.create(team=self.team, created_by=self.user, key="flag2")
        exp = Experiment.objects.create(team=self.team, created_by=self.user, feature_flag=flag)
        response = self.client.patch(f"/api/projects/{self.team.id}/feature_flags/{flag.id}/", {"deleted": True})
        assert response.status_code == 400
        assert (
            response.json()["detail"]
            == f"Cannot delete a feature flag that is linked to active experiment(s) with ID(s): {exp.id}. Please delete the experiment(s) before deleting the flag."
        )

    def test_my_flags_is_not_nplus1(self) -> None:
        self.client.post(
            f"/api/projects/{self.team.id}/feature_flags/",
            data={
                "name": f"flag",
                "key": f"flag",
                "filters": {"groups": [{"rollout_percentage": 5}]},
            },
            format="json",
        ).json()

        with self.assertNumQueries(FuzzyInt(8, 9)):
            response = self.client.get(f"/api/projects/{self.team.id}/feature_flags/my_flags")
            self.assertEqual(response.status_code, status.HTTP_200_OK)

        for i in range(1, 4):
            self.client.post(
                f"/api/projects/{self.team.id}/feature_flags/",
                data={
                    "name": f"flag",
                    "key": f"flag_{i}",
                    "filters": {"groups": [{"rollout_percentage": 5}]},
                },
                format="json",
            ).json()

        with self.assertNumQueries(FuzzyInt(8, 9)):
            response = self.client.get(f"/api/projects/{self.team.id}/feature_flags/my_flags")
            self.assertEqual(response.status_code, status.HTTP_200_OK)

    def test_getting_flags_is_not_nplus1(self) -> None:
        self.client.post(
            f"/api/projects/{self.team.id}/feature_flags/",
            data={
                "name": f"flag",
                "key": f"flag_0",
                "filters": {"groups": [{"rollout_percentage": 5}]},
            },
            format="json",
        ).json()

        with self.assertNumQueries(FuzzyInt(16, 17)):
            response = self.client.get(f"/api/projects/{self.team.id}/feature_flags")
            self.assertEqual(response.status_code, status.HTTP_200_OK)

        for i in range(1, 5):
            self.client.post(
                f"/api/projects/{self.team.id}/feature_flags/",
                data={
                    "name": f"flag",
                    "key": f"flag_{i}",
                    "filters": {"groups": [{"rollout_percentage": 5}]},
                },
                format="json",
            ).json()

        with self.assertNumQueries(FuzzyInt(16, 17)):
            response = self.client.get(f"/api/projects/{self.team.id}/feature_flags")
            self.assertEqual(response.status_code, status.HTTP_200_OK)

    def test_getting_flags_with_no_creator(self) -> None:
        FeatureFlag.objects.all().delete()

        self.client.post(
            f"/api/projects/{self.team.id}/feature_flags/",
            data={
                "name": f"flag",
                "key": f"flag_0",
                "filters": {"groups": [{"rollout_percentage": 5}]},
            },
            format="json",
        ).json()

        FeatureFlag.objects.create(
            created_by=None,
            team=self.team,
            key="flag_role_access",
            name="Flag role access",
        )

        with self.assertNumQueries(FuzzyInt(16, 17)):
            response = self.client.get(f"/api/projects/{self.team.id}/feature_flags")
            self.assertEqual(response.status_code, status.HTTP_200_OK)
            self.assertEqual(len(response.json()["results"]), 2)
            sorted_results = sorted(response.json()["results"], key=lambda x: x["key"])
            self.assertEqual(sorted_results[1]["created_by"], None)
            self.assertEqual(sorted_results[1]["key"], "flag_role_access")

    @patch("posthog.api.feature_flag.report_user_action")
    def test_my_flags(self, mock_capture):
        FeatureFlag.objects.create(team=self.team, created_by=self.user, key="red_button")
        self.client.post(
            f"/api/projects/{self.team.id}/feature_flags/",
            {
                "name": "Alpha feature",
                "key": "alpha-feature",
                "filters": {
                    "groups": [{"rollout_percentage": 20}],
                    "multivariate": {
                        "variants": [
                            {
                                "key": "first-variant",
                                "name": "First Variant",
                                "rollout_percentage": 50,
                            },
                            {
                                "key": "second-variant",
                                "name": "Second Variant",
                                "rollout_percentage": 25,
                            },
                            {
                                "key": "third-variant",
                                "name": "Third Variant",
                                "rollout_percentage": 25,
                            },
                        ]
                    },
                },
            },
            format="json",
        )

        # # alpha-feature is set for "distinct_id"
        distinct_id_user = User.objects.create_and_join(self.organization, "distinct_id_user@posthog.com", None)
        distinct_id_user.distinct_id = "distinct_id"
        distinct_id_user.save()
        self.client.force_login(distinct_id_user)
        response = self.client.get(f"/api/projects/{self.team.id}/feature_flags/my_flags")
        self.assertEqual(response.status_code, status.HTTP_200_OK)
        response_data = response.json()
        self.assertEqual(len(response_data), 2)

        first_flag = response_data[0]
        self.assertEqual(first_flag["feature_flag"]["key"], "alpha-feature")
        self.assertEqual(first_flag["value"], "third-variant")

        second_flag = response_data[1]
        self.assertEqual(second_flag["feature_flag"]["key"], "red_button")
        self.assertEqual(second_flag["value"], True)

        # alpha-feature is not set for "distinct_id_0"
        distinct_id_0_user = User.objects.create_and_join(self.organization, "distinct_id_0_user@posthog.com", None)
        distinct_id_0_user.distinct_id = "distinct_id_0"
        distinct_id_0_user.save()
        self.client.force_login(distinct_id_0_user)
        response = self.client.get(f"/api/projects/{self.team.id}/feature_flags/my_flags")
        self.assertEqual(response.status_code, status.HTTP_200_OK)
        response_data = response.json()
        self.assertEqual(len(response_data), 2)

        first_flag = response_data[0]
        self.assertEqual(first_flag["feature_flag"]["key"], "alpha-feature")
        self.assertEqual(first_flag["value"], False)

    @patch("posthog.api.feature_flag.report_user_action")
    def test_my_flags_empty_flags(self, mock_capture):
        # Ensure empty feature flag list
        FeatureFlag.objects.all().delete()

        response = self.client.get(f"/api/projects/{self.team.id}/feature_flags/my_flags")
        self.assertEqual(response.status_code, status.HTTP_200_OK)
        response_data = response.json()
        self.assertEqual(len(response_data), 0)

    @patch("posthoganalytics.capture")
    def test_my_flags_groups(self, mock_capture):
        self.client.post(
            f"/api/projects/{self.team.id}/feature_flags/",
            {
                "name": "groups flag",
                "key": "groups-flag",
                "filters": {
                    "aggregation_group_type_index": 0,
                    "groups": [{"rollout_percentage": 100}],
                },
            },
            format="json",
        )

        GroupTypeMapping.objects.create(
            team=self.team, project_id=self.team.project_id, group_type="organization", group_type_index=0
        )

        response = self.client.get(f"/api/projects/{self.team.id}/feature_flags/my_flags")
        self.assertEqual(response.status_code, status.HTTP_200_OK)
        groups_flag = response.json()[0]
        self.assertEqual(groups_flag["feature_flag"]["key"], "groups-flag")
        self.assertEqual(groups_flag["value"], False)

        response = self.client.get(
            f"/api/projects/{self.team.id}/feature_flags/my_flags",
            data={"groups": json.dumps({"organization": "7"})},
        )
        groups_flag = response.json()[0]
        self.assertEqual(groups_flag["feature_flag"]["key"], "groups-flag")
        self.assertEqual(groups_flag["value"], True)

    @freeze_time("2021-08-25T22:09:14.252Z")
    @patch("posthog.api.feature_flag.report_user_action")
    def test_create_feature_flag_usage_dashboard(self, mock_capture):
        response = self.client.post(
            f"/api/projects/{self.team.id}/feature_flags/",
            {
                "name": "Alpha feature",
                "key": "alpha-feature",
                "filters": {"groups": [{"rollout_percentage": 50}]},
            },
            format="json",
        )
        self.assertEqual(response.status_code, status.HTTP_201_CREATED)
        flag_id = response.json()["id"]
        instance = FeatureFlag.objects.get(id=flag_id)
        self.assertEqual(instance.key, "alpha-feature")

        dashboard = instance.usage_dashboard
        assert dashboard is not None
        assert dashboard.tiles is not None
        tiles = sorted(dashboard.tiles.all(), key=lambda x: str(x.insight.name if x.insight is not None else ""))

        self.assertEqual(dashboard.name, "Generated Dashboard: alpha-feature Usage")
        self.assertEqual(
            dashboard.description,
            "This dashboard was generated by the feature flag with key (alpha-feature)",
        )
        assert dashboard is not None, "Usage dashboard was not created"
        self.assertEqual(dashboard.creation_mode, Dashboard.CreationMode.TEMPLATE)
        self.assertEqual(dashboard.filters, {"date_from": "-30d"})
        self.assertEqual(len(tiles), 2)
        assert tiles[0].insight is not None
        self.assertEqual(tiles[0].insight.name, "Feature Flag Called Total Volume")
        self.assertEqual(
            tiles[0].insight.query,
            {
                "kind": "InsightVizNode",
                "source": {
                    "kind": "TrendsQuery",
                    "series": [{"kind": "EventsNode", "name": "$feature_flag_called", "event": "$feature_flag_called"}],
                    "interval": "day",
                    "dateRange": {"date_from": "-30d", "explicitDate": False},
                    "properties": {
                        "type": "AND",
                        "values": [
                            {
                                "type": "AND",
                                "values": [
                                    {
                                        "key": "$feature_flag",
                                        "type": "event",
                                        "value": "alpha-feature",
                                        "operator": "exact",
                                    }
                                ],
                            }
                        ],
                    },
                    "trendsFilter": {
                        "display": "ActionsLineGraph",
                        "showLegend": False,
                        "yAxisScaleType": "linear",
                        "showValuesOnSeries": False,
                        "smoothingIntervals": 1,
                        "showPercentStackView": False,
                        "aggregationAxisFormat": "numeric",
                        "showAlertThresholdLines": False,
                    },
                    "breakdownFilter": {"breakdown": "$feature_flag_response", "breakdown_type": "event"},
                    "filterTestAccounts": False,
                },
            },
        )
        assert tiles[1].insight is not None
        self.assertEqual(tiles[1].insight.name, "Feature Flag calls made by unique users per variant")
        self.assertEqual(
            tiles[1].insight.query,
            {
                "kind": "InsightVizNode",
                "source": {
                    "kind": "TrendsQuery",
                    "series": [
                        {
                            "kind": "EventsNode",
                            "math": "dau",
                            "name": "$feature_flag_called",
                            "event": "$feature_flag_called",
                        }
                    ],
                    "interval": "day",
                    "dateRange": {"date_from": "-30d", "explicitDate": False},
                    "properties": {
                        "type": "AND",
                        "values": [
                            {
                                "type": "AND",
                                "values": [
                                    {
                                        "key": "$feature_flag",
                                        "type": "event",
                                        "value": "alpha-feature",
                                        "operator": "exact",
                                    }
                                ],
                            }
                        ],
                    },
                    "trendsFilter": {
                        "display": "ActionsTable",
                        "showLegend": False,
                        "yAxisScaleType": "linear",
                        "showValuesOnSeries": False,
                        "smoothingIntervals": 1,
                        "showPercentStackView": False,
                        "aggregationAxisFormat": "numeric",
                        "showAlertThresholdLines": False,
                    },
                    "breakdownFilter": {"breakdown": "$feature_flag_response", "breakdown_type": "event"},
                    "filterTestAccounts": False,
                },
            },
        )

        # now enable enriched analytics
        instance.has_enriched_analytics = True
        instance.save()

        response = self.client.post(
            f"/api/projects/{self.team.id}/feature_flags/{flag_id}/enrich_usage_dashboard",
            format="json",
        )
        self.assertEqual(response.status_code, status.HTTP_200_OK)

        instance.refresh_from_db()

        dashboard = instance.usage_dashboard
        assert dashboard is not None
        assert dashboard.tiles is not None
        tiles = sorted(dashboard.tiles.all(), key=lambda x: str(x.insight.name if x.insight is not None else ""))

        self.assertEqual(dashboard.name, "Generated Dashboard: alpha-feature Usage")
        self.assertEqual(
            dashboard.description,
            "This dashboard was generated by the feature flag with key (alpha-feature)",
        )
        self.assertEqual(dashboard.filters, {"date_from": "-30d"})
        self.assertEqual(len(tiles), 4)
        assert tiles[0].insight is not None
        self.assertEqual(tiles[0].insight.name, "Feature Flag Called Total Volume")
        self.assertEqual(
            tiles[0].insight.query,
            {
                "kind": "InsightVizNode",
                "source": {
                    "kind": "TrendsQuery",
                    "series": [{"kind": "EventsNode", "name": "$feature_flag_called", "event": "$feature_flag_called"}],
                    "interval": "day",
                    "dateRange": {"date_from": "-30d", "explicitDate": False},
                    "properties": {
                        "type": "AND",
                        "values": [
                            {
                                "type": "AND",
                                "values": [
                                    {
                                        "key": "$feature_flag",
                                        "type": "event",
                                        "value": "alpha-feature",
                                        "operator": "exact",
                                    }
                                ],
                            }
                        ],
                    },
                    "trendsFilter": {
                        "display": "ActionsLineGraph",
                        "showLegend": False,
                        "yAxisScaleType": "linear",
                        "showValuesOnSeries": False,
                        "smoothingIntervals": 1,
                        "showPercentStackView": False,
                        "aggregationAxisFormat": "numeric",
                        "showAlertThresholdLines": False,
                    },
                    "breakdownFilter": {"breakdown": "$feature_flag_response", "breakdown_type": "event"},
                    "filterTestAccounts": False,
                },
            },
        )
        assert tiles[1].insight is not None
        self.assertEqual(tiles[1].insight.name, "Feature Flag calls made by unique users per variant")
        self.assertEqual(
            tiles[1].insight.query,
            {
                "kind": "InsightVizNode",
                "source": {
                    "kind": "TrendsQuery",
                    "series": [
                        {
                            "kind": "EventsNode",
                            "math": "dau",
                            "name": "$feature_flag_called",
                            "event": "$feature_flag_called",
                        }
                    ],
                    "interval": "day",
                    "dateRange": {"date_from": "-30d", "explicitDate": False},
                    "properties": {
                        "type": "AND",
                        "values": [
                            {
                                "type": "AND",
                                "values": [
                                    {
                                        "key": "$feature_flag",
                                        "type": "event",
                                        "value": "alpha-feature",
                                        "operator": "exact",
                                    }
                                ],
                            }
                        ],
                    },
                    "trendsFilter": {
                        "display": "ActionsTable",
                        "showLegend": False,
                        "yAxisScaleType": "linear",
                        "showValuesOnSeries": False,
                        "smoothingIntervals": 1,
                        "showPercentStackView": False,
                        "aggregationAxisFormat": "numeric",
                        "showAlertThresholdLines": False,
                    },
                    "breakdownFilter": {"breakdown": "$feature_flag_response", "breakdown_type": "event"},
                    "filterTestAccounts": False,
                },
            },
        )

        # enriched insights
        assert tiles[2].insight is not None
        self.assertEqual(tiles[2].insight.name, "Feature Interaction Total Volume")
        self.assertEqual(
            tiles[2].insight.query,
            {
                "kind": "InsightVizNode",
                "source": {
                    "kind": "TrendsQuery",
                    "series": [
                        {"kind": "EventsNode", "name": "Feature Interaction - Total", "event": "$feature_interaction"},
                        {
                            "kind": "EventsNode",
                            "math": "dau",
                            "name": "Feature Interaction - Unique users",
                            "event": "$feature_interaction",
                        },
                    ],
                    "interval": "day",
                    "dateRange": {"date_from": "-30d", "explicitDate": False},
                    "properties": {
                        "type": "AND",
                        "values": [
                            {
                                "type": "AND",
                                "values": [
                                    {
                                        "key": "feature_flag",
                                        "type": "event",
                                        "value": "alpha-feature",
                                        "operator": "exact",
                                    }
                                ],
                            }
                        ],
                    },
                    "trendsFilter": {
                        "display": "ActionsLineGraph",
                        "showLegend": False,
                        "yAxisScaleType": "linear",
                        "showValuesOnSeries": False,
                        "smoothingIntervals": 1,
                        "showPercentStackView": False,
                        "aggregationAxisFormat": "numeric",
                        "showAlertThresholdLines": False,
                    },
                    "breakdownFilter": {"breakdown_type": "event"},
                    "filterTestAccounts": False,
                },
            },
        )
        assert tiles[3].insight is not None
        self.assertEqual(tiles[3].insight.name, "Feature Viewed Total Volume")
        self.assertEqual(
            tiles[3].insight.query,
            {
                "kind": "InsightVizNode",
                "source": {
                    "kind": "TrendsQuery",
                    "series": [
                        {"kind": "EventsNode", "name": "Feature View - Total", "event": "$feature_view"},
                        {
                            "kind": "EventsNode",
                            "math": "dau",
                            "name": "Feature View - Unique users",
                            "event": "$feature_view",
                        },
                    ],
                    "interval": "day",
                    "dateRange": {"date_from": "-30d", "explicitDate": False},
                    "properties": {
                        "type": "AND",
                        "values": [
                            {
                                "type": "AND",
                                "values": [
                                    {
                                        "key": "feature_flag",
                                        "type": "event",
                                        "value": "alpha-feature",
                                        "operator": "exact",
                                    }
                                ],
                            }
                        ],
                    },
                    "trendsFilter": {
                        "display": "ActionsLineGraph",
                        "showLegend": False,
                        "yAxisScaleType": "linear",
                        "showValuesOnSeries": False,
                        "smoothingIntervals": 1,
                        "showPercentStackView": False,
                        "aggregationAxisFormat": "numeric",
                        "showAlertThresholdLines": False,
                    },
                    "breakdownFilter": {"breakdown_type": "event"},
                    "filterTestAccounts": False,
                },
            },
        )

    @freeze_time("2021-08-25T22:09:14.252Z")
    @patch("posthog.api.feature_flag.report_user_action")
    def test_dashboard_enrichment_fails_if_already_enriched(self, mock_capture):
        response = self.client.post(
            f"/api/projects/{self.team.id}/feature_flags/",
            {
                "name": "Alpha feature",
                "key": "alpha-feature",
                "filters": {"groups": [{"rollout_percentage": 50}]},
            },
            format="json",
        )
        self.assertEqual(response.status_code, status.HTTP_201_CREATED)
        flag_id = response.json()["id"]
        instance = FeatureFlag.objects.get(id=flag_id)
        self.assertEqual(instance.key, "alpha-feature")

        # now enable enriched analytics
        instance.has_enriched_analytics = True
        instance.save()

        response = self.client.post(
            f"/api/projects/{self.team.id}/feature_flags/{flag_id}/enrich_usage_dashboard",
            format="json",
        )
        self.assertEqual(response.status_code, status.HTTP_200_OK)

        # now try enriching again
        response = self.client.post(
            f"/api/projects/{self.team.id}/feature_flags/{flag_id}/enrich_usage_dashboard",
            format="json",
        )
        self.assertEqual(response.status_code, status.HTTP_400_BAD_REQUEST)
        self.assertEqual(
            response.json(),
            {"error": "Usage dashboard already has enriched data", "success": False},
        )

    @patch("posthog.api.feature_flag.report_user_action")
    def test_dashboard_enrichment_fails_if_no_enriched_data(self, mock_capture):
        response = self.client.post(
            f"/api/projects/{self.team.id}/feature_flags/",
            {
                "name": "Alpha feature",
                "key": "alpha-feature",
                "filters": {"groups": [{"rollout_percentage": 50}]},
            },
            format="json",
        )
        self.assertEqual(response.status_code, status.HTTP_201_CREATED)
        flag_id = response.json()["id"]
        instance = FeatureFlag.objects.get(id=flag_id)
        self.assertEqual(instance.key, "alpha-feature")

        response = self.client.post(
            f"/api/projects/{self.team.id}/feature_flags/{flag_id}/enrich_usage_dashboard",
            format="json",
        )
        self.assertEqual(response.status_code, status.HTTP_400_BAD_REQUEST)
        self.assertEqual(
            response.json(),
            {
                "error": "No enriched analytics available for this feature flag",
                "success": False,
            },
        )

    @patch("posthog.api.feature_flag.report_user_action")
    def test_local_evaluation(self, mock_capture):
        FeatureFlag.objects.all().delete()
        GroupTypeMapping.objects.create(
            team=self.team, project_id=self.team.project_id, group_type="organization", group_type_index=0
        )
        GroupTypeMapping.objects.create(
            team=self.team, project_id=self.team.project_id, group_type="company", group_type_index=1
        )

        self.client.post(
            f"/api/projects/{self.team.id}/feature_flags/",
            {
                "name": "Alpha feature",
                "key": "alpha-feature",
                "filters": {
                    "groups": [{"rollout_percentage": 20}],
                    "multivariate": {
                        "variants": [
                            {
                                "key": "first-variant",
                                "name": "First Variant",
                                "rollout_percentage": 50,
                            },
                            {
                                "key": "second-variant",
                                "name": "Second Variant",
                                "rollout_percentage": 25,
                            },
                            {
                                "key": "third-variant",
                                "name": "Third Variant",
                                "rollout_percentage": 25,
                            },
                        ]
                    },
                },
            },
            format="json",
        )

        self.client.post(
            f"/api/projects/{self.team.id}/feature_flags/",
            {
                "name": "Group feature",
                "key": "group-feature",
                "filters": {
                    "aggregation_group_type_index": 0,
                    "groups": [{"rollout_percentage": 21}],
                },
            },
            format="json",
        )

        # old style feature flags
        FeatureFlag.objects.create(
            name="Beta feature",
            key="beta-feature",
            team=self.team,
            rollout_percentage=51,
            filters={"properties": [{"key": "beta-property", "value": "beta-value"}]},
            created_by=self.user,
        )
        # and inactive flag
        FeatureFlag.objects.create(
            name="Inactive feature",
            key="inactive-flag",
            team=self.team,
            active=False,
            rollout_percentage=100,
            filters={"properties": []},
            created_by=self.user,
        )

        personal_api_key = generate_random_token_personal()
        PersonalAPIKey.objects.create(label="X", user=self.user, secure_value=hash_key_value(personal_api_key))

        self.client.logout()
        # `local_evaluation` is called by logged out clients!

        # missing API key
        response = self.client.get(f"/api/feature_flag/local_evaluation?token={self.team.api_token}")
        self.assertEqual(response.status_code, status.HTTP_401_UNAUTHORIZED)

        response = self.client.get(f"/api/feature_flag/local_evaluation")
        self.assertEqual(response.status_code, status.HTTP_401_UNAUTHORIZED)

        response = self.client.get(
            f"/api/feature_flag/local_evaluation",
            HTTP_AUTHORIZATION=f"Bearer {personal_api_key}",
        )
        self.assertEqual(response.status_code, status.HTTP_200_OK)
        response_data = response.json()
        self.assertTrue("flags" in response_data and "group_type_mapping" in response_data)
        self.assertEqual(len(response_data["flags"]), 4)

        sorted_flags = sorted(response_data["flags"], key=lambda x: x["key"])

        self.assertDictContainsSubset(
            {
                "name": "Alpha feature",
                "key": "alpha-feature",
                "filters": {
                    "groups": [{"rollout_percentage": 20}],
                    "multivariate": {
                        "variants": [
                            {
                                "key": "first-variant",
                                "name": "First Variant",
                                "rollout_percentage": 50,
                            },
                            {
                                "key": "second-variant",
                                "name": "Second Variant",
                                "rollout_percentage": 25,
                            },
                            {
                                "key": "third-variant",
                                "name": "Third Variant",
                                "rollout_percentage": 25,
                            },
                        ]
                    },
                },
                "deleted": False,
                "active": True,
                "ensure_experience_continuity": False,
            },
            sorted_flags[0],
        )
        self.assertDictContainsSubset(
            {
                "name": "Beta feature",
                "key": "beta-feature",
                "filters": {
                    "groups": [
                        {
                            "properties": [{"key": "beta-property", "value": "beta-value"}],
                            "rollout_percentage": 51,
                        }
                    ]
                },
                "deleted": False,
                "active": True,
                "ensure_experience_continuity": False,
            },
            sorted_flags[1],
        )
        self.assertDictContainsSubset(
            {
                "name": "Group feature",
                "key": "group-feature",
                "filters": {
                    "groups": [{"rollout_percentage": 21}],
                    "aggregation_group_type_index": 0,
                },
                "deleted": False,
                "active": True,
                "ensure_experience_continuity": False,
            },
            sorted_flags[2],
        )

        self.assertEqual(response_data["group_type_mapping"], {"0": "organization", "1": "company"})

    @patch("posthog.api.feature_flag.report_user_action")
    def test_local_evaluation_with_secret_api_key(self, mock_capture):
        FeatureFlag.objects.all().delete()

        self.client.post(
            f"/api/projects/{self.team.id}/feature_flags/",
            {
                "name": "Alpha feature",
                "key": "alpha-feature",
                "filters": {
                    "groups": [{"rollout_percentage": 20}],
                    "multivariate": {},
                },
            },
            format="json",
        )

        secret_api_key = generate_random_token_secret()
        self.team.secret_api_token = secret_api_key
        self.team.save()

        self.client.logout()  # `local_evaluation` is called by logged out clients!

        response = self.client.get(
            f"/api/feature_flag/local_evaluation",
            HTTP_AUTHORIZATION=f"Bearer {secret_api_key}",
        )
        self.assertEqual(response.status_code, status.HTTP_200_OK)
        response_data = response.json()
        self.assertTrue("flags" in response_data)
        self.assertEqual(len(response_data["flags"]), 1)

        response = self.client.get(
            f"/api/feature_flag/local_evaluation",
            HTTP_AUTHORIZATION=f"Bearer phs_0000000000000000000000000000",
        )
        self.assertEqual(response.status_code, status.HTTP_401_UNAUTHORIZED)

    @patch("posthog.api.feature_flag.report_user_action")
    def test_local_evaluation_for_cohorts(self, mock_capture):
        FeatureFlag.objects.all().delete()

        cohort_valid_for_ff = Cohort.objects.create(
            team=self.team,
            filters={
                "properties": {
                    "type": "OR",
                    "values": [
                        {
                            "type": "OR",
                            "values": [
                                {
                                    "key": "$some_prop",
                                    "value": "nomatchihope",
                                    "type": "person",
                                },
                                {
                                    "key": "$some_prop2",
                                    "value": "nomatchihope2",
                                    "type": "person",
                                },
                            ],
                        }
                    ],
                }
            },
            name="cohort1",
        )

        self.client.post(
            f"/api/projects/{self.team.id}/feature_flags/",
            {
                "name": "Alpha feature",
                "key": "alpha-feature",
                "filters": {
                    "groups": [
                        {
                            "rollout_percentage": 20,
                            "properties": [
                                {
                                    "key": "id",
                                    "type": "cohort",
                                    "value": cohort_valid_for_ff.pk,
                                }
                            ],
                        }
                    ],
                    "multivariate": {
                        "variants": [
                            {
                                "key": "first-variant",
                                "name": "First Variant",
                                "rollout_percentage": 50,
                            },
                            {
                                "key": "second-variant",
                                "name": "Second Variant",
                                "rollout_percentage": 25,
                            },
                            {
                                "key": "third-variant",
                                "name": "Third Variant",
                                "rollout_percentage": 25,
                            },
                        ]
                    },
                },
            },
            format="json",
        )

        personal_api_key = generate_random_token_personal()
        PersonalAPIKey.objects.create(label="X", user=self.user, secure_value=hash_key_value(personal_api_key))

        self.client.logout()

        response = self.client.get(
            f"/api/feature_flag/local_evaluation?token={self.team.api_token}",
            HTTP_AUTHORIZATION=f"Bearer {personal_api_key}",
        )
        self.assertEqual(response.status_code, status.HTTP_200_OK)
        response_data = response.json()
        self.assertTrue("flags" in response_data and "group_type_mapping" in response_data)
        self.assertEqual(len(response_data["flags"]), 1)

        sorted_flags = sorted(response_data["flags"], key=lambda x: x["key"])

        self.assertDictContainsSubset(
            {
                "name": "Alpha feature",
                "key": "alpha-feature",
                "filters": {
                    "groups": [
                        {
                            "properties": [
                                {
                                    "key": "$some_prop",
                                    "type": "person",
                                    "value": "nomatchihope",
                                }
                            ],
                            "rollout_percentage": 20,
                        },
                        {
                            "properties": [
                                {
                                    "key": "$some_prop2",
                                    "type": "person",
                                    "value": "nomatchihope2",
                                }
                            ],
                            "rollout_percentage": 20,
                        },
                    ],
                    "multivariate": {
                        "variants": [
                            {
                                "key": "first-variant",
                                "name": "First Variant",
                                "rollout_percentage": 50,
                            },
                            {
                                "key": "second-variant",
                                "name": "Second Variant",
                                "rollout_percentage": 25,
                            },
                            {
                                "key": "third-variant",
                                "name": "Third Variant",
                                "rollout_percentage": 25,
                            },
                        ]
                    },
                },
                "deleted": False,
                "active": True,
                "ensure_experience_continuity": False,
            },
            sorted_flags[0],
        )

    @patch("posthog.api.feature_flag.report_user_action")
    def test_local_evaluation_for_invalid_cohorts(self, mock_capture):
        FeatureFlag.objects.all().delete()

        self.team.app_urls = ["https://example.com"]
        self.team.save()

        other_team = Team.objects.create(
            organization=self.organization,
            api_token="bazinga_new",
            name="New Team",
        )

        personal_api_key = generate_random_token_personal()
        PersonalAPIKey.objects.create(label="X", user=self.user, secure_value=hash_key_value(personal_api_key))

        deleted_cohort = Cohort.objects.create(
            team=self.team,
            groups=[
                {
                    "properties": [
                        {
                            "key": "$some_prop_1",
                            "value": "something_1",
                            "type": "person",
                        }
                    ]
                },
            ],
            name="cohort1",
            deleted=True,
        )

        cohort_from_other_team = Cohort.objects.create(
            team=other_team,
            groups=[
                {
                    "properties": [
                        {
                            "key": "$some_prop_1",
                            "value": "something_1",
                            "type": "person",
                        }
                    ]
                },
            ],
            name="cohort1",
        )

        cohort_with_nested_invalid = Cohort.objects.create(
            team=self.team,
            groups=[
                {
                    "properties": [
                        {
                            "key": "$some_prop_1",
                            "value": "something_1",
                            "type": "person",
                        },
                        {
                            "key": "id",
                            "value": 99999,
                            "type": "cohort",
                        },
                        {
                            "key": "id",
                            "value": deleted_cohort.pk,
                            "type": "cohort",
                        },
                        {
                            "key": "id",
                            "value": cohort_from_other_team.pk,
                            "type": "cohort",
                        },
                    ]
                },
            ],
            name="cohort1",
        )

        cohort_valid = Cohort.objects.create(
            team=self.team,
            groups=[
                {
                    "properties": [
                        {
                            "key": "$some_prop_1",
                            "value": "something_1",
                            "type": "person",
                        },
                    ]
                },
            ],
            name="cohort1",
        )

        FeatureFlag.objects.create(
            team=self.team,
            filters={"groups": [{"properties": [{"key": "id", "value": 99999, "type": "cohort"}]}]},
            name="This is a cohort-based flag",
            key="cohort-flag",
            created_by=self.user,
        )
        FeatureFlag.objects.create(
            team=self.team,
            filters={
                "groups": [{"properties": [{"key": "id", "value": cohort_with_nested_invalid.pk, "type": "cohort"}]}]
            },
            name="This is a cohort-based flag",
            key="cohort-flag-2",
            created_by=self.user,
        )
        FeatureFlag.objects.create(
            team=self.team,
            filters={"groups": [{"properties": [{"key": "id", "value": cohort_from_other_team.pk, "type": "cohort"}]}]},
            name="This is a cohort-based flag",
            key="cohort-flag-3",
            created_by=self.user,
        )
        FeatureFlag.objects.create(
            team=self.team,
            filters={
                "groups": [
                    {"properties": [{"key": "id", "value": cohort_valid.pk, "type": "cohort"}]},
                    {"properties": [{"key": "id", "value": cohort_with_nested_invalid.pk, "type": "cohort"}]},
                    {"properties": [{"key": "id", "value": 99999, "type": "cohort"}]},
                    {"properties": [{"key": "id", "value": deleted_cohort.pk, "type": "cohort"}]},
                ]
            },
            name="This is a cohort-based flag",
            key="cohort-flag-4",
            created_by=self.user,
        )
        self.client.post(
            f"/api/projects/{self.team.id}/feature_flags/",
            {
                "name": "Alpha feature",
                "key": "alpha-feature",
                "filters": {
                    "groups": [
                        {
                            "rollout_percentage": 100,
                            "properties": [],
                        }
                    ],
                },
            },
            format="json",
        )

        self.client.logout()

        with self.assertNumQueries(10):
            # 1. SAVEPOINT
            # 2. SELECT "posthog_personalapikey"."id",
            # 3. RELEASE SAVEPOINT
            # 4. UPDATE "posthog_personalapikey" SET "last_used_at"
            # 5. SELECT "posthog_team"."id", "posthog_team"."uuid",
            # 6. SELECT "posthog_team"."id", "posthog_team"."uuid",
            # 7. SELECT "posthog_project"."id", "posthog_project"."organization_id",
            # 8. SELECT "posthog_organizationmembership"."id",
            # 9. SELECT "ee_accesscontrol"."id",
            # 10. SELECT "posthog_organizationmembership"."id",

            response = self.client.get(
                f"/api/feature_flag/local_evaluation?token={self.team.api_token}&send_cohorts",
                HTTP_AUTHORIZATION=f"Bearer {personal_api_key}",
            )
        self.assertEqual(response.status_code, status.HTTP_200_OK)
        response_data = response.json()
        self.assertTrue("flags" in response_data and "group_type_mapping" in response_data)
        self.assertEqual(len(response_data["flags"]), 5)
        self.assertEqual(len(response_data["cohorts"]), 2)
        assert str(cohort_valid.pk) in response_data["cohorts"]
        assert str(cohort_with_nested_invalid.pk) in response_data["cohorts"]

    @patch("posthog.api.feature_flag.report_user_action")
    def test_local_evaluation_for_cohorts_with_variant_overrides(self, mock_capture):
        FeatureFlag.objects.all().delete()

        cohort_valid_for_ff = Cohort.objects.create(
            team=self.team,
            filters={
                "properties": {
                    "type": "OR",
                    "values": [
                        {
                            "type": "AND",
                            "values": [
                                {
                                    "key": "$some_prop",
                                    "value": "nomatchihope",
                                    "type": "person",
                                },
                            ],
                        }
                    ],
                }
            },
            name="cohort1",
        )

        self.client.post(
            f"/api/projects/{self.team.id}/feature_flags/",
            {
                "name": "Alpha feature",
                "key": "alpha-feature",
                "filters": {
                    "groups": [
                        {
                            "variant": "test",
                            "properties": [
                                {
                                    "key": "id",
                                    "type": "cohort",
                                    "value": cohort_valid_for_ff.pk,
                                }
                            ],
                            "rollout_percentage": 100,
                        },
                        {
                            "variant": "test",
                            "properties": [
                                {
                                    "key": "email",
                                    "type": "person",
                                    "value": "@posthog.com",
                                    "operator": "icontains",
                                }
                            ],
                            "rollout_percentage": 100,
                        },
                    ],
                    "multivariate": {
                        "variants": [
                            {"key": "control", "name": "", "rollout_percentage": 100},
                            {"key": "test", "name": "", "rollout_percentage": 0},
                        ]
                    },
                },
            },
            format="json",
        )

        personal_api_key = generate_random_token_personal()
        PersonalAPIKey.objects.create(label="X", user=self.user, secure_value=hash_key_value(personal_api_key))

        self.client.logout()

        response = self.client.get(
            f"/api/feature_flag/local_evaluation?token={self.team.api_token}",
            HTTP_AUTHORIZATION=f"Bearer {personal_api_key}",
        )
        self.assertEqual(response.status_code, status.HTTP_200_OK)
        response_data = response.json()
        self.assertTrue("flags" in response_data and "group_type_mapping" in response_data)
        self.assertEqual(len(response_data["flags"]), 1)

        sorted_flags = sorted(response_data["flags"], key=lambda x: x["key"])

        self.assertDictContainsSubset(
            {
                "name": "Alpha feature",
                "key": "alpha-feature",
                "filters": {
                    "groups": [
                        {
                            "variant": "test",
                            "properties": [
                                {
                                    "key": "id",
                                    "type": "cohort",
                                    "value": cohort_valid_for_ff.pk,
                                }
                            ],
                            "rollout_percentage": 100,
                        },
                        {
                            "variant": "test",
                            "properties": [
                                {
                                    "key": "email",
                                    "type": "person",
                                    "value": "@posthog.com",
                                    "operator": "icontains",
                                }
                            ],
                            "rollout_percentage": 100,
                        },
                    ],
                    "multivariate": {
                        "variants": [
                            {"key": "control", "name": "", "rollout_percentage": 100},
                            {"key": "test", "name": "", "rollout_percentage": 0},
                        ]
                    },
                },
                "deleted": False,
                "active": True,
                "ensure_experience_continuity": False,
            },
            sorted_flags[0],
        )

    @patch("posthog.api.feature_flag.report_user_action")
    def test_local_evaluation_for_static_cohorts(self, mock_capture):
        FeatureFlag.objects.all().delete()

        cohort_valid_for_ff = Cohort.objects.create(
            team=self.team,
            is_static=True,
            name="cohort1",
        )

        self.client.post(
            f"/api/projects/{self.team.id}/feature_flags/",
            {
                "name": "Alpha feature",
                "key": "alpha-feature",
                "filters": {
                    "groups": [
                        {
                            "rollout_percentage": 20,
                            "properties": [
                                {
                                    "key": "id",
                                    "type": "cohort",
                                    "value": cohort_valid_for_ff.pk,
                                }
                            ],
                        }
                    ],
                    "multivariate": {
                        "variants": [
                            {
                                "key": "first-variant",
                                "name": "First Variant",
                                "rollout_percentage": 50,
                            },
                            {
                                "key": "second-variant",
                                "name": "Second Variant",
                                "rollout_percentage": 25,
                            },
                            {
                                "key": "third-variant",
                                "name": "Third Variant",
                                "rollout_percentage": 25,
                            },
                        ]
                    },
                },
            },
            format="json",
        )

        personal_api_key = generate_random_token_personal()
        PersonalAPIKey.objects.create(label="X", user=self.user, secure_value=hash_key_value(personal_api_key))

        response = self.client.get(
            f"/api/feature_flag/local_evaluation?token={self.team.api_token}&send_cohorts",
            HTTP_AUTHORIZATION=f"Bearer {personal_api_key}",
        )
        self.assertEqual(response.status_code, status.HTTP_200_OK)
        response_data = response.json()
        self.assertTrue("flags" in response_data and "group_type_mapping" in response_data)
        self.assertEqual(len(response_data["flags"]), 1)

        sorted_flags = sorted(response_data["flags"], key=lambda x: x["key"])

        self.assertDictContainsSubset(
            {
                "name": "Alpha feature",
                "key": "alpha-feature",
                "filters": {
                    "groups": [
                        {
                            "rollout_percentage": 20,
                            "properties": [
                                {
                                    "key": "id",
                                    "type": "cohort",
                                    "value": cohort_valid_for_ff.pk,
                                }
                            ],
                        }
                    ],
                    "multivariate": {
                        "variants": [
                            {
                                "key": "first-variant",
                                "name": "First Variant",
                                "rollout_percentage": 50,
                            },
                            {
                                "key": "second-variant",
                                "name": "Second Variant",
                                "rollout_percentage": 25,
                            },
                            {
                                "key": "third-variant",
                                "name": "Third Variant",
                                "rollout_percentage": 25,
                            },
                        ]
                    },
                },
                "deleted": False,
                "active": True,
                "ensure_experience_continuity": False,
            },
            sorted_flags[0],
        )

        self.assertEqual(
            response_data["cohorts"],
            {},
        )

    @patch("posthog.api.feature_flag.report_user_action")
    def test_local_evaluation_for_arbitrary_cohorts(self, mock_capture):
        FeatureFlag.objects.all().delete()

        cohort_valid_for_ff = Cohort.objects.create(
            team=self.team,
            filters={
                "properties": {
                    "type": "OR",
                    "values": [
                        {
                            "type": "OR",
                            "values": [
                                {
                                    "key": "$some_prop",
                                    "value": "nomatchihope",
                                    "type": "person",
                                },
                                {
                                    "key": "$some_prop2",
                                    "value": "nomatchihope2",
                                    "type": "person",
                                },
                            ],
                        }
                    ],
                }
            },
            name="cohort1",
        )

        cohort2 = Cohort.objects.create(
            team=self.team,
            filters={
                "properties": {
                    "type": "OR",
                    "values": [
                        {
                            "type": "OR",
                            "values": [
                                {
                                    "key": "$some_prop",
                                    "value": "nomatchihope",
                                    "type": "person",
                                },
                                {
                                    "key": "$some_prop2",
                                    "value": "nomatchihope2",
                                    "type": "person",
                                },
                                {
                                    "key": "id",
                                    "value": cohort_valid_for_ff.pk,
                                    "type": "cohort",
                                    "negation": True,
                                },
                            ],
                        }
                    ],
                }
            },
            name="cohort2",
        )

        self.client.post(
            f"/api/projects/{self.team.id}/feature_flags/",
            {
                "name": "Alpha feature",
                "key": "alpha-feature",
                "filters": {
                    "groups": [
                        {
                            "rollout_percentage": 20,
                            "properties": [{"key": "id", "type": "cohort", "value": cohort2.pk}],
                        }
                    ],
                    "multivariate": {
                        "variants": [
                            {
                                "key": "first-variant",
                                "name": "First Variant",
                                "rollout_percentage": 50,
                            },
                            {
                                "key": "second-variant",
                                "name": "Second Variant",
                                "rollout_percentage": 25,
                            },
                            {
                                "key": "third-variant",
                                "name": "Third Variant",
                                "rollout_percentage": 25,
                            },
                        ]
                    },
                },
            },
            format="json",
        )

        self.client.post(
            f"/api/projects/{self.team.id}/feature_flags/",
            {
                "name": "Alpha feature",
                "key": "alpha-feature-2",
                "filters": {
                    "groups": [
                        {
                            "rollout_percentage": 20,
                            "properties": [
                                {
                                    "key": "id",
                                    "type": "cohort",
                                    "value": cohort_valid_for_ff.pk,
                                }
                            ],
                        }
                    ],
                },
            },
            format="json",
        )

        personal_api_key = generate_random_token_personal()
        PersonalAPIKey.objects.create(label="X", user=self.user, secure_value=hash_key_value(personal_api_key))

        response = self.client.get(
            f"/api/feature_flag/local_evaluation?token={self.team.api_token}&send_cohorts",
            HTTP_AUTHORIZATION=f"Bearer {personal_api_key}",
        )
        self.assertEqual(response.status_code, status.HTTP_200_OK)
        response_data = response.json()
        self.assertTrue(
            "flags" in response_data and "group_type_mapping" in response_data and "cohorts" in response_data
        )
        self.assertEqual(len(response_data["flags"]), 2)

        sorted_flags = sorted(response_data["flags"], key=lambda x: x["key"])

        self.assertEqual(
            response_data["cohorts"],
            {
                str(cohort_valid_for_ff.pk): {
                    "type": "OR",
                    "values": [
                        {
                            "type": "OR",
                            "values": [
                                {
                                    "key": "$some_prop",
                                    "type": "person",
                                    "value": "nomatchihope",
                                },
                                {
                                    "key": "$some_prop2",
                                    "type": "person",
                                    "value": "nomatchihope2",
                                },
                            ],
                        }
                    ],
                },
                str(cohort2.pk): {
                    "type": "OR",
                    "values": [
                        {
                            "type": "OR",
                            "values": [
                                {
                                    "key": "$some_prop",
                                    "type": "person",
                                    "value": "nomatchihope",
                                },
                                {
                                    "key": "$some_prop2",
                                    "type": "person",
                                    "value": "nomatchihope2",
                                },
                                {
                                    "key": "id",
                                    "type": "cohort",
                                    "value": cohort_valid_for_ff.pk,
                                    "negation": True,
                                },
                            ],
                        }
                    ],
                },
            },
        )

        self.assertDictContainsSubset(
            {
                "name": "Alpha feature",
                "key": "alpha-feature",
                "filters": {
                    "groups": [
                        {
                            "rollout_percentage": 20,
                            "properties": [{"key": "id", "type": "cohort", "value": cohort2.pk}],
                        }
                    ],
                    "multivariate": {
                        "variants": [
                            {
                                "key": "first-variant",
                                "name": "First Variant",
                                "rollout_percentage": 50,
                            },
                            {
                                "key": "second-variant",
                                "name": "Second Variant",
                                "rollout_percentage": 25,
                            },
                            {
                                "key": "third-variant",
                                "name": "Third Variant",
                                "rollout_percentage": 25,
                            },
                        ]
                    },
                },
                "deleted": False,
                "active": True,
                "ensure_experience_continuity": False,
            },
            sorted_flags[0],
        )

        self.assertDictContainsSubset(
            {
                "name": "Alpha feature",
                "key": "alpha-feature-2",
                "filters": {
                    "groups": [
                        {
                            "properties": [
                                {
                                    "key": "id",
                                    "type": "cohort",
                                    "value": cohort_valid_for_ff.pk,
                                }
                            ],
                            "rollout_percentage": 20,
                        },
                    ],
                },
                "deleted": False,
                "active": True,
                "ensure_experience_continuity": False,
            },
            sorted_flags[1],
        )

    @patch("posthog.models.feature_flag.flag_analytics.CACHE_BUCKET_SIZE", 10)
    def test_local_evaluation_billing_analytics(self):
        FeatureFlag.objects.all().delete()

        # old style feature flags
        FeatureFlag.objects.create(
            name="Beta feature",
            key="beta-feature",
            team=self.team,
            rollout_percentage=51,
            filters={"properties": [{"key": "beta-property", "value": "beta-value"}]},
            created_by=self.user,
        )
        # and inactive flag
        FeatureFlag.objects.create(
            name="Inactive feature",
            key="inactive-flag",
            team=self.team,
            active=False,
            rollout_percentage=100,
            filters={"properties": []},
            created_by=self.user,
        )

        client = redis.get_client()

        personal_api_key = generate_random_token_personal()
        PersonalAPIKey.objects.create(label="X", user=self.user, secure_value=hash_key_value(personal_api_key))

        self.client.logout()
        # `local_evaluation` is called by logged out clients!

        with freeze_time("2022-05-07 12:23:07"):
            # missing API key
            response = self.client.get(f"/api/feature_flag/local_evaluation?token={self.team.api_token}")
            self.assertEqual(response.status_code, status.HTTP_401_UNAUTHORIZED)
            self.assertEqual(client.hgetall(f"posthog:local_evaluation_requests:{self.team.pk}"), {})

            response = self.client.get(f"/api/feature_flag/local_evaluation")
            self.assertEqual(response.status_code, status.HTTP_401_UNAUTHORIZED)
            self.assertEqual(client.hgetall(f"posthog:local_evaluation_requests:{self.team.pk}"), {})

            response = self.client.get(
                f"/api/feature_flag/local_evaluation?token={self.team.api_token}",
                HTTP_AUTHORIZATION=f"Bearer {personal_api_key}",
            )
            self.assertEqual(response.status_code, status.HTTP_200_OK)
            self.assertEqual(
                client.hgetall(f"posthog:local_evaluation_requests:{self.team.pk}"),
                {b"165192618": b"1"},
            )

            for _ in range(5):
                response = self.client.get(
                    f"/api/feature_flag/local_evaluation?token={self.team.api_token}",
                    HTTP_AUTHORIZATION=f"Bearer {personal_api_key}",
                )
                self.assertEqual(response.status_code, status.HTTP_200_OK)

            self.assertEqual(
                client.hgetall(f"posthog:local_evaluation_requests:{self.team.pk}"),
                {b"165192618": b"6"},
            )

    @patch("posthog.models.feature_flag.flag_analytics.CACHE_BUCKET_SIZE", 10)
    def test_local_evaluation_billing_analytics_for_regular_feature_flag_list(self):
        FeatureFlag.objects.all().delete()

        # old style feature flags
        FeatureFlag.objects.create(
            name="Beta feature",
            key="beta-feature",
            team=self.team,
            rollout_percentage=51,
            filters={"properties": [{"key": "beta-property", "value": "beta-value"}]},
            created_by=self.user,
        )
        # and inactive flag
        FeatureFlag.objects.create(
            name="Inactive feature",
            key="inactive-flag",
            team=self.team,
            active=False,
            rollout_percentage=100,
            filters={"properties": []},
            created_by=self.user,
        )

        client = redis.get_client()

        personal_api_key = generate_random_token_personal()
        PersonalAPIKey.objects.create(label="X", user=self.user, secure_value=hash_key_value(personal_api_key))

        # request made while logged in, via client cookie auth
        response = self.client.get(f"/api/feature_flag?token={self.team.api_token}")
        self.assertEqual(response.status_code, status.HTTP_200_OK)
        self.assertEqual(response.json()["count"], 2)

        # shouldn't add to local eval requests
        self.assertEqual(client.hgetall(f"posthog:local_evaluation_requests:{self.team.pk}"), {})

        self.client.logout()
        # `local_evaluation` is called by logged out clients!

        with freeze_time("2022-05-07 12:23:07"):
            # missing API key
            response = self.client.get(f"/api/feature_flag?token={self.team.api_token}")
            self.assertEqual(response.status_code, status.HTTP_401_UNAUTHORIZED)
            self.assertEqual(client.hgetall(f"posthog:local_evaluation_requests:{self.team.pk}"), {})

            response = self.client.get(f"/api/feature_flag/")
            self.assertEqual(response.status_code, status.HTTP_401_UNAUTHORIZED)
            self.assertEqual(client.hgetall(f"posthog:local_evaluation_requests:{self.team.pk}"), {})

            response = self.client.get(
                f"/api/feature_flag/?token={self.team.api_token}",
                HTTP_AUTHORIZATION=f"Bearer {personal_api_key}",
            )
            self.assertEqual(response.status_code, status.HTTP_200_OK)
            self.assertEqual(
                client.hgetall(f"posthog:local_evaluation_requests:{self.team.pk}"),
                {b"165192618": b"1"},
            )

            for _ in range(4):
                response = self.client.get(
                    f"/api/feature_flag/?token={self.team.api_token}",
                    HTTP_AUTHORIZATION=f"Bearer {personal_api_key}",
                )
                self.assertEqual(response.status_code, status.HTTP_200_OK)

            # local evaluation still works
            response = self.client.get(
                f"/api/feature_flag/local_evaluation?token={self.team.api_token}",
                HTTP_AUTHORIZATION=f"Bearer {personal_api_key}",
            )
            self.assertEqual(response.status_code, status.HTTP_200_OK)

            self.assertEqual(
                client.hgetall(f"posthog:local_evaluation_requests:{self.team.pk}"),
                {b"165192618": b"6"},
            )

    @patch("posthog.api.feature_flag.settings.DECIDE_FEATURE_FLAG_QUOTA_CHECK", True)
    def test_local_evaluation_quota_limited(self):
        """Test that local evaluation returns 402 Payment Required when over quota."""
        from ee.billing.quota_limiting import QuotaLimitingCaches, QuotaResource

        # Set up a feature flag
        self.client.post(
            f"/api/projects/{self.team.id}/feature_flags/",
            {
                "name": "Beta feature",
                "key": "beta-feature",
                "filters": {"groups": [{"rollout_percentage": 65}]},
            },
            format="json",
        )

        # Mock the quota limiting cache to simulate being over quota
        with patch(
            "ee.billing.quota_limiting.list_limited_team_attributes",
            return_value=[self.team.api_token],
        ) as mock_quota_limited:
            response = self.client.get(f"/api/projects/{self.team.id}/feature_flags/local_evaluation")
            mock_quota_limited.assert_called_once_with(
                QuotaResource.FEATURE_FLAG_REQUESTS,
                QuotaLimitingCaches.QUOTA_LIMITER_CACHE_KEY,
            )

            self.assertEqual(response.status_code, status.HTTP_402_PAYMENT_REQUIRED)
            response_data = response.json()

            # Verify the error response structure
            self.assertEqual(
                response_data,
                {
                    "type": "quota_limited",
                    "detail": "You have exceeded your feature flag request quota",
                    "code": "payment_required",
                },
            )

    @patch("posthog.api.feature_flag.settings.DECIDE_FEATURE_FLAG_QUOTA_CHECK", True)
    def test_local_evaluation_not_quota_limited(self):
        """Test that local evaluation returns normal response when not over quota."""
        from ee.billing.quota_limiting import QuotaLimitingCaches, QuotaResource

        # Set up a feature flag
        self.client.post(
            f"/api/projects/{self.team.id}/feature_flags/",
            {
                "name": "Beta feature",
                "key": "beta-feature",
                "filters": {"groups": [{"rollout_percentage": 65}]},
            },
            format="json",
        )

        # Mock the quota limiting cache to simulate not being over quota
        with patch(
            "ee.billing.quota_limiting.list_limited_team_attributes",
            return_value=[],
        ) as mock_quota_limited:
            response = self.client.get(f"/api/projects/{self.team.id}/feature_flags/local_evaluation")
            mock_quota_limited.assert_called_once_with(
                QuotaResource.FEATURE_FLAG_REQUESTS,
                QuotaLimitingCaches.QUOTA_LIMITER_CACHE_KEY,
            )

            self.assertEqual(response.status_code, status.HTTP_200_OK)
            response_data = response.json()

            # Verify normal response structure when not quota limited
            self.assertTrue(len(response_data["flags"]) > 0)
            self.assertNotIn("quotaLimited", response_data)

    @patch("posthog.api.feature_flag.settings.DECIDE_FEATURE_FLAG_QUOTA_CHECK", False)
    def test_local_evaluation_quota_check_disabled(self):
        """Test that local evaluation bypasses quota check when the setting is disabled."""

        # Set up a feature flag
        self.client.post(
            f"/api/projects/{self.team.id}/feature_flags/",
            {
                "name": "Beta feature",
                "key": "beta-feature",
                "filters": {"groups": [{"rollout_percentage": 65}]},
            },
            format="json",
        )

        with patch(
            "ee.billing.quota_limiting.list_limited_team_attributes",
        ) as mock_quota_limited:
            response = self.client.get(f"/api/projects/{self.team.id}/feature_flags/local_evaluation")

            # Verify quota limiting was not checked
            mock_quota_limited.assert_not_called()

            self.assertEqual(response.status_code, status.HTTP_200_OK)
            response_data = response.json()

            # Verify normal response structure
            self.assertTrue(len(response_data["flags"]) > 0)
            self.assertNotIn("quotaLimited", response_data)

    @patch("posthog.api.feature_flag.settings.DECIDE_FEATURE_FLAG_QUOTA_CHECK", False)
    def test_local_evaluation_only_survey_targeting_flags(self):
        FeatureFlag.objects.all().delete()

        client = redis.get_client()

        personal_api_key = generate_random_token_personal()
        PersonalAPIKey.objects.create(label="X", user=self.user, secure_value=hash_key_value(personal_api_key))

        with freeze_time("2022-05-07 12:23:07"):

            def make_request_and_assert_requests_recorded(expected_requests=None):
                response = self.client.get(
                    f"/api/feature_flag/local_evaluation?token={self.team.api_token}",
                    HTTP_AUTHORIZATION=f"Bearer {personal_api_key}",
                )
                self.assertEqual(response.status_code, status.HTTP_200_OK)
                self.assertEqual(
                    client.hgetall(f"posthog:local_evaluation_requests:{self.team.pk}"),
                    expected_requests or {},
                )

            # No requests should be recorded if there are no flags
            make_request_and_assert_requests_recorded()

            FeatureFlag.objects.create(
                name="Survey Targeting Flag",
                key="survey-targeting-flag",
                team=self.team,
                filters={"properties": [{"key": "survey-targeting-property", "value": "survey-targeting-value"}]},
            )

            # No requests should be recorded if the only flags are survey targeting flags
            make_request_and_assert_requests_recorded()

            # Requests should be recorded if there is one regular feature flag
            FeatureFlag.objects.create(
                name="Regular Feature Flag",
                key="regular-feature-flag",
                team=self.team,
                filters={"properties": [{"key": "regular-property", "value": "regular-value"}]},
            )
            make_request_and_assert_requests_recorded({b"13766051": b"1"})

    @patch("posthog.api.feature_flag.report_user_action")
    def test_evaluation_reasons(self, mock_capture):
        FeatureFlag.objects.all().delete()
        GroupTypeMapping.objects.create(
            team=self.team, project_id=self.team.project_id, group_type="organization", group_type_index=0
        )
        GroupTypeMapping.objects.create(
            team=self.team, project_id=self.team.project_id, group_type="company", group_type_index=1
        )
        Person.objects.create(
            team_id=self.team.pk,
            distinct_ids=["1", "2"],
            properties={"beta-property": "beta-value"},
        )

        self.client.post(
            f"/api/projects/{self.team.id}/feature_flags/",
            {
                "name": "Alpha feature",
                "key": "alpha-feature",
                "filters": {
                    "groups": [{"rollout_percentage": 20}],
                    "multivariate": {
                        "variants": [
                            {
                                "key": "first-variant",
                                "name": "First Variant",
                                "rollout_percentage": 50,
                            },
                            {
                                "key": "second-variant",
                                "name": "Second Variant",
                                "rollout_percentage": 25,
                            },
                            {
                                "key": "third-variant",
                                "name": "Third Variant",
                                "rollout_percentage": 25,
                            },
                        ],
                    },
                },
            },
            format="json",
        )

        # old style feature flags
        FeatureFlag.objects.create(
            name="Beta feature",
            key="beta-feature",
            team=self.team,
            rollout_percentage=81,
            filters={"properties": [{"key": "beta-property", "value": "beta-value"}]},
            created_by=self.user,
        )
        # and inactive flag
        FeatureFlag.objects.create(
            name="Inactive feature",
            key="inactive-flag",
            team=self.team,
            active=False,
            rollout_percentage=100,
            filters={"properties": []},
            created_by=self.user,
        )

        self.client.post(
            f"/api/projects/{self.team.id}/feature_flags/",
            {
                "name": "Group feature",
                "key": "group-feature",
                "filters": {
                    "aggregation_group_type_index": 0,
                    "groups": [{"rollout_percentage": 61}],
                },
            },
            format="json",
        )

        # general test
        response = self.client.get(
            f"/api/projects/{self.team.pk}/feature_flags/evaluation_reasons",
            {
                "distinct_id": "test",
            },
        )
        self.assertEqual(response.status_code, status.HTTP_200_OK)
        response_data = response.json()
        self.assertEqual(len(response_data), 4)

        self.assertEqual(
            response_data,
            {
                "alpha-feature": {
                    "value": False,
                    "evaluation": {
                        "reason": "out_of_rollout_bound",
                        "condition_index": 0,
                    },
                },
                "beta-feature": {
                    "value": False,
                    "evaluation": {
                        "reason": "no_condition_match",
                        "condition_index": 0,
                    },
                },
                "group-feature": {
                    "value": False,
                    "evaluation": {
                        "reason": "no_group_type",
                        "condition_index": None,
                    },
                },
                "inactive-flag": {
                    "value": False,
                    "evaluation": {
                        "reason": "disabled",
                        "condition_index": None,
                    },
                },
            },
        )

        # with person having beta-property for beta-feature
        # also matches alpha-feature as within rollout bounds
        response = self.client.get(
            f"/api/projects/{self.team.pk}/feature_flags/evaluation_reasons",
            {
                "distinct_id": "2",
                # "groups": json.dumps({"organization": "org1", "company": "company1"}),
            },
        )
        self.assertEqual(response.status_code, status.HTTP_200_OK)
        response_data = response.json()
        self.assertEqual(len(response_data), 4)

        self.assertEqual(
            response_data,
            {
                "alpha-feature": {
                    "value": "first-variant",
                    "evaluation": {
                        "reason": "condition_match",
                        "condition_index": 0,
                    },
                },
                "beta-feature": {
                    "value": True,
                    "evaluation": {
                        "reason": "condition_match",
                        "condition_index": 0,
                    },
                },
                "group-feature": {
                    "value": False,
                    "evaluation": {
                        "reason": "no_group_type",
                        "condition_index": None,
                    },
                },
                "inactive-flag": {
                    "value": False,
                    "evaluation": {
                        "reason": "disabled",
                        "condition_index": None,
                    },
                },
            },
        )

        # with groups
        response = self.client.get(
            f"/api/projects/{self.team.pk}/feature_flags/evaluation_reasons",
            {
                "distinct_id": "org1234",
                "groups": json.dumps({"organization": "org1234"}),
            },
        )
        self.assertEqual(response.status_code, status.HTTP_200_OK)
        response_data = response.json()
        self.assertEqual(len(response_data), 4)

        self.assertEqual(
            response_data,
            {
                "alpha-feature": {
                    "value": False,
                    "evaluation": {
                        "reason": "out_of_rollout_bound",
                        "condition_index": 0,
                    },
                },
                "beta-feature": {
                    "value": False,
                    "evaluation": {
                        "reason": "no_condition_match",
                        "condition_index": 0,
                    },
                },
                "group-feature": {
                    "value": True,
                    "evaluation": {
                        "reason": "condition_match",
                        "condition_index": 0,
                    },
                },
                "inactive-flag": {
                    "value": False,
                    "evaluation": {
                        "reason": "disabled",
                        "condition_index": None,
                    },
                },
            },
        )

    def test_validation_person_properties(self):
        person_request = self._create_flag_with_properties(
            "person-flag",
            [
                {
                    "key": "email",
                    "type": "person",
                    "value": "@posthog.com",
                    "operator": "icontains",
                }
            ],
        )
        self.assertEqual(person_request.status_code, status.HTTP_201_CREATED)

        cohort: Cohort = Cohort.objects.create(team=self.team, name="My Cohort")
        cohort_request = self._create_flag_with_properties(
            "cohort-flag", [{"key": "id", "type": "cohort", "value": cohort.id}]
        )
        self.assertEqual(cohort_request.status_code, status.HTTP_201_CREATED)

        event_request = self._create_flag_with_properties(
            "illegal-event-flag",
            [{"key": "id", "value": 5}],
            expected_status=status.HTTP_400_BAD_REQUEST,
        )
        self.assertEqual(
            event_request.json(),
            {
                "type": "validation_error",
                "code": "invalid_input",
                "detail": "Filters are not valid (can only use person, cohort, and flag properties)",
                "attr": "filters",
            },
        )

        groups_request = self._create_flag_with_properties(
            "illegal-groups-flag",
            [
                {
                    "key": "industry",
                    "value": "finance",
                    "type": "group",
                    "group_type_index": 0,
                }
            ],
            expected_status=status.HTTP_400_BAD_REQUEST,
        )
        self.assertEqual(
            groups_request.json(),
            {
                "type": "validation_error",
                "code": "invalid_input",
                "detail": "Filters are not valid (can only use person, cohort, and flag properties)",
                "attr": "filters",
            },
        )

    def test_create_flag_with_invalid_date(self):
        resp = self._create_flag_with_properties(
            "date-flag",
            [
                {
                    "key": "created_for",
                    "type": "person",
                    "value": "6hed",
                    "operator": "is_date_before",
                }
            ],
            expected_status=status.HTTP_400_BAD_REQUEST,
        )

        self.assertDictContainsSubset(
            {
                "type": "validation_error",
                "code": "invalid_date",
                "detail": "Invalid date value: 6hed",
                "attr": "filters",
            },
            resp.json(),
        )

        resp = self._create_flag_with_properties(
            "date-flag",
            [
                {
                    "key": "created_for",
                    "type": "person",
                    "value": "1234-02-993284",
                    "operator": "is_date_after",
                }
            ],
            expected_status=status.HTTP_400_BAD_REQUEST,
        )

        self.assertDictContainsSubset(
            {
                "type": "validation_error",
                "code": "invalid_date",
                "detail": "Invalid date value: 1234-02-993284",
                "attr": "filters",
            },
            resp.json(),
        )

    def test_creating_feature_flag_with_non_existant_cohort(self):
        cohort_request = self._create_flag_with_properties(
            "cohort-flag",
            [{"key": "id", "type": "cohort", "value": 5151}],
            expected_status=status.HTTP_400_BAD_REQUEST,
        )

        self.assertDictContainsSubset(
            {
                "type": "validation_error",
                "code": "cohort_does_not_exist",
                "detail": "Cohort with id 5151 does not exist",
                "attr": "filters",
            },
            cohort_request.json(),
        )

    def test_validation_payloads(self):
        self._create_flag_with_properties(
            "person-flag",
            [
                {
                    "key": "email",
                    "type": "person",
                    "value": "@posthog.com",
                    "operator": "icontains",
                }
            ],
            payloads={"true": 300},
            expected_status=status.HTTP_201_CREATED,
        )
        self._create_flag_with_properties(
            "person-flag",
            [
                {
                    "key": "email",
                    "type": "person",
                    "value": "@posthog.com",
                    "operator": "icontains",
                }
            ],
            payloads={"some-fake-key": 300},
            expected_status=status.HTTP_400_BAD_REQUEST,
        )

        response = self.client.post(
            f"/api/projects/{self.team.id}/feature_flags/",
            {
                "name": "Multivariate feature",
                "key": "multivariate-feature",
                "filters": {
                    "groups": [{"properties": [], "rollout_percentage": None}],
                    "multivariate": {
                        "variants": [
                            {
                                "key": "first-variant",
                                "name": "First Variant",
                                "rollout_percentage": 50,
                            },
                            {
                                "key": "second-variant",
                                "name": "Second Variant",
                                "rollout_percentage": 25,
                            },
                            {
                                "key": "third-variant",
                                "name": "Third Variant",
                                "rollout_percentage": 25,
                            },
                        ]
                    },
                    "payloads": {"first-variant": {"some": "payload"}},
                },
            },
            format="json",
        )
        self.assertEqual(response.status_code, status.HTTP_201_CREATED)

        response = self.client.post(
            f"/api/projects/{self.team.id}/feature_flags/",
            {
                "name": "Multivariate feature",
                "key": "multivariate-feature",
                "filters": {
                    "groups": [{"properties": [], "rollout_percentage": None}],
                    "multivariate": {
                        "variants": [
                            {
                                "key": "first-variant",
                                "name": "First Variant",
                                "rollout_percentage": 50,
                            },
                            {
                                "key": "second-variant",
                                "name": "Second Variant",
                                "rollout_percentage": 25,
                            },
                            {
                                "key": "third-variant",
                                "name": "Third Variant",
                                "rollout_percentage": 25,
                            },
                        ]
                    },
                    "payloads": {
                        "first-variant": {"some": "payload"},
                        "fourth-variant": {"some": "payload"},
                    },
                },
            },
            format="json",
        )
        self.assertEqual(response.status_code, status.HTTP_400_BAD_REQUEST)

        response = self.client.post(
            f"/api/projects/{self.team.id}/feature_flags/",
            {
                "name": "Multivariate feature",
                "key": "multivariate-feature",
                "filters": {
                    "groups": [{"properties": [], "rollout_percentage": None}],
                    "multivariate": {
                        "variants": [
                            {
                                "key": "first-variant",
                                "name": "First Variant",
                                "rollout_percentage": 50,
                            },
                            {
                                "key": "second-variant",
                                "name": "Second Variant",
                                "rollout_percentage": 25,
                            },
                            {
                                "key": "third-variant",
                                "name": "Third Variant",
                                "rollout_percentage": 25,
                            },
                        ]
                    },
                    "payloads": {"first-variant": {"some": "payload"}, "true": 2500},
                },
            },
            format="json",
        )
        self.assertEqual(response.status_code, status.HTTP_400_BAD_REQUEST)

        valid_json_payload = self._create_flag_with_properties(
            "json-flag",
            [{"key": "key", "value": "value", "type": "person"}],
            payloads={"true": json.dumps({"key": "value"})},
            expected_status=status.HTTP_201_CREATED,
        )
        self.assertEqual(valid_json_payload.status_code, status.HTTP_201_CREATED)

        invalid_json_payload = self._create_flag_with_properties(
            "invalid-json-flag",
            [{"key": "key", "value": "value", "type": "person"}],
            payloads={"true": "{invalid_json}"},
            expected_status=status.HTTP_400_BAD_REQUEST,
        )
        self.assertEqual(invalid_json_payload.status_code, status.HTTP_400_BAD_REQUEST)
        self.assertEqual(invalid_json_payload.json()["detail"], "Payload value is not valid JSON")

        non_string_payload = self._create_flag_with_properties(
            "non-string-json-flag",
            [{"key": "key", "value": "value", "type": "person"}],
            payloads={"true": {"key": "value"}},
            expected_status=status.HTTP_201_CREATED,
        )
        self.assertEqual(non_string_payload.status_code, status.HTTP_201_CREATED)

    def test_creating_feature_flag_with_behavioral_cohort(self):
        cohort_valid_for_ff = Cohort.objects.create(
            team=self.team,
            groups=[{"properties": [{"key": "$some_prop", "value": "nomatchihope", "type": "person"}]}],
            name="cohort1",
        )

        cohort_not_valid_for_ff = Cohort.objects.create(
            team=self.team,
            filters={
                "properties": {
                    "type": "AND",
                    "values": [
                        {
                            "key": "$pageview",
                            "event_type": "events",
                            "time_value": 2,
                            "time_interval": "week",
                            "value": "performed_event_first_time",
                            "type": "behavioral",
                        },
                        {"key": "email", "value": "test@posthog.com", "type": "person"},
                    ],
                }
            },
            name="cohort2",
        )

        cohort_request = self._create_flag_with_properties(
            "cohort-flag",
            [{"key": "id", "type": "cohort", "value": cohort_not_valid_for_ff.id}],
            expected_status=status.HTTP_400_BAD_REQUEST,
        )

        self.assertDictContainsSubset(
            {
                "type": "validation_error",
                "code": "behavioral_cohort_found",
                "detail": "Cohort 'cohort2' with filters on events cannot be used in feature flags.",
                "attr": "filters",
            },
            cohort_request.json(),
        )

        cohort_request = self._create_flag_with_properties(
            "cohort-flag",
            [{"key": "id", "type": "cohort", "value": cohort_valid_for_ff.id}],
            expected_status=status.HTTP_201_CREATED,
        )
        flag_id = cohort_request.json()["id"]
        response = self.client.patch(
            f"/api/projects/{self.team.id}/feature_flags/{flag_id}",
            {
                "name": "Updated name",
                "filters": {
                    "groups": [
                        {
                            "rollout_percentage": 65,
                            "properties": [
                                {
                                    "key": "id",
                                    "type": "cohort",
                                    "value": cohort_not_valid_for_ff.id,
                                }
                            ],
                        }
                    ]
                },
            },
            format="json",
        )

        self.assertEqual(response.status_code, status.HTTP_400_BAD_REQUEST)

        self.assertDictContainsSubset(
            {
                "type": "validation_error",
                "code": "behavioral_cohort_found",
                "detail": "Cohort 'cohort2' with filters on events cannot be used in feature flags.",
                "attr": "filters",
            },
            response.json(),
        )

    def test_creating_feature_flag_with_nested_behavioral_cohort(self):
        cohort_not_valid_for_ff = Cohort.objects.create(
            team=self.team,
            filters={
                "properties": {
                    "type": "AND",
                    "values": [
                        {
                            "key": "$pageview",
                            "event_type": "events",
                            "time_value": 2,
                            "time_interval": "week",
                            "value": "performed_event_first_time",
                            "type": "behavioral",
                        },
                        {"key": "email", "value": "test@posthog.com", "type": "person"},
                    ],
                }
            },
            name="cohort-behavioural",
        )

        nested_cohort_not_valid_for_ff = Cohort.objects.create(
            team=self.team,
            groups=[
                {
                    "properties": [
                        {
                            "key": "id",
                            "value": cohort_not_valid_for_ff.pk,
                            "type": "cohort",
                        }
                    ]
                }
            ],
            name="cohort-not-behavioural",
        )

        cohort_request = self._create_flag_with_properties(
            "cohort-flag",
            [
                {
                    "key": "id",
                    "type": "cohort",
                    "value": nested_cohort_not_valid_for_ff.id,
                }
            ],
            expected_status=status.HTTP_400_BAD_REQUEST,
        )

        self.assertDictContainsSubset(
            {
                "type": "validation_error",
                "code": "behavioral_cohort_found",
                "detail": "Cohort 'cohort-behavioural' with filters on events cannot be used in feature flags.",
                "attr": "filters",
            },
            cohort_request.json(),
        )

        cohort_request = self._create_flag_with_properties(
            "cohort-flag",
            [{"key": "id", "type": "cohort", "value": cohort_not_valid_for_ff.id}],
            expected_status=status.HTTP_400_BAD_REQUEST,
        )

        self.assertDictContainsSubset(
            {
                "type": "validation_error",
                "code": "behavioral_cohort_found",
                "detail": "Cohort 'cohort-behavioural' with filters on events cannot be used in feature flags.",
                "attr": "filters",
            },
            cohort_request.json(),
        )

    def test_validation_group_properties(self):
        groups_request = self._create_flag_with_properties(
            "groups-flag",
            [
                {
                    "key": "industry",
                    "value": "finance",
                    "type": "group",
                    "group_type_index": 0,
                }
            ],
            aggregation_group_type_index=0,
        )
        self.assertEqual(groups_request.status_code, status.HTTP_201_CREATED)

        illegal_groups_request = self._create_flag_with_properties(
            "illegal-groups-flag",
            [
                {
                    "key": "industry",
                    "value": "finance",
                    "type": "group",
                    "group_type_index": 0,
                }
            ],
            aggregation_group_type_index=3,
            expected_status=status.HTTP_400_BAD_REQUEST,
        )
        self.assertEqual(
            illegal_groups_request.json(),
            {
                "type": "validation_error",
                "code": "invalid_input",
                "detail": "Filters are not valid (can only use group properties)",
                "attr": "filters",
            },
        )

        person_request = self._create_flag_with_properties(
            "person-flag",
            [
                {
                    "key": "email",
                    "type": "person",
                    "value": "@posthog.com",
                    "operator": "icontains",
                }
            ],
            aggregation_group_type_index=0,
            expected_status=status.HTTP_400_BAD_REQUEST,
        )
        self.assertEqual(
            person_request.json(),
            {
                "type": "validation_error",
                "code": "invalid_input",
                "detail": "Filters are not valid (can only use group properties)",
                "attr": "filters",
            },
        )

    def _create_flag_with_properties(
        self,
        name: str,
        properties,
        team_id: Optional[int] = None,
        expected_status: int = status.HTTP_201_CREATED,
        **kwargs,
    ):
        if team_id is None:
            team_id = self.team.id

        create_response = self.client.post(
            f"/api/projects/{team_id}/feature_flags/",
            data={
                "name": name,
                "key": name,
                "filters": {**kwargs, "groups": [{"properties": properties}]},
            },
            format="json",
        )
        self.assertEqual(create_response.status_code, expected_status)
        return create_response

    def _get_feature_flag_activity(
        self,
        flag_id: Optional[int] = None,
        team_id: Optional[int] = None,
        expected_status: int = status.HTTP_200_OK,
    ):
        if team_id is None:
            team_id = self.team.id

        if flag_id:
            url = f"/api/projects/{team_id}/feature_flags/{flag_id}/activity"
        else:
            url = f"/api/projects/{team_id}/feature_flags/activity"

        activity = self.client.get(url)
        self.assertEqual(activity.status_code, expected_status)
        if activity.status_code == status.HTTP_404_NOT_FOUND:
            return None
        return activity.json()

    def assert_feature_flag_activity(self, flag_id: Optional[int], expected: list[dict]):
        activity_response = self._get_feature_flag_activity(flag_id)

        activity: list[dict] = activity_response["results"]
        self.maxDiff = None
        assert activity == expected

    def test_patch_api_as_form_data(self):
        another_feature_flag = FeatureFlag.objects.create(
            team=self.team,
            name="some feature",
            key="some-feature",
            created_by=self.user,
            filters={
                "groups": [{"properties": [], "rollout_percentage": 100}],
                "multivariate": None,
            },
            active=True,
        )

        response = self.client.patch(
            f"/api/projects/{self.team.id}/feature_flags/{another_feature_flag.pk}/",
            data="active=False&name=replaced",
            content_type="application/x-www-form-urlencoded",
        )

        self.assertEqual(response.status_code, 200)
        updated_flag = FeatureFlag.objects.get(pk=another_feature_flag.pk)
        self.assertEqual(updated_flag.active, False)
        self.assertEqual(updated_flag.name, "replaced")
        self.assertEqual(
            updated_flag.filters,
            {
                "groups": [{"properties": [], "rollout_percentage": 100}],
                "multivariate": None,
            },
        )

    def test_feature_flag_threshold(self):
        feature_flag = self.client.post(
            f"/api/projects/{self.team.id}/feature_flags/",
            data={
                "name": "Beta feature",
                "key": "beta-feature",
                "filters": {
                    "aggregation_group_type_index": 0,
                    "groups": [{"rollout_percentage": 65}],
                },
                "rollback_conditions": [
                    {
                        "threshold": 5000,
                        "threshold_metric": {
                            "insight": "trends",
                            "events": [{"order": 0, "id": "$pageview"}],
                            "properties": [
                                {
                                    "key": "$geoip_country_name",
                                    "type": "person",
                                    "value": ["france"],
                                    "operator": "exact",
                                }
                            ],
                        },
                        "operator": "lt",
                        "threshold_type": "insight",
                    }
                ],
                "auto-rollback": True,
            },
            format="json",
        ).json()

        self.assertEqual(len(feature_flag["rollback_conditions"]), 1)

    def test_feature_flag_can_edit(self):
        FeatureFlag.objects.create(team=self.team, created_by=self.user, key="red_button")
        self.assertEqual(
            (
                AvailableFeature.ROLE_BASED_ACCESS
                in [feature["key"] for feature in self.organization.available_product_features or []]
            ),
            False,
        )
        user_a = User.objects.create_and_join(self.organization, "a@potato.com", None)
        FeatureFlag.objects.create(team=self.team, created_by=user_a, key="blue_button")
        res = self.client.get(f"/api/projects/{self.team.id}/feature_flags/")
        self.assertEqual(res.json()["results"][0]["can_edit"], True)
        self.assertEqual(res.json()["results"][1]["can_edit"], True)

    def test_get_flags_dont_return_survey_targeting_flags(self):
        FeatureFlag.objects.create(team=self.team, created_by=self.user, key="red_button")
        survey = self.client.post(
            f"/api/projects/{self.team.id}/surveys/",
            data={
                "name": "Notebooks power users survey",
                "type": "popover",
                "questions": [
                    {
                        "type": "open",
                        "question": "What would you want to improve from notebooks?",
                    }
                ],
                "targeting_flag_filters": {
                    "groups": [
                        {
                            "variant": None,
                            "rollout_percentage": None,
                            "properties": [
                                {
                                    "key": "billing_plan",
                                    "value": ["cloud"],
                                    "operator": "exact",
                                    "type": "person",
                                }
                            ],
                        }
                    ]
                },
                "conditions": {"url": "https://app.posthog.com/notebooks"},
            },
            format="json",
        )
        assert FeatureFlag.objects.filter(id=survey.json()["targeting_flag"]["id"]).exists()

        flags_list = self.client.get(f"/api/projects/@current/feature_flags")
        response = flags_list.json()
        assert len(response["results"]) == 1
        assert response["results"][0]["id"] is not survey.json()["targeting_flag"]["id"]

    def test_get_flags_with_active_and_created_by_id_filters(self):
        FeatureFlag.objects.create(team=self.team, created_by=self.user, key="red_button")
        another_user = User.objects.create(email="foo@bar.com")
        FeatureFlag.objects.create(team=self.team, created_by=self.user, key="blue_button")
        FeatureFlag.objects.create(team=self.team, created_by=another_user, key="orange_button", active=False)
        FeatureFlag.objects.create(team=self.team, created_by=self.user, key="green_button", active=False)

        filtered_flags_list = self.client.get(
            f"/api/projects/@current/feature_flags?created_by_id={self.user.id}&active=false"
        )
        response = filtered_flags_list.json()
        assert len(response["results"]) == 1
        assert response["results"][0]["key"] == "green_button"

    def test_get_flags_with_type_filters(self):
        feature_flag = FeatureFlag.objects.create(team=self.team, created_by=self.user, key="red_button")
        Experiment.objects.create(
            team=self.team, created_by=self.user, name="Experiment 1", feature_flag_id=feature_flag.id
        )
        FeatureFlag.objects.create(
            team=self.team,
            created_by=self.user,
            key="purple_button",
            filters={"multivariate": {"variants": [{"foo": "bar"}]}},
        )

        filtered_flags_list_boolean = self.client.get(f"/api/projects/@current/feature_flags?type=boolean")
        response = filtered_flags_list_boolean.json()
        assert len(response["results"]) == 1
        assert response["results"][0]["key"] == feature_flag.key

        filtered_flags_list_multivariant = self.client.get(f"/api/projects/@current/feature_flags?type=multivariant")
        response = filtered_flags_list_multivariant.json()
        assert len(response["results"]) == 1
        assert response["results"][0]["key"] == "purple_button"

        filtered_flags_list_experiment = self.client.get(f"/api/projects/@current/feature_flags?type=experiment")
        response = filtered_flags_list_experiment.json()
        assert len(response["results"]) == 1
        assert response["results"][0]["key"] == feature_flag.key

    def test_get_flags_with_search(self):
        FeatureFlag.objects.create(team=self.team, created_by=self.user, key="blue_search_term_button")
        FeatureFlag.objects.create(team=self.team, created_by=self.user, key="green_search_term_button", active=False)

        filtered_flags_list = self.client.get(f"/api/projects/@current/feature_flags?active=true&search=search_term")
        response = filtered_flags_list.json()
        assert len(response["results"]) == 1
        assert response["results"][0]["key"] == "blue_search_term_button"

    def test_get_flags_with_stale_filter(self):
        # Create a stale flag (100% rollout with no properties and 30+ days old)
        with freeze_time("2024-01-01"):
            FeatureFlag.objects.create(
                team=self.team,
                created_by=self.user,
                key="stale_flag",
                active=True,
                filters={"groups": [{"rollout_percentage": 100, "properties": []}]},
            )

        # Create a non-stale flag (100% rollout but recent)
        FeatureFlag.objects.create(
            team=self.team,
            created_by=self.user,
            key="recent_flag",
            active=True,
            filters={"groups": [{"rollout_percentage": 100, "properties": []}]},
        )

        # Create another non-stale flag (old but not 100% rollout)
        with freeze_time("2024-01-01"):
            FeatureFlag.objects.create(
                team=self.team,
                created_by=self.user,
                key="partial_flag",
                active=True,
                filters={"groups": [{"rollout_percentage": 50, "properties": []}]},
            )

        # Create a non-stale flag (100% rollout but has properties)
        with freeze_time("2024-01-01"):
            FeatureFlag.objects.create(
                team=self.team,
                created_by=self.user,
                key="filtered_flag",
                active=True,
                filters={
                    "groups": [
                        {
                            "rollout_percentage": 100,
                            "properties": [
                                {"key": "email", "value": "test@example.com", "operator": "exact", "type": "person"}
                            ],
                        }
                    ]
                },
            )

        # Test filtering by stale status
        filtered_flags_list = self.client.get(f"/api/projects/@current/feature_flags?active=STALE")
        response = filtered_flags_list.json()

        assert len(response["results"]) == 1
        assert response["results"][0]["key"] == "stale_flag"
        assert response["results"][0]["status"] == "STALE"

    def test_get_flags_with_stale_filter_multivariate(self):
        # Create a stale multivariate flag
        with freeze_time("2023-01-01"):
            FeatureFlag.objects.create(
                team=self.team,
                created_by=self.user,
                key="stale_multivariate",
                active=True,
                filters={
                    "groups": [{"rollout_percentage": 100, "properties": []}],
                    "multivariate": {
                        "variants": [
                            {"key": "test", "rollout_percentage": 100},
                        ],
                        "release_percentage": 100,
                    },
                },
            )

        # Create a non-stale multivariate flag (no variant at 100%)
        with freeze_time("2024-01-01"):
            FeatureFlag.objects.create(
                team=self.team,
                created_by=self.user,
                key="active_multivariate",
                active=True,
                filters={
                    "groups": [{"rollout_percentage": 50, "properties": []}],
                    "multivariate": {
                        "variants": [
                            {"key": "test", "rollout_percentage": 30},
                            {"key": "test2", "rollout_percentage": 70},
                        ]
                    },
                },
            )

        # Test filtering by stale status
        filtered_flags_list = self.client.get(f"/api/projects/@current/feature_flags?active=STALE")
        response = filtered_flags_list.json()

        assert len(response["results"]) == 1
        assert response["results"][0]["key"] == "stale_multivariate"
        assert response["results"][0]["status"] == "STALE"

    def test_get_flags_with_evaluation_runtime_filter(self):
        # Create flags with different evaluation runtimes
        FeatureFlag.objects.create(team=self.team, created_by=self.user, key="server_flag", evaluation_runtime="server")
        FeatureFlag.objects.create(team=self.team, created_by=self.user, key="client_flag", evaluation_runtime="client")
        FeatureFlag.objects.create(team=self.team, created_by=self.user, key="both_flag", evaluation_runtime="both")

        # Test filtering by server environment
        filtered_flags_list = self.client.get(f"/api/projects/@current/feature_flags?evaluation_runtime=server")
        response = filtered_flags_list.json()
        assert len(response["results"]) == 1
        assert response["results"][0]["key"] == "server_flag"

        # Test filtering by client environment
        filtered_flags_list = self.client.get(f"/api/projects/@current/feature_flags?evaluation_runtime=client")
        response = filtered_flags_list.json()
        assert len(response["results"]) == 1
        assert response["results"][0]["key"] == "client_flag"

        # Test filtering by both environment
        filtered_flags_list = self.client.get(f"/api/projects/@current/feature_flags?evaluation_runtime=both")
        response = filtered_flags_list.json()
        assert len(response["results"]) == 1
        assert response["results"][0]["key"] == "both_flag"

    def test_flag_is_cached_on_create_and_update(self):
        # Ensure empty feature flag list
        FeatureFlag.objects.all().delete()

        feature_flag = self.client.post(
            f"/api/projects/{self.team.id}/feature_flags/",
            data={
                "name": "Beta feature",
                "key": "beta-feature",
                "filters": {
                    "aggregation_group_type_index": 0,
                    "groups": [{"rollout_percentage": 65}],
                },
            },
            format="json",
        ).json()

        flags = get_feature_flags_for_team_in_cache(self.team.id)

        assert flags is not None
        self.assertEqual(len(flags), 1)
        self.assertEqual(flags[0].id, feature_flag["id"])
        self.assertEqual(flags[0].key, "beta-feature")
        self.assertEqual(flags[0].name, "Beta feature")

        response = self.client.patch(
            f"/api/projects/{self.team.id}/feature_flags/{feature_flag['id']}",
            {"name": "XYZ", "key": "red_button"},
        )
        self.assertEqual(response.status_code, status.HTTP_200_OK)

        flags = get_feature_flags_for_team_in_cache(self.team.id)

        assert flags is not None
        self.assertEqual(len(flags), 1)
        self.assertEqual(flags[0].id, feature_flag["id"])
        self.assertEqual(flags[0].key, "red_button")
        self.assertEqual(flags[0].name, "XYZ")

        response = self.client.patch(
            f"/api/projects/{self.team.id}/feature_flags/{feature_flag['id']}",
            {"deleted": True},
        )
        self.assertEqual(response.status_code, status.HTTP_200_OK)

        flags = get_feature_flags_for_team_in_cache(self.team.id)

        assert flags is not None
        self.assertEqual(len(flags), 0)

    @patch("posthog.api.feature_flag.LocalEvaluationThrottle.rate", new="7/minute")
    @patch("posthog.rate_limit.BurstRateThrottle.rate", new="5/minute")
    @patch("posthog.rate_limit.statsd.incr")
    @patch("posthog.rate_limit.is_rate_limit_enabled", return_value=True)
    def test_rate_limits_for_local_evaluation_are_independent(self, rate_limit_enabled_mock, incr_mock):
        personal_api_key = generate_random_token_personal()
        PersonalAPIKey.objects.create(label="X", user=self.user, secure_value=hash_key_value(personal_api_key))

        for _ in range(5):
            response = self.client.get(
                f"/api/projects/{self.team.pk}/feature_flags",
                HTTP_AUTHORIZATION=f"Bearer {personal_api_key}",
            )
        self.assertEqual(response.status_code, status.HTTP_200_OK)

        # Call to flags gets rate limited
        response = self.client.get(
            f"/api/projects/{self.team.pk}/feature_flags",
            HTTP_AUTHORIZATION=f"Bearer {personal_api_key}",
        )
        self.assertEqual(response.status_code, status.HTTP_429_TOO_MANY_REQUESTS)
        self.assertEqual(
            len([1 for name, args, kwargs in incr_mock.mock_calls if args[0] == "rate_limit_exceeded"]),
            1,
        )
        incr_mock.assert_any_call(
            "rate_limit_exceeded",
            tags={
                "team_id": self.team.pk,
                "scope": "burst",
                "rate": "5/minute",
                "path": f"/api/projects/TEAM_ID/feature_flags",
                "hashed_personal_api_key": hash_key_value(personal_api_key),
            },
        )

        incr_mock.reset_mock()

        # but not call to local evaluation
        for _ in range(7):
            response = self.client.get(
                f"/api/feature_flag/local_evaluation",
                HTTP_AUTHORIZATION=f"Bearer {personal_api_key}",
            )
        self.assertEqual(response.status_code, status.HTTP_200_OK)
        self.assertEqual(
            len([1 for name, args, kwargs in incr_mock.mock_calls if args[0] == "rate_limit_exceeded"]),
            0,
        )

    def test_feature_flag_dashboard(self):
        another_feature_flag = FeatureFlag.objects.create(
            team=self.team,
            rollout_percentage=50,
            name="some feature",
            key="some-feature",
            created_by=self.user,
        )
        dashboard = Dashboard.objects.create(team=self.team, name="private dashboard", created_by=self.user)
        relationship = FeatureFlagDashboards.objects.create(
            feature_flag=another_feature_flag, dashboard_id=dashboard.pk
        )

        response = self.client.get(f"/api/projects/{self.team.id}/feature_flags/" + str(another_feature_flag.pk))

        self.assertEqual(response.status_code, status.HTTP_200_OK)
        response_json = response.json()

        self.assertEqual(len(response_json["analytics_dashboards"]), 1)

        # check deleting the dashboard doesn't delete flag, but deletes the relationship
        dashboard.delete()
        another_feature_flag.refresh_from_db()

        with self.assertRaises(FeatureFlagDashboards.DoesNotExist):
            relationship.refresh_from_db()

    def test_feature_flag_dashboard_patch(self):
        another_feature_flag = FeatureFlag.objects.create(
            team=self.team,
            rollout_percentage=50,
            name="some feature",
            key="some-feature",
            created_by=self.user,
        )
        dashboard = Dashboard.objects.create(team=self.team, name="private dashboard", created_by=self.user)
        response = self.client.patch(
            f"/api/projects/{self.team.id}/feature_flags/" + str(another_feature_flag.pk),
            {"analytics_dashboards": [dashboard.pk]},
        )

        self.assertEqual(response.status_code, status.HTTP_200_OK)

        response = self.client.get(f"/api/projects/{self.team.id}/feature_flags/" + str(another_feature_flag.pk))

        self.assertEqual(response.status_code, status.HTTP_200_OK)
        response_json = response.json()

        self.assertEqual(len(response_json["analytics_dashboards"]), 1)

    def test_feature_flag_dashboard_already_exists(self):
        another_feature_flag = FeatureFlag.objects.create(
            team=self.team,
            rollout_percentage=50,
            name="some feature",
            key="some-feature",
            created_by=self.user,
        )
        dashboard = Dashboard.objects.create(team=self.team, name="private dashboard", created_by=self.user)
        response = self.client.patch(
            f"/api/projects/{self.team.id}/feature_flags/" + str(another_feature_flag.pk),
            {"analytics_dashboards": [dashboard.pk]},
        )

        self.assertEqual(response.status_code, status.HTTP_200_OK)

        response = self.client.patch(
            f"/api/projects/{self.team.id}/feature_flags/" + str(another_feature_flag.pk),
            {"analytics_dashboards": [dashboard.pk]},
        )

        self.assertEqual(response.status_code, status.HTTP_200_OK)
        response_json = response.json()

        self.assertEqual(len(response_json["analytics_dashboards"]), 1)

    @freeze_time("2021-01-01")
    @snapshot_clickhouse_queries
    def test_creating_static_cohort(self):
        flag = FeatureFlag.objects.create(
            team=self.team,
            rollout_percentage=100,
            filters={
                "groups": [{"properties": [{"key": "key", "value": "value", "type": "person"}]}],
                "multivariate": None,
            },
            name="some feature",
            key="some-feature",
            created_by=self.user,
        )

        _create_person(
            team=self.team,
            distinct_ids=[f"person1"],
            properties={"key": "value"},
        )
        _create_person(
            team=self.team,
            distinct_ids=[f"person2"],
            properties={"key": "value2"},
        )
        _create_person(
            team=self.team,
            distinct_ids=[f"person3"],
            properties={"key2": "value3"},
        )
        flush_persons_and_events()

        with (
            snapshot_postgres_queries_context(self),
            self.settings(
                CELERY_TASK_ALWAYS_EAGER=True, PERSON_ON_EVENTS_OVERRIDE=False, PERSON_ON_EVENTS_V2_OVERRIDE=False
            ),
        ):
            response = self.client.post(
                f"/api/projects/{self.team.id}/feature_flags/{flag.id}/create_static_cohort_for_flag",
                {},
                format="json",
            )
            self.assertEqual(response.status_code, status.HTTP_201_CREATED)

        # fires an async task for computation, but celery runs sync in tests
        cohort_id = response.json()["cohort"]["id"]
        cohort = Cohort.objects.get(id=cohort_id)
        self.assertEqual(cohort.name, "Users with feature flag some-feature enabled at 2021-01-01 00:00:00")
        self.assertEqual(cohort.count, 1)

        response = self.client.get(f"/api/cohort/{cohort.pk}/persons")
        self.assertEqual(len(response.json()["results"]), 1, response)

    def test_cant_update_early_access_flag_with_group(self):
        feature_flag = FeatureFlag.objects.create(
            team=self.team,
            rollout_percentage=100,
            filters={
                "aggregation_group_type_index": None,
                "groups": [{"properties": [], "rollout_percentage": None}],
            },
            name="some feature",
            key="some-feature",
            created_by=self.user,
        )

        EarlyAccessFeature.objects.create(
            team=self.team,
            name="earlyAccessFeature",
            description="early access feature",
            stage="alpha",
            feature_flag=feature_flag,
        )

        update_data = {
            "filters": {
                "aggregation_group_type_index": 2,
                "groups": [{"properties": [], "rollout_percentage": 100}],
            }
        }
        response = self.client.patch(
            f"/api/projects/{self.team.id}/feature_flags/{feature_flag.id}/", update_data, format="json"
        )

        self.assertEqual(response.status_code, status.HTTP_400_BAD_REQUEST)
        self.assertDictContainsSubset(
            {
                "type": "validation_error",
                "code": "invalid_input",
                "detail": "Cannot change this flag to a group-based when linked to an Early Access Feature.",
            },
            response.json(),
        )

    def test_cant_create_flag_with_data_that_fails_to_query(self):
        Person.objects.create(
            distinct_ids=["123"],
            team=self.team,
            properties={"email": "x y z"},
        )
        Person.objects.create(
            distinct_ids=["456"],
            team=self.team,
            properties={"email": "2.3.999"},
        )

        # Only snapshot flag evaluation queries
        with snapshot_postgres_queries_context(self, custom_query_matcher=lambda query: "posthog_person" in query):
            response = self.client.post(
                f"/api/projects/{self.team.id}/feature_flags",
                {
                    "name": "Beta feature",
                    "key": "beta-x",
                    "filters": {
                        "groups": [
                            {
                                "rollout_percentage": 65,
                                "properties": [
                                    {
                                        "key": "email",
                                        "type": "person",
                                        "value": "2.3.9{0-9}{1}",
                                        "operator": "regex",
                                    }
                                ],
                            }
                        ]
                    },
                },
            )
            self.assertEqual(response.status_code, status.HTTP_400_BAD_REQUEST)
            self.assertEqual(
                response.json(),
                {
                    "type": "validation_error",
                    "code": "invalid_input",
                    "detail": "Can't evaluate flag - please check release conditions",
                    "attr": None,
                },
            )

    def test_cant_create_flag_with_group_data_that_fails_to_query(self):
        GroupTypeMapping.objects.create(
            team=self.team, project_id=self.team.project_id, group_type="organization", group_type_index=0
        )
        GroupTypeMapping.objects.create(
            team=self.team, project_id=self.team.project_id, group_type="xyz", group_type_index=1
        )

        for i in range(5):
            create_group(
                team_id=self.team.pk,
                group_type_index=1,
                group_key=f"xyz:{i}",
                properties={"industry": f"{i}", "email": "2.3.4445"},
            )

        # Only snapshot flag evaluation queries
        with snapshot_postgres_queries_context(self, custom_query_matcher=lambda query: "posthog_group" in query):
            # Test group flag with invalid regex
            response = self.client.post(
                f"/api/projects/{self.team.id}/feature_flags",
                {
                    "name": "Beta feature",
                    "key": "beta-x",
                    "filters": {
                        "aggregation_group_type_index": 1,
                        "groups": [
                            {
                                "rollout_percentage": 65,
                                "properties": [
                                    {
                                        "key": "email",
                                        "type": "group",
                                        "group_type_index": 1,
                                        "value": "2.3.9{0-9}{1 ef}",
                                        "operator": "regex",
                                    }
                                ],
                            }
                        ],
                    },
                },
            )
        self.assertEqual(response.status_code, status.HTTP_400_BAD_REQUEST)
        self.assertEqual(
            response.json(),
            {
                "type": "validation_error",
                "code": "invalid_input",
                "detail": "Can't evaluate flag - please check release conditions",
                "attr": None,
            },
        )

    def test_feature_flag_includes_cohort_names(self):
        cohort = Cohort.objects.create(
            team=self.team,
            name="test_cohort",
            groups=[{"properties": [{"key": "email", "value": "@posthog.com", "type": "person"}]}],
        )
        response = self.client.post(
            f"/api/projects/{self.team.id}/feature_flags/",
            {
                "name": "Alpha feature",
                "key": "alpha-feature",
                "filters": {
                    "groups": [{"properties": [{"key": "id", "type": "cohort", "value": cohort.pk}]}],
                },
            },
            format="json",
        )
        self.assertEqual(response.status_code, status.HTTP_201_CREATED)

        # Get the flag
        response = self.client.get(
            f"/api/projects/{self.team.id}/feature_flags/{response.json()['id']}/",
        )
        self.assertEqual(response.status_code, status.HTTP_200_OK)
        self.assertEqual(
            response.json()["filters"]["groups"][0]["properties"][0],
            {
                "key": "id",
                "type": "cohort",
                "value": cohort.pk,
                "cohort_name": "test_cohort",
            },
        )

    def test_create_feature_flag_in_specific_folder(self):
        response = self.client.post(
            f"/api/projects/{self.team.id}/feature_flags/",
            data={
                "key": "my-test-flag-in-folder",
                "name": "Test Flag in Folder",
                "filters": {"groups": [{"properties": [], "rollout_percentage": 50}]},
                "_create_in_folder": "Special Folder/Flags",
            },
            format="json",
        )
        assert response.status_code == 201, response.json()
        flag_id = response.json()["id"]
        assert flag_id is not None

        from posthog.models.file_system.file_system import FileSystem

        fs_entry = FileSystem.objects.filter(team=self.team, ref=str(flag_id), type="feature_flag").first()
        assert fs_entry, "No FileSystem entry found for this feature flag."
        assert (
            "Special Folder/Flags" in fs_entry.path
        ), f"Expected 'Special Folder/Flags' in path, got: '{fs_entry.path}'"

    @patch("posthog.api.feature_flag.report_user_action")
    def test_updating_feature_flag_key_updates_super_groups(self, mock_capture):
        # Create a feature flag with super_groups
        feature_flag = FeatureFlag.objects.create(
            team=self.team,
            created_by=self.user,
            key="old-key",
            name="Test Flag",
            filters={
                "groups": [{"properties": [], "rollout_percentage": 0}],
                "super_groups": [
                    {
                        "properties": [
                            {
                                "key": "$feature_enrollment/old-key",
                                "type": "person",
                                "value": ["true"],
                                "operator": "exact",
                            }
                        ],
                        "rollout_percentage": 100,
                    }
                ],
            },
        )

        # Update the feature flag key
        response = self.client.patch(
            f"/api/projects/{self.team.id}/feature_flags/{feature_flag.id}",
            {"key": "new-key"},
            format="json",
        )

        self.assertEqual(response.status_code, status.HTTP_200_OK)

        # Refresh the feature flag from the database
        feature_flag.refresh_from_db()

        # Verify the super_groups were updated
        self.assertEqual(feature_flag.filters["super_groups"][0]["properties"][0]["key"], "$feature_enrollment/new-key")

        # Verify the old key is not present
        self.assertNotIn("$feature_enrollment/old-key", str(feature_flag.filters))

    def test_feature_flag_experiment_set(self):
        # Create a feature flag
        feature_flag = FeatureFlag.objects.create(
            team=self.team,
            created_by=self.user,
            key="test-flag",
            name="Test Flag",
            filters={"groups": [{"properties": [], "rollout_percentage": 100}]},
        )

        # Initially, experiment_set should be empty
        response = self.client.get(f"/api/projects/@current/feature_flags/{feature_flag.id}")
        assert response.status_code == 200
        assert response.json()["experiment_set"] == []

        # Create an active experiment linked to the flag
        experiment = Experiment.objects.create(
            team=self.team,
            created_by=self.user,
            name="Test Experiment",
            feature_flag=feature_flag,
            start_date=datetime(2024, 1, 1, 12, 0, 0, tzinfo=UTC),
        )

        # experiment_set should now include the experiment ID
        response = self.client.get(f"/api/projects/@current/feature_flags/{feature_flag.id}")
        assert response.status_code == 200
        assert response.json()["experiment_set"] == [experiment.id]

        # Create a deleted experiment - should not be included
        experiment2 = Experiment.objects.create(
            team=self.team,
            created_by=self.user,
            name="Another Experiment",
            feature_flag=feature_flag,
            start_date=datetime(2024, 1, 1, 12, 1, 0, tzinfo=UTC),
        )

        # experiment_set should include both experiments
        response = self.client.get(f"/api/projects/@current/feature_flags/{feature_flag.id}")
        assert response.status_code == 200
        assert response.json()["experiment_set"] == [experiment.id, experiment2.id]

        # Delete the active experiments
        experiment.deleted = True
        experiment.save()
        experiment2.deleted = True
        experiment2.save()

        # experiment_set should now be empty again
        response = self.client.get(f"/api/projects/@current/feature_flags/{feature_flag.id}")
        assert response.status_code == 200
        assert response.json()["experiment_set"] == []

    def test_bulk_keys_valid_ids(self):
        """Test that valid IDs return correct key mapping"""
        # Create test flags
        flag1 = FeatureFlag.objects.create(key="test-flag-1", name="Test Flag 1", team=self.team, created_by=self.user)
        flag2 = FeatureFlag.objects.create(key="test-flag-2", name="Test Flag 2", team=self.team, created_by=self.user)
        flag3 = FeatureFlag.objects.create(key="test-flag-3", name="Test Flag 3", team=self.team, created_by=self.user)

        response = self.client.post(
            f"/api/projects/@current/feature_flags/bulk_keys/",
            {"ids": [flag1.id, flag2.id, flag3.id]},
            format="json",
        )

        assert response.status_code == status.HTTP_200_OK
        data = response.json()
        assert "keys" in data
        assert data["keys"] == {
            str(flag1.id): "test-flag-1",
            str(flag2.id): "test-flag-2",
            str(flag3.id): "test-flag-3",
        }

    def test_bulk_keys_empty_list(self):
        """Test that empty ID list returns empty keys object"""
        response = self.client.post(
            f"/api/projects/@current/feature_flags/bulk_keys/",
            {"ids": []},
            format="json",
        )

        assert response.status_code == status.HTTP_200_OK
        data = response.json()
        assert data == {"keys": {}}

    def test_bulk_keys_invalid_ids(self):
        """Test that invalid IDs (non-integers) return error"""
        response = self.client.post(
            f"/api/projects/@current/feature_flags/bulk_keys/",
            {"ids": ["invalid", "not-a-number"]},
            format="json",
        )

        assert response.status_code == status.HTTP_400_BAD_REQUEST
        data = response.json()
        assert "error" in data
        assert "Invalid flag IDs provided" in data["error"]

    def test_bulk_keys_mixed_valid_invalid_ids(self):
        """Test that mixed valid/invalid IDs filter out invalid ones"""
        flag1 = FeatureFlag.objects.create(key="test-flag-1", name="Test Flag 1", team=self.team, created_by=self.user)

        response = self.client.post(
            f"/api/projects/@current/feature_flags/bulk_keys/",
            {"ids": [flag1.id, "invalid", 99999]},  # valid ID, invalid string, non-existent ID
            format="json",
        )

        assert response.status_code == status.HTTP_200_OK
        data = response.json()
        assert "keys" in data
        assert data["keys"] == {str(flag1.id): "test-flag-1"}
        assert "warning" in data
        assert "Invalid flag IDs ignored: ['invalid']" in data["warning"]

    def test_bulk_keys_nonexistent_ids(self):
        """Test that non-existent flag IDs are filtered out"""
        response = self.client.post(
            f"/api/projects/@current/feature_flags/bulk_keys/",
            {"ids": [99999, 88888]},  # Non-existent IDs
            format="json",
        )

        assert response.status_code == status.HTTP_200_OK
        data = response.json()
        assert data == {"keys": {}}

    def test_bulk_keys_team_isolation(self):
        """Test that flags from other teams are not returned"""
        # Create flag in current team
        flag1 = FeatureFlag.objects.create(
            key="current-team-flag", name="Current Team Flag", team=self.team, created_by=self.user
        )

        # Create another team and flag
        other_user = User.objects.create_user(email="other@test.com", password="password", first_name="Other")
        other_organization, _, other_team = Organization.objects.bootstrap(other_user)
        flag2 = FeatureFlag.objects.create(
            key="other-team-flag", name="Other Team Flag", team=other_team, created_by=other_user
        )

        response = self.client.post(
            f"/api/projects/@current/feature_flags/bulk_keys/",
            {"ids": [flag1.id, flag2.id]},
            format="json",
        )

        assert response.status_code == status.HTTP_200_OK
        data = response.json()
        assert "keys" in data
        # Should only return flag from current team
        assert data["keys"] == {str(flag1.id): "current-team-flag"}

    def test_bulk_keys_deleted_flags(self):
        """Test that deleted flags are not returned"""
        flag1 = FeatureFlag.objects.create(key="active-flag", name="Active Flag", team=self.team, created_by=self.user)
        flag2 = FeatureFlag.objects.create(
            key="deleted-flag", name="Deleted Flag", team=self.team, created_by=self.user, deleted=True
        )

        response = self.client.post(
            f"/api/projects/@current/feature_flags/bulk_keys/",
            {"ids": [flag1.id, flag2.id]},
            format="json",
        )

        assert response.status_code == status.HTTP_200_OK
        data = response.json()
        assert "keys" in data
        # Should only return non-deleted flag
        assert data["keys"] == {str(flag1.id): "active-flag"}

    def test_bulk_keys_no_ids_param(self):
        """Test that missing 'ids' parameter returns empty keys object"""
        response = self.client.post(
            f"/api/projects/@current/feature_flags/bulk_keys/",
            {},  # No 'ids' parameter
            format="json",
        )

        assert response.status_code == status.HTTP_200_OK
        data = response.json()
        assert data == {"keys": {}}

    def test_bulk_keys_string_ids(self):
        """Test that string representations of valid IDs work"""
        flag1 = FeatureFlag.objects.create(key="test-flag-1", name="Test Flag 1", team=self.team, created_by=self.user)

        response = self.client.post(
            f"/api/projects/@current/feature_flags/bulk_keys/",
            {"ids": [str(flag1.id)]},  # String ID instead of integer
            format="json",
        )

        assert response.status_code == status.HTTP_200_OK
        data = response.json()
        assert "keys" in data
        assert data["keys"] == {str(flag1.id): "test-flag-1"}

<<<<<<< HEAD
=======
    def test_local_evaluation_caching_basic(self):
        """Test basic caching functionality for local_evaluation endpoint."""
        FeatureFlag.objects.create(
            team=self.team,
            created_by=self.user,
            key="test-flag",
            filters={"groups": [{"properties": [], "rollout_percentage": 100}]},
        )

        personal_api_key = generate_random_token_personal()
        PersonalAPIKey.objects.create(label="Test", user=self.user, secure_value=hash_key_value(personal_api_key))

        cache.clear()  # Start with empty cache

        # First request should miss cache and populate it
        self.client.logout()
        response = self.client.get(
            f"/api/feature_flag/local_evaluation",
            HTTP_AUTHORIZATION=f"Bearer {personal_api_key}",
        )
        self.assertEqual(response.status_code, status.HTTP_200_OK)

        # Check that cache is now populated
        cache_key = f"local_evaluation/{self.team.project_id}/v1"
        cached_data = cache.get(cache_key)
        self.assertIsNotNone(cached_data)
        self.assertEqual(len(cached_data["flags"]), 1)
        self.assertEqual(cached_data["flags"][0]["key"], "test-flag")

    def test_local_evaluation_caching_with_cohorts(self):
        """Test caching with send_cohorts parameter."""
        cohort = Cohort.objects.create(
            team=self.team,
            name="Test Cohort",
            groups=[{"properties": [{"key": "email", "value": "test@example.com", "type": "person"}]}],
        )

        FeatureFlag.objects.create(
            team=self.team,
            created_by=self.user,
            key="test-flag-cohort",
            filters={
                "groups": [
                    {
                        "properties": [{"key": "id", "value": cohort.id, "type": "cohort"}],
                        "rollout_percentage": 100,
                    }
                ]
            },
        )

        personal_api_key = generate_random_token_personal()
        PersonalAPIKey.objects.create(label="Test", user=self.user, secure_value=hash_key_value(personal_api_key))

        cache.clear()

        # Test cache for send_cohorts=true
        self.client.logout()
        response = self.client.get(
            f"/api/feature_flag/local_evaluation?send_cohorts",
            HTTP_AUTHORIZATION=f"Bearer {personal_api_key}",
        )
        self.assertEqual(response.status_code, status.HTTP_200_OK)

        # Check separate cache key for cohorts version
        cache_key_cohorts = f"local_evaluation/{self.team.project_id}/cohorts/v1"
        cache_key_regular = f"local_evaluation/{self.team.project_id}/v1"

        cached_cohorts = cache.get(cache_key_cohorts)
        cached_regular = cache.get(cache_key_regular)

        self.assertIsNotNone(cached_cohorts)
        self.assertIsNone(cached_regular)  # Regular cache should not be populated yet

    def test_local_evaluation_cache_invalidation_on_flag_change(self):
        """Test cache invalidation when feature flags change."""
        flag = FeatureFlag.objects.create(
            team=self.team,
            created_by=self.user,
            key="test-flag",
            filters={"groups": [{"properties": [], "rollout_percentage": 50}]},
        )

        personal_api_key = generate_random_token_personal()
        PersonalAPIKey.objects.create(label="Test", user=self.user, secure_value=hash_key_value(personal_api_key))

        cache.clear()

        # Populate cache
        self.client.logout()
        response = self.client.get(
            f"/api/feature_flag/local_evaluation",
            HTTP_AUTHORIZATION=f"Bearer {personal_api_key}",
        )
        self.assertEqual(response.status_code, status.HTTP_200_OK)

        # Verify cache is populated
        cache_key = f"local_evaluation/{self.team.project_id}/v1"
        cache_key_cohorts = f"local_evaluation/{self.team.project_id}/cohorts/v1"
        self.assertIsNotNone(cache.get(cache_key))

        # Update the flag (this should trigger cache invalidation via signal handler)
        flag.filters = {"groups": [{"properties": [], "rollout_percentage": 100}]}
        flag.save()

        # Cache should now be invalidated
        self.assertIsNone(cache.get(cache_key))
        self.assertIsNone(cache.get(cache_key_cohorts))

    def test_local_evaluation_cache_invalidation_on_cohort_change(self):
        """Test cache invalidation when cohorts change."""
        cohort = Cohort.objects.create(
            team=self.team,
            name="Test Cohort",
            groups=[{"properties": [{"key": "email", "value": "test@example.com", "type": "person"}]}],
        )

        FeatureFlag.objects.create(
            team=self.team,
            created_by=self.user,
            key="test-flag-cohort",
            filters={
                "groups": [
                    {
                        "properties": [{"key": "id", "value": cohort.id, "type": "cohort"}],
                        "rollout_percentage": 100,
                    }
                ]
            },
        )

        cache.clear()

        personal_api_key = generate_random_token_personal()
        PersonalAPIKey.objects.create(label="Test", user=self.user, secure_value=hash_key_value(personal_api_key))

        # Populate both cache variants
        self.client.logout()
        response1 = self.client.get(
            f"/api/feature_flag/local_evaluation",
            HTTP_AUTHORIZATION=f"Bearer {personal_api_key}",
        )
        response2 = self.client.get(
            f"/api/feature_flag/local_evaluation?send_cohorts",
            HTTP_AUTHORIZATION=f"Bearer {personal_api_key}",
        )

        self.assertEqual(response1.status_code, status.HTTP_200_OK)
        self.assertEqual(response2.status_code, status.HTTP_200_OK)

        # Verify both caches are populated
        cache_key = f"local_evaluation/{self.team.project_id}/v1"
        cache_key_cohorts = f"local_evaluation/{self.team.project_id}/cohorts/v1"
        self.assertIsNotNone(cache.get(cache_key))
        self.assertIsNotNone(cache.get(cache_key_cohorts))

        # Update the cohort (this should trigger cache invalidation via signal handler)
        cohort.name = "Updated Test Cohort"
        cohort.save()

        # Both caches should now be invalidated
        self.assertIsNone(cache.get(cache_key))
        self.assertIsNone(cache.get(cache_key_cohorts))

    def test_local_evaluation_cache_invalidation_on_group_type_mapping_change(self):
        """Test cache invalidation when group type mappings change."""
        # Create a group type mapping
        GroupTypeMapping.objects.create(
            team=self.team,
            project=self.team.project,
            group_type="organization",
            group_type_index=0,
            name_singular="Organization",
            name_plural="Organizations",
        )

        FeatureFlag.objects.create(
            team=self.team,
            created_by=self.user,
            key="test-flag-groups",
            filters={"groups": [{"properties": [], "rollout_percentage": 100}]},
        )

        personal_api_key = generate_random_token_personal()
        PersonalAPIKey.objects.create(label="Test", user=self.user, secure_value=hash_key_value(personal_api_key))

        cache.clear()

        # Populate both cache variants
        self.client.logout()
        response1 = self.client.get(
            f"/api/feature_flag/local_evaluation",
            HTTP_AUTHORIZATION=f"Bearer {personal_api_key}",
        )
        response2 = self.client.get(
            f"/api/feature_flag/local_evaluation?send_cohorts",
            HTTP_AUTHORIZATION=f"Bearer {personal_api_key}",
        )

        self.assertEqual(response1.status_code, status.HTTP_200_OK)
        self.assertEqual(response2.status_code, status.HTTP_200_OK)

        # Verify both caches are populated
        cache_key = f"local_evaluation/{self.team.project_id}/v1"
        cache_key_cohorts = f"local_evaluation/{self.team.project_id}/cohorts/v1"
        self.assertIsNotNone(cache.get(cache_key))
        self.assertIsNotNone(cache.get(cache_key_cohorts))

        # Update the group type mapping (this should trigger cache invalidation)
        group_mapping = GroupTypeMapping.objects.get(team=self.team)
        group_mapping.name_singular = "Company"
        group_mapping.save()

        # Both caches should now be invalidated
        self.assertIsNone(cache.get(cache_key))
        self.assertIsNone(cache.get(cache_key_cohorts))

    def test_local_evaluation_with_use_cache_parameter(self):
        """Test that use_cache parameter triggers the new cache path."""
        FeatureFlag.objects.create(
            team=self.team,
            created_by=self.user,
            key="test-flag",
            filters={"groups": [{"properties": [], "rollout_percentage": 100}]},
        )

        # Use ProjectSecretAPIKeyAuthentication for the cache path
        response = self.client.get(f"/api/feature_flag/local_evaluation?token={self.team.api_token}&use_cache=true")
        self.assertEqual(response.status_code, status.HTTP_200_OK)

        data = response.json()
        self.assertIn("flags", data)
        self.assertIn("group_type_mapping", data)
        self.assertIn("cohorts", data)
        self.assertEqual(len(data["flags"]), 1)
        self.assertEqual(data["flags"][0]["key"], "test-flag")

    def test_local_evaluation_cache_vs_regular_identical_response(self):
        """Test that cached and non-cached responses are identical."""
        FeatureFlag.objects.create(
            team=self.team,
            created_by=self.user,
            key="test-flag",
            filters={"groups": [{"properties": [], "rollout_percentage": 100}]},
        )

        # Get regular response (without use_cache)
        regular_response = self.client.get(f"/api/feature_flag/local_evaluation?token={self.team.api_token}")
        self.assertEqual(regular_response.status_code, status.HTTP_200_OK)
        regular_data = regular_response.json()

        # Get cached response (with use_cache=true)
        cached_response = self.client.get(
            f"/api/feature_flag/local_evaluation?token={self.team.api_token}&use_cache=true"
        )
        self.assertEqual(cached_response.status_code, status.HTTP_200_OK)
        cached_data = cached_response.json()

        # Responses should have identical structure
        self.assertEqual(set(regular_data.keys()), set(cached_data.keys()))
        self.assertEqual(len(regular_data["flags"]), len(cached_data["flags"]))
        self.assertEqual(regular_data["flags"][0]["key"], cached_data["flags"][0]["key"])
        self.assertEqual(regular_data["group_type_mapping"], cached_data["group_type_mapping"])

    def test_local_evaluation_use_cache_with_cohorts(self):
        """Test use_cache parameter with cohorts - verifies cohorts are properly included."""
        cohort = Cohort.objects.create(
            team=self.team,
            name="Test Cohort",
            groups=[{"properties": [{"key": "email", "value": "test@example.com", "type": "person"}]}],
        )

        FeatureFlag.objects.create(
            team=self.team,
            created_by=self.user,
            key="test-flag-cohort",
            filters={
                "groups": [
                    {
                        "properties": [{"key": "id", "value": cohort.id, "type": "cohort"}],
                        "rollout_percentage": 100,
                    }
                ]
            },
        )

        # Test with send_cohorts parameter
        response = self.client.get(
            f"/api/feature_flag/local_evaluation?token={self.team.api_token}&send_cohorts&use_cache=true"
        )
        self.assertEqual(response.status_code, status.HTTP_200_OK)

        data = response.json()
        self.assertIn("flags", data)
        self.assertIn("cohorts", data)
        self.assertEqual(len(data["flags"]), 1)
        self.assertEqual(data["flags"][0]["key"], "test-flag-cohort")
        self.assertEqual(len(data["cohorts"]), 1)  # Should contain the cohort
        self.assertIn(str(cohort.id), data["cohorts"])
        self.assertEqual(
            data["cohorts"][str(cohort.id)],
            {
                "type": "OR",
                "values": [
                    {"type": "AND", "values": [{"key": "email", "value": "test@example.com", "type": "person"}]}
                ],
            },
        )

    def test_local_evaluation_use_cache_basic_functionality(self):
        """Test that use_cache parameter works without breaking existing functionality."""
        FeatureFlag.objects.create(
            team=self.team,
            created_by=self.user,
            key="test-flag",
            filters={"groups": [{"properties": [], "rollout_percentage": 100}]},
        )

        # Basic test that use_cache doesn't break the endpoint
        response = self.client.get(f"/api/feature_flag/local_evaluation?token={self.team.api_token}&use_cache=true")
        self.assertEqual(response.status_code, status.HTTP_200_OK)

        data = response.json()
        self.assertIn("flags", data)
        self.assertIn("group_type_mapping", data)
        self.assertIn("cohorts", data)
        self.assertEqual(len(data["flags"]), 1)
        self.assertEqual(data["flags"][0]["key"], "test-flag")

    def test_local_evaluation_use_cache_transformation_with_send_cohorts_true(self):
        """
        Test that cached responses with send_cohorts=true do NOT transform filters.
        This test should FAIL initially, exposing the bug where cache incorrectly transforms filters.
        """
        # Create cohort for testing
        cohort = Cohort.objects.create(
            team=self.team,
            name="Test Cohort",
            groups=[{"properties": [{"key": "email", "value": "test@example.com", "type": "person"}]}],
        )

        # Create flag with single cohort reference (triggers transformation logic)
        FeatureFlag.objects.create(
            team=self.team,
            created_by=self.user,
            key="test-flag-cohort",
            filters={
                "groups": [
                    {
                        "properties": [{"key": "id", "value": cohort.id, "type": "cohort"}],
                        "rollout_percentage": 100,
                    }
                ]
            },
        )

        # Get regular response with send_cohorts (should NOT transform filters)
        regular_response = self.client.get(
            f"/api/feature_flag/local_evaluation?token={self.team.api_token}&send_cohorts"
        )
        self.assertEqual(regular_response.status_code, status.HTTP_200_OK)
        regular_data = regular_response.json()

        # Get cached response with send_cohorts (should also NOT transform filters)
        cached_response = self.client.get(
            f"/api/feature_flag/local_evaluation?token={self.team.api_token}&send_cohorts&use_cache=true"
        )
        self.assertEqual(cached_response.status_code, status.HTTP_200_OK)
        cached_data = cached_response.json()

        # Both should have cohorts
        self.assertEqual(len(regular_data["cohorts"]), 1)
        self.assertEqual(len(cached_data["cohorts"]), 1)
        self.assertIn(str(cohort.id), regular_data["cohorts"])
        self.assertIn(str(cohort.id), cached_data["cohorts"])

        # CRITICAL: Filter structure should be IDENTICAL (no transformation when send_cohorts=true)
        regular_flag = regular_data["flags"][0]
        cached_flag = cached_data["flags"][0]

        self.assertEqual(regular_flag["key"], "test-flag-cohort")
        self.assertEqual(cached_flag["key"], "test-flag-cohort")

        # This assertion should FAIL - filters should be identical but cache incorrectly transforms them
        self.assertEqual(
            regular_flag["filters"],
            cached_flag["filters"],
            "Filters should be identical when send_cohorts=true (no transformation should occur)",
        )

    def test_local_evaluation_use_cache_transformation_with_send_cohorts_false(self):
        """
        Test that cached responses without send_cohorts DO transform filters.
        This test should FAIL initially, exposing the bug where cache doesn't transform filters.
        """
        # Create cohort for testing
        cohort = Cohort.objects.create(
            team=self.team,
            name="Test Cohort",
            groups=[{"properties": [{"key": "email", "value": "test@example.com", "type": "person"}]}],
        )

        # Create flag with single cohort reference (triggers transformation logic)
        FeatureFlag.objects.create(
            team=self.team,
            created_by=self.user,
            key="test-flag-cohort",
            filters={
                "groups": [
                    {
                        "properties": [{"key": "id", "value": cohort.id, "type": "cohort"}],
                        "rollout_percentage": 100,
                    }
                ]
            },
        )

        # Get regular response without send_cohorts (should transform filters)
        regular_response = self.client.get(f"/api/feature_flag/local_evaluation?token={self.team.api_token}")
        self.assertEqual(regular_response.status_code, status.HTTP_200_OK)
        regular_data = regular_response.json()

        # Get cached response without send_cohorts (should also transform filters)
        cached_response = self.client.get(
            f"/api/feature_flag/local_evaluation?token={self.team.api_token}&use_cache=true"
        )
        self.assertEqual(cached_response.status_code, status.HTTP_200_OK)
        cached_data = cached_response.json()

        # Neither should have cohorts
        self.assertEqual(len(regular_data["cohorts"]), 0)
        self.assertEqual(len(cached_data["cohorts"]), 0)

        # CRITICAL: Both should have transformed filters (cohort properties expanded)
        regular_flag = regular_data["flags"][0]
        cached_flag = cached_data["flags"][0]

        self.assertEqual(regular_flag["key"], "test-flag-cohort")
        self.assertEqual(cached_flag["key"], "test-flag-cohort")

        # Check that regular response has transformed filters (should contain person properties)
        regular_properties = regular_flag["filters"]["groups"][0]["properties"]
        self.assertTrue(
            any(prop.get("type") == "person" for prop in regular_properties),
            "Regular response should have transformed cohort to person properties",
        )

        # This assertion should FAIL - cached response should also have transformed filters
        cached_properties = cached_flag["filters"]["groups"][0]["properties"]
        self.assertTrue(
            any(prop.get("type") == "person" for prop in cached_properties),
            "Cached response should have transformed cohort to person properties",
        )

        # Filters should be identical (both transformed)
        self.assertEqual(
            regular_flag["filters"],
            cached_flag["filters"],
            "Both regular and cached should have identical transformed filters",
        )

    def test_local_evaluation_use_cache_invalidation_on_group_type_mapping_change(self):
        """Test that HyperCache invalidates when GroupTypeMapping changes."""
        from posthog.models.feature_flag.local_evaluation import flags_hypercache, flags_without_cohorts_hypercache

        # Create a group type mapping
        group_mapping = GroupTypeMapping.objects.create(
            team=self.team,
            project=self.team.project,
            group_type="organization",
            group_type_index=0,
            name_singular="Organization",
            name_plural="Organizations",
        )

        # Create a feature flag that would use group types
        FeatureFlag.objects.create(
            team=self.team,
            created_by=self.user,
            key="test-flag-groups",
            filters={"groups": [{"properties": [], "rollout_percentage": 100}]},
        )

        # Clear caches to start fresh
        flags_hypercache.clear_cache(self.team)
        flags_without_cohorts_hypercache.clear_cache(self.team)

        # Populate both cache variants using use_cache parameter
        response1 = self.client.get(f"/api/feature_flag/local_evaluation?token={self.team.api_token}&use_cache=true")
        response2 = self.client.get(
            f"/api/feature_flag/local_evaluation?token={self.team.api_token}&use_cache=true&send_cohorts"
        )
        self.assertEqual(response1.status_code, status.HTTP_200_OK)
        self.assertEqual(response2.status_code, status.HTTP_200_OK)

        # Verify group type mapping is included in responses
        data1 = response1.json()
        data2 = response2.json()
        self.assertIn("group_type_mapping", data1)
        self.assertIn("group_type_mapping", data2)
        self.assertEqual(data1["group_type_mapping"]["0"], "organization")
        self.assertEqual(data2["group_type_mapping"]["0"], "organization")

        # Verify both caches are populated by checking we get the same data on subsequent calls
        cached_response1 = self.client.get(
            f"/api/feature_flag/local_evaluation?token={self.team.api_token}&use_cache=true"
        )
        cached_response2 = self.client.get(
            f"/api/feature_flag/local_evaluation?token={self.team.api_token}&use_cache=true&send_cohorts"
        )
        self.assertEqual(cached_response1.json(), data1)
        self.assertEqual(cached_response2.json(), data2)

        # Update the group type mapping - this should trigger cache invalidation via our new signal handler
        group_mapping.group_type = "company"
        group_mapping.save()

        # Get responses again - they should reflect the change (meaning cache was invalidated)
        updated_response1 = self.client.get(
            f"/api/feature_flag/local_evaluation?token={self.team.api_token}&use_cache=true"
        )
        updated_response2 = self.client.get(
            f"/api/feature_flag/local_evaluation?token={self.team.api_token}&use_cache=true&send_cohorts"
        )

        # Verify the group type mapping has been updated in the responses
        updated_data1 = updated_response1.json()
        updated_data2 = updated_response2.json()
        self.assertEqual(updated_data1["group_type_mapping"]["0"], "company")
        self.assertEqual(updated_data2["group_type_mapping"]["0"], "company")

        # Verify responses changed from the original cached versions
        self.assertNotEqual(data1["group_type_mapping"], updated_data1["group_type_mapping"])
        self.assertNotEqual(data2["group_type_mapping"], updated_data2["group_type_mapping"])

    def test_local_evaluation_use_cache_invalidation_on_group_type_mapping_delete(self):
        """Test that HyperCache invalidates when GroupTypeMapping is deleted."""
        from posthog.models.feature_flag.local_evaluation import flags_hypercache, flags_without_cohorts_hypercache

        # Create a group type mapping
        group_mapping = GroupTypeMapping.objects.create(
            team=self.team,
            project=self.team.project,
            group_type="organization",
            group_type_index=0,
            name_singular="Organization",
            name_plural="Organizations",
        )

        # Create a feature flag
        FeatureFlag.objects.create(
            team=self.team,
            created_by=self.user,
            key="test-flag-groups",
            filters={"groups": [{"properties": [], "rollout_percentage": 100}]},
        )

        # Clear caches and populate them
        flags_hypercache.clear_cache(self.team)
        flags_without_cohorts_hypercache.clear_cache(self.team)

        response = self.client.get(f"/api/feature_flag/local_evaluation?token={self.team.api_token}&use_cache=true")
        self.assertEqual(response.status_code, status.HTTP_200_OK)
        data = response.json()
        self.assertIn("group_type_mapping", data)
        self.assertEqual(data["group_type_mapping"]["0"], "organization")

        # Delete the group type mapping - this should trigger cache invalidation
        group_mapping.delete()

        # Get response again - group type mapping should be gone
        updated_response = self.client.get(
            f"/api/feature_flag/local_evaluation?token={self.team.api_token}&use_cache=true"
        )
        updated_data = updated_response.json()

        # Group type mapping should no longer exist in the response
        self.assertNotIn("0", updated_data.get("group_type_mapping", {}))

        # Verify response changed from the original cached version
        self.assertNotEqual(data["group_type_mapping"], updated_data.get("group_type_mapping", {}))

    def test_local_evaluation_use_cache_invalidation_on_feature_flag_delete(self):
        """Test that HyperCache invalidates when FeatureFlag is deleted."""
        from posthog.models.feature_flag.local_evaluation import flags_hypercache, flags_without_cohorts_hypercache

        # Create two feature flags
        flag1 = FeatureFlag.objects.create(
            team=self.team,
            created_by=self.user,
            key="test-flag-1",
            name="Test Flag 1",
            filters={"groups": [{"properties": [], "rollout_percentage": 100}]},
        )

        FeatureFlag.objects.create(
            team=self.team,
            created_by=self.user,
            key="test-flag-2",
            name="Test Flag 2",
            filters={"groups": [{"properties": [], "rollout_percentage": 50}]},
        )

        # Clear caches to start fresh
        flags_hypercache.clear_cache(self.team)
        flags_without_cohorts_hypercache.clear_cache(self.team)

        # Populate both cache variants using use_cache parameter
        response1 = self.client.get(f"/api/feature_flag/local_evaluation?token={self.team.api_token}&use_cache=true")
        response2 = self.client.get(
            f"/api/feature_flag/local_evaluation?token={self.team.api_token}&use_cache=true&send_cohorts"
        )
        self.assertEqual(response1.status_code, status.HTTP_200_OK)
        self.assertEqual(response2.status_code, status.HTTP_200_OK)

        # Verify both flags are in the responses
        data1 = response1.json()
        data2 = response2.json()
        self.assertEqual(len(data1["flags"]), 2)
        self.assertEqual(len(data2["flags"]), 2)

        flag_keys_1 = {flag["key"] for flag in data1["flags"]}
        flag_keys_2 = {flag["key"] for flag in data2["flags"]}
        self.assertEqual(flag_keys_1, {"test-flag-1", "test-flag-2"})
        self.assertEqual(flag_keys_2, {"test-flag-1", "test-flag-2"})

        # Verify caches are populated by checking we get the same data on subsequent calls
        cached_response1 = self.client.get(
            f"/api/feature_flag/local_evaluation?token={self.team.api_token}&use_cache=true"
        )
        cached_response2 = self.client.get(
            f"/api/feature_flag/local_evaluation?token={self.team.api_token}&use_cache=true&send_cohorts"
        )
        self.assertEqual(cached_response1.json(), data1)
        self.assertEqual(cached_response2.json(), data2)

        # Delete one of the feature flags - this should trigger cache invalidation via post_delete signal
        flag1.delete()

        # Get responses again - they should reflect the deletion (meaning cache was invalidated)
        updated_response1 = self.client.get(
            f"/api/feature_flag/local_evaluation?token={self.team.api_token}&use_cache=true"
        )
        updated_response2 = self.client.get(
            f"/api/feature_flag/local_evaluation?token={self.team.api_token}&use_cache=true&send_cohorts"
        )

        # Verify only one flag remains in both responses
        updated_data1 = updated_response1.json()
        updated_data2 = updated_response2.json()
        self.assertEqual(len(updated_data1["flags"]), 1)
        self.assertEqual(len(updated_data2["flags"]), 1)
        self.assertEqual(updated_data1["flags"][0]["key"], "test-flag-2")
        self.assertEqual(updated_data2["flags"][0]["key"], "test-flag-2")

        # Verify responses changed from the original cached versions (flag count decreased)
        self.assertNotEqual(len(data1["flags"]), len(updated_data1["flags"]))
        self.assertNotEqual(len(data2["flags"]), len(updated_data2["flags"]))

    def test_local_evaluation_use_cache_invalidation_on_cohort_delete(self):
        """Test that HyperCache invalidates when Cohort is deleted."""
        from posthog.models.feature_flag.local_evaluation import flags_hypercache, flags_without_cohorts_hypercache

        # Create a cohort
        cohort = Cohort.objects.create(
            team=self.team,
            name="Test Cohort",
            groups=[{"properties": [{"key": "email", "value": "test@example.com", "type": "person"}]}],
        )

        # Create a feature flag that references the cohort
        FeatureFlag.objects.create(
            team=self.team,
            created_by=self.user,
            key="test-flag-cohort",
            name="Test Flag with Cohort",
            filters={
                "groups": [
                    {
                        "properties": [{"key": "id", "value": cohort.id, "type": "cohort"}],
                        "rollout_percentage": 100,
                    }
                ]
            },
        )

        # Clear caches to start fresh
        flags_hypercache.clear_cache(self.team)
        flags_without_cohorts_hypercache.clear_cache(self.team)

        # Populate cache with cohorts using use_cache parameter
        response = self.client.get(
            f"/api/feature_flag/local_evaluation?token={self.team.api_token}&use_cache=true&send_cohorts"
        )
        self.assertEqual(response.status_code, status.HTTP_200_OK)
        data = response.json()

        # Verify cohort is present in the response
        self.assertIn("cohorts", data)
        self.assertIn(str(cohort.id), data["cohorts"])

        # Verify cache is populated by checking we get the same data on subsequent calls
        cached_response = self.client.get(
            f"/api/feature_flag/local_evaluation?token={self.team.api_token}&use_cache=true&send_cohorts"
        )
        self.assertEqual(cached_response.json(), data)

        # Delete the cohort - this should trigger cache invalidation via post_delete signal
        cohort.delete()

        # Get response again - cohort should be gone from the response
        updated_response = self.client.get(
            f"/api/feature_flag/local_evaluation?token={self.team.api_token}&use_cache=true&send_cohorts"
        )
        updated_data = updated_response.json()

        # Cohort should no longer exist in the response
        self.assertNotIn(str(cohort.id), updated_data.get("cohorts", {}))

        # Verify response changed from the original cached version
        self.assertNotEqual(data["cohorts"], updated_data.get("cohorts", {}))

>>>>>>> 5f4922ac

class TestCohortGenerationForFeatureFlag(APIBaseTest, ClickhouseTestMixin):
    def test_creating_static_cohort_with_deleted_flag(self):
        FeatureFlag.objects.create(
            team=self.team,
            rollout_percentage=100,
            filters={
                "groups": [{"properties": [{"key": "key", "value": "value", "type": "person"}]}],
                "multivariate": None,
            },
            name="some feature",
            key="some-feature",
            created_by=self.user,
            deleted=True,
        )

        _create_person(
            team=self.team,
            distinct_ids=[f"person1"],
            properties={"key": "value"},
        )
        flush_persons_and_events()

        cohort = Cohort.objects.create(
            team=self.team,
            is_static=True,
            name="some cohort",
        )

        with self.assertNumQueries(2):
            get_cohort_actors_for_feature_flag(cohort.pk, "some-feature", self.team.pk)

        cohort.refresh_from_db()
        self.assertEqual(cohort.name, "some cohort")
        # don't even try inserting anything, because invalid flag, so None instead of 0
        self.assertEqual(cohort.count, None)

        response = self.client.get(f"/api/cohort/{cohort.pk}/persons")
        self.assertEqual(len(response.json()["results"]), 0, response)

    def test_creating_static_cohort_with_inactive_flag(self):
        FeatureFlag.objects.create(
            team=self.team,
            rollout_percentage=100,
            filters={
                "groups": [{"properties": [{"key": "key", "value": "value", "type": "person"}]}],
                "multivariate": None,
            },
            name="some feature",
            key="some-feature2",
            created_by=self.user,
            active=False,
        )

        _create_person(
            team=self.team,
            distinct_ids=[f"person1"],
            properties={"key": "value"},
        )
        flush_persons_and_events()

        cohort = Cohort.objects.create(
            team=self.team,
            is_static=True,
            name="some cohort",
        )

        with self.assertNumQueries(2):
            get_cohort_actors_for_feature_flag(cohort.pk, "some-feature2", self.team.pk)

        cohort.refresh_from_db()
        self.assertEqual(cohort.name, "some cohort")
        # don't even try inserting anything, because invalid flag, so None instead of 0
        self.assertEqual(cohort.count, None)

        response = self.client.get(f"/api/cohort/{cohort.pk}/persons")
        self.assertEqual(len(response.json()["results"]), 0, response)

    @freeze_time("2021-01-01")
    def test_creating_static_cohort_with_group_flag(self):
        FeatureFlag.objects.create(
            team=self.team,
            rollout_percentage=100,
            filters={
                "groups": [{"properties": [{"key": "key", "value": "value", "type": "group", "group_type_index": 1}]}],
                "multivariate": None,
                "aggregation_group_type_index": 1,
            },
            name="some feature",
            key="some-feature3",
            created_by=self.user,
        )

        _create_person(
            team=self.team,
            distinct_ids=[f"person1"],
            properties={"key": "value"},
        )
        flush_persons_and_events()

        cohort = Cohort.objects.create(
            team=self.team,
            is_static=True,
            name="some cohort",
        )

        with self.assertNumQueries(2):
            get_cohort_actors_for_feature_flag(cohort.pk, "some-feature3", self.team.pk)

        cohort.refresh_from_db()
        self.assertEqual(cohort.name, "some cohort")
        # don't even try inserting anything, because invalid flag, so None instead of 0
        self.assertEqual(cohort.count, None)

        response = self.client.get(f"/api/cohort/{cohort.pk}/persons")
        self.assertEqual(len(response.json()["results"]), 0, response)

    def test_creating_static_cohort_with_no_person_distinct_ids(self):
        FeatureFlag.objects.create(
            team=self.team,
            rollout_percentage=100,
            filters={
                "groups": [{"properties": [], "rollout_percentage": 100}],
                "multivariate": None,
            },
            name="some feature",
            key="some-feature2",
            created_by=self.user,
        )

        Person.objects.create(team=self.team)

        cohort = Cohort.objects.create(
            team=self.team,
            is_static=True,
            name="some cohort",
        )

        with self.assertNumQueries(6):
            get_cohort_actors_for_feature_flag(cohort.pk, "some-feature2", self.team.pk)

        cohort.refresh_from_db()
        self.assertEqual(cohort.name, "some cohort")
        # don't even try inserting anything, because invalid flag, so None instead of 0
        self.assertEqual(cohort.count, None)

        response = self.client.get(f"/api/cohort/{cohort.pk}/persons")
        self.assertEqual(len(response.json()["results"]), 0, response)

    def test_creating_static_cohort_with_non_existing_flag(self):
        cohort = Cohort.objects.create(
            team=self.team,
            is_static=True,
            name="some cohort",
        )

        with self.assertNumQueries(2):
            get_cohort_actors_for_feature_flag(cohort.pk, "some-feature2", self.team.pk)

        cohort.refresh_from_db()
        self.assertEqual(cohort.name, "some cohort")
        # don't even try inserting anything, because invalid flag, so None instead of 0
        self.assertEqual(cohort.count, None)

        response = self.client.get(f"/api/cohort/{cohort.pk}/persons")
        self.assertEqual(len(response.json()["results"]), 0, response)

    def test_creating_static_cohort_with_experience_continuity_flag(self):
        FeatureFlag.objects.create(
            team=self.team,
            filters={
                "groups": [
                    {"properties": [{"key": "key", "value": "value", "type": "person"}], "rollout_percentage": 50}
                ],
                "multivariate": None,
            },
            name="some feature",
            key="some-feature2",
            created_by=self.user,
            ensure_experience_continuity=True,
        )

        p1 = _create_person(team=self.team, distinct_ids=[f"person1"], properties={"key": "value"}, immediate=True)
        _create_person(
            team=self.team,
            distinct_ids=[f"person2"],
            properties={"key": "value"},
        )
        _create_person(
            team=self.team,
            distinct_ids=[f"person3"],
            properties={"key": "value"},
        )
        flush_persons_and_events()

        FeatureFlagHashKeyOverride.objects.create(
            feature_flag_key="some-feature2",
            person=p1,
            team=self.team,
            hash_key="123",
        )

        cohort = Cohort.objects.create(
            team=self.team,
            is_static=True,
            name="some cohort",
        )

        # TODO: Ensure server-side cursors are disabled, since in production we use this with pgbouncer
<<<<<<< HEAD
        with snapshot_postgres_queries_context(self), self.assertNumQueries(22):
=======
        with snapshot_postgres_queries_context(self), self.assertNumQueries(23):
>>>>>>> 5f4922ac
            get_cohort_actors_for_feature_flag(cohort.pk, "some-feature2", self.team.pk)

        cohort.refresh_from_db()
        self.assertEqual(cohort.name, "some cohort")
        self.assertEqual(cohort.count, 1)

        response = self.client.get(f"/api/cohort/{cohort.pk}/persons")
        self.assertEqual(len(response.json()["results"]), 1, response)

    def test_creating_static_cohort_iterator(self):
        FeatureFlag.objects.create(
            team=self.team,
            filters={
                "groups": [
                    {"properties": [{"key": "key", "value": "value", "type": "person"}], "rollout_percentage": 100}
                ],
                "multivariate": None,
            },
            name="some feature",
            key="some-feature2",
            created_by=self.user,
        )

        _create_person(
            team=self.team,
            distinct_ids=[f"person1"],
            properties={"key": "value"},
        )
        _create_person(
            team=self.team,
            distinct_ids=[f"person2"],
            properties={"key": "value"},
        )
        _create_person(
            team=self.team,
            distinct_ids=[f"person3"],
            properties={"key": "value"},
        )
        _create_person(
            team=self.team,
            distinct_ids=[f"person4"],
            properties={"key": "valuu3"},
        )
        flush_persons_and_events()

        cohort = Cohort.objects.create(
            team=self.team,
            is_static=True,
            name="some cohort",
        )

        # Extra queries because each batch adds its own queries
<<<<<<< HEAD
        with snapshot_postgres_queries_context(self), self.assertNumQueries(33):
=======
        with snapshot_postgres_queries_context(self), self.assertNumQueries(35):
>>>>>>> 5f4922ac
            get_cohort_actors_for_feature_flag(cohort.pk, "some-feature2", self.team.pk, batchsize=2)

        cohort.refresh_from_db()
        self.assertEqual(cohort.name, "some cohort")
        self.assertEqual(cohort.count, 3)

        response = self.client.get(f"/api/cohort/{cohort.pk}/persons")
        self.assertEqual(len(response.json()["results"]), 3, response)

        # if the batch is big enough, it's fewer queries
<<<<<<< HEAD
        with self.assertNumQueries(19):
=======
        with self.assertNumQueries(20):
>>>>>>> 5f4922ac
            get_cohort_actors_for_feature_flag(cohort.pk, "some-feature2", self.team.pk, batchsize=10)

        cohort.refresh_from_db()
        self.assertEqual(cohort.name, "some cohort")
        self.assertEqual(cohort.count, 3)

        response = self.client.get(f"/api/cohort/{cohort.pk}/persons")
        self.assertEqual(len(response.json()["results"]), 3, response)

    def test_creating_static_cohort_with_default_person_properties_adjustment(self):
        FeatureFlag.objects.create(
            team=self.team,
            filters={
                "groups": [
                    {
                        "properties": [{"key": "key", "value": "value", "type": "person", "operator": "icontains"}],
                        "rollout_percentage": 100,
                    }
                ],
                "multivariate": None,
            },
            name="some feature",
            key="some-feature2",
            created_by=self.user,
            ensure_experience_continuity=False,
        )
        FeatureFlag.objects.create(
            team=self.team,
            filters={
                "groups": [
                    {
                        "properties": [{"key": "key", "value": "value", "type": "person", "operator": "is_set"}],
                        "rollout_percentage": 100,
                    }
                ],
                "multivariate": None,
            },
            name="some feature",
            key="some-feature-new",
            created_by=self.user,
            ensure_experience_continuity=False,
        )

        _create_person(team=self.team, distinct_ids=[f"person1"], properties={"key": "value"})
        _create_person(
            team=self.team,
            distinct_ids=[f"person2"],
            properties={"key": "vaalue"},
        )
        _create_person(
            team=self.team,
            distinct_ids=[f"person3"],
            properties={"key22": "value"},
        )
        flush_persons_and_events()

        cohort = Cohort.objects.create(
            team=self.team,
            is_static=True,
            name="some cohort",
        )

<<<<<<< HEAD
        with snapshot_postgres_queries_context(self), self.assertNumQueries(19):
=======
        with snapshot_postgres_queries_context(self), self.assertNumQueries(20):
>>>>>>> 5f4922ac
            # no queries to evaluate flags, because all evaluated using override properties
            get_cohort_actors_for_feature_flag(cohort.pk, "some-feature2", self.team.pk)

        cohort.refresh_from_db()
        self.assertEqual(cohort.name, "some cohort")
        self.assertEqual(cohort.count, 1)

        response = self.client.get(f"/api/cohort/{cohort.pk}/persons")
        self.assertEqual(len(response.json()["results"]), 1, response)

        cohort2 = Cohort.objects.create(
            team=self.team,
            is_static=True,
            name="some cohort2",
        )

<<<<<<< HEAD
        with snapshot_postgres_queries_context(self), self.assertNumQueries(19):
=======
        with snapshot_postgres_queries_context(self), self.assertNumQueries(20):
>>>>>>> 5f4922ac
            # person3 doesn't match filter conditions so is pre-filtered out
            get_cohort_actors_for_feature_flag(cohort2.pk, "some-feature-new", self.team.pk)

        cohort2.refresh_from_db()
        self.assertEqual(cohort2.name, "some cohort2")
        self.assertEqual(cohort2.count, 2)

    def test_creating_static_cohort_with_cohort_flag_adds_cohort_props_as_default_too(self):
        cohort_nested = Cohort.objects.create(
            team=self.team,
            filters={
                "properties": {
                    "type": "OR",
                    "values": [
                        {
                            "type": "OR",
                            "values": [
                                {"key": "does-not-exist", "value": "none", "type": "person"},
                            ],
                        }
                    ],
                }
            },
        )
        cohort_static = Cohort.objects.create(
            team=self.team,
            is_static=True,
        )
        cohort_existing = Cohort.objects.create(
            team=self.team,
            filters={
                "properties": {
                    "type": "OR",
                    "values": [
                        {
                            "type": "OR",
                            "values": [
                                {"key": "group", "value": "none", "type": "person"},
                                {"key": "group2", "value": [1, 2, 3], "type": "person"},
                                {"key": "id", "value": cohort_static.pk, "type": "cohort"},
                                {"key": "id", "value": cohort_nested.pk, "type": "cohort"},
                            ],
                        }
                    ],
                }
            },
            name="cohort1",
        )
        FeatureFlag.objects.create(
            team=self.team,
            filters={
                "groups": [
                    {
                        "properties": [{"key": "id", "value": cohort_existing.pk, "type": "cohort"}],
                        "rollout_percentage": 100,
                    },
                    {"properties": [{"key": "key", "value": "value", "type": "person"}], "rollout_percentage": 100},
                ],
                "multivariate": None,
            },
            name="some feature",
            key="some-feature-new",
            created_by=self.user,
            ensure_experience_continuity=False,
        )

        _create_person(team=self.team, distinct_ids=[f"person1"], properties={"key": "value"})
        _create_person(
            team=self.team,
            distinct_ids=[f"person2"],
            properties={"group": "none"},
        )
        _create_person(
            team=self.team,
            distinct_ids=[f"person3"],
            properties={"key22": "value", "group2": 2},
        )
        _create_person(
            team=self.team,
            distinct_ids=[f"person4"],
            properties={},
        )
        flush_persons_and_events()

        cohort_static.insert_users_by_list([f"person4"])

        cohort = Cohort.objects.create(
            team=self.team,
            is_static=True,
            name="some cohort",
        )

<<<<<<< HEAD
        with snapshot_postgres_queries_context(self), self.assertNumQueries(36):
=======
        with snapshot_postgres_queries_context(self), self.assertNumQueries(37):
>>>>>>> 5f4922ac
            # forced to evaluate flags by going to db, because cohorts need db query to evaluate
            get_cohort_actors_for_feature_flag(cohort.pk, "some-feature-new", self.team.pk)

        cohort.refresh_from_db()
        self.assertEqual(cohort.name, "some cohort")
        self.assertEqual(cohort.count, 4)


class TestBlastRadius(ClickhouseTestMixin, APIBaseTest):
    @snapshot_clickhouse_queries
    def test_user_blast_radius(self):
        for i in range(10):
            _create_person(
                team_id=self.team.pk,
                distinct_ids=[f"person{i}"],
                properties={"group": f"{i}"},
            )

        response = self.client.post(
            f"/api/projects/{self.team.id}/feature_flags/user_blast_radius",
            {
                "condition": {
                    "properties": [
                        {
                            "key": "group",
                            "type": "person",
                            "value": [0, 1, 2, 3],
                            "operator": "exact",
                        }
                    ],
                    "rollout_percentage": 25,
                }
            },
        )

        self.assertEqual(response.status_code, status.HTTP_200_OK)

        response_json = response.json()
        self.assertDictContainsSubset({"users_affected": 4, "total_users": 10}, response_json)

    @freeze_time("2024-01-11")
    def test_user_blast_radius_with_relative_date_filters(self):
        for i in range(8):
            _create_person(
                team_id=self.team.pk,
                distinct_ids=[f"person{i}"],
                properties={"group": f"{i}", "created_at": f"2023-0{i + 1}-04"},
            )

        response = self.client.post(
            f"/api/projects/{self.team.id}/feature_flags/user_blast_radius",
            {
                "condition": {
                    "properties": [
                        {
                            "key": "created_at",
                            "type": "person",
                            "value": "-10m",
                            "operator": "is_date_before",
                        }
                    ],
                    "rollout_percentage": 100,
                }
            },
        )

        self.assertEqual(response.status_code, status.HTTP_200_OK)

        response_json = response.json()
        self.assertDictContainsSubset({"users_affected": 3, "total_users": 8}, response_json)

    def test_user_blast_radius_with_zero_users(self):
        response = self.client.post(
            f"/api/projects/{self.team.id}/feature_flags/user_blast_radius",
            {
                "condition": {
                    "properties": [
                        {
                            "key": "group",
                            "type": "person",
                            "value": [0, 1, 2, 3],
                            "operator": "exact",
                        }
                    ],
                    "rollout_percentage": 25,
                }
            },
        )

        self.assertEqual(response.status_code, status.HTTP_200_OK)

        response_json = response.json()
        self.assertDictContainsSubset({"users_affected": 0, "total_users": 0}, response_json)

    def test_user_blast_radius_with_zero_selected_users(self):
        for i in range(5):
            _create_person(
                team_id=self.team.pk,
                distinct_ids=[f"person{i}"],
                properties={"group": f"{i}"},
            )

        response = self.client.post(
            f"/api/projects/{self.team.id}/feature_flags/user_blast_radius",
            {
                "condition": {
                    "properties": [
                        {
                            "key": "group",
                            "type": "person",
                            "value": [8],
                            "operator": "exact",
                        }
                    ],
                    "rollout_percentage": 25,
                }
            },
        )

        self.assertEqual(response.status_code, status.HTTP_200_OK)

        response_json = response.json()
        self.assertDictContainsSubset({"users_affected": 0, "total_users": 5}, response_json)

    def test_user_blast_radius_with_all_selected_users(self):
        for i in range(5):
            _create_person(
                team_id=self.team.pk,
                distinct_ids=[f"person{i}"],
                properties={"group": f"{i}"},
            )

        response = self.client.post(
            f"/api/projects/{self.team.id}/feature_flags/user_blast_radius",
            {"condition": {"properties": [], "rollout_percentage": 100}},
        )

        self.assertEqual(response.status_code, status.HTTP_200_OK)

        response_json = response.json()
        self.assertDictContainsSubset({"users_affected": 5, "total_users": 5}, response_json)

    @snapshot_clickhouse_queries
    def test_user_blast_radius_with_single_cohort(self):
        # Just to shake things up, we're using integers for the group property
        for i in range(10):
            _create_person(
                team_id=self.team.pk,
                distinct_ids=[f"person{i}"],
                properties={"group": i},
            )

        cohort1 = Cohort.objects.create(
            team=self.team,
            filters={
                "properties": {
                    "type": "OR",
                    "values": [
                        {
                            "type": "OR",
                            "values": [
                                {"key": "group", "value": "none", "type": "person"},
                                {"key": "group", "value": ["1", "2", "3"], "type": "person"},
                            ],
                        }
                    ],
                }
            },
            name="cohort1",
        )

        response = self.client.post(
            f"/api/projects/{self.team.id}/feature_flags/user_blast_radius",
            {
                "condition": {
                    "properties": [{"key": "id", "type": "cohort", "value": cohort1.pk}],
                    "rollout_percentage": 50,
                }
            },
        )

        self.assertEqual(response.status_code, status.HTTP_200_OK)

        response_json = response.json()
        self.assertDictContainsSubset({"users_affected": 3, "total_users": 10}, response_json)

        # test the same with precalculated cohort. Snapshots shouldn't have group property filter
        cohort1.calculate_people_ch(pending_version=0)

        with self.settings(USE_PRECALCULATED_CH_COHORT_PEOPLE=True):
            response = self.client.post(
                f"/api/projects/{self.team.id}/feature_flags/user_blast_radius",
                {
                    "condition": {
                        "properties": [{"key": "id", "type": "cohort", "value": cohort1.pk}],
                        "rollout_percentage": 50,
                    }
                },
            )

            self.assertEqual(response.status_code, status.HTTP_200_OK)

            response_json = response.json()
            self.assertDictContainsSubset({"users_affected": 3, "total_users": 10}, response_json)

    @snapshot_clickhouse_queries
    def test_user_blast_radius_with_multiple_precalculated_cohorts(self):
        for i in range(10):
            _create_person(
                team_id=self.team.pk,
                distinct_ids=[f"person{i}"],
                properties={"group": f"{i}"},
            )

        cohort1 = Cohort.objects.create(
            team=self.team,
            filters={
                "properties": {
                    "type": "OR",
                    "values": [
                        {
                            "type": "OR",
                            "values": [
                                {"key": "group", "value": "none", "type": "person"},
                                {"key": "group", "value": ["1", "2", "3"], "type": "person"},
                            ],
                        }
                    ],
                }
            },
            name="cohort1",
        )

        cohort2 = Cohort.objects.create(
            team=self.team,
            filters={
                "properties": {
                    "type": "OR",
                    "values": [
                        {
                            "type": "OR",
                            "values": [
                                {
                                    "key": "group",
                                    "value": ["1", "2", "4", "5", "6"],
                                    "type": "person",
                                },
                            ],
                        }
                    ],
                }
            },
            name="cohort2",
        )

        # converts to precalculated-cohort due to simplify filters
        cohort1.calculate_people_ch(pending_version=0)
        cohort2.calculate_people_ch(pending_version=0)

        with self.settings(USE_PRECALCULATED_CH_COHORT_PEOPLE=True):
            response = self.client.post(
                f"/api/projects/{self.team.id}/feature_flags/user_blast_radius",
                {
                    "condition": {
                        "properties": [
                            {"key": "id", "type": "cohort", "value": cohort1.pk},
                            {"key": "id", "type": "cohort", "value": cohort2.pk},
                        ],
                        "rollout_percentage": 50,
                    }
                },
            )

            self.assertEqual(response.status_code, status.HTTP_200_OK)

            response_json = response.json()
            self.assertDictContainsSubset({"users_affected": 2, "total_users": 10}, response_json)

    @snapshot_clickhouse_queries
    def test_user_blast_radius_with_multiple_static_cohorts(self):
        for i in range(10):
            _create_person(
                team_id=self.team.pk,
                distinct_ids=[f"person{i}"],
                properties={"group": f"{i}"},
            )

        cohort1 = Cohort.objects.create(team=self.team, groups=[], is_static=True, last_calculation=now())
        cohort1.insert_users_by_list(["person0", "person1", "person2"])

        cohort2 = Cohort.objects.create(
            team=self.team,
            filters={
                "properties": {
                    "type": "OR",
                    "values": [
                        {
                            "type": "OR",
                            "values": [
                                {
                                    "key": "group",
                                    "value": ["1", "2", "4", "5", "6"],
                                    "type": "person",
                                },
                            ],
                        }
                    ],
                }
            },
            name="cohort2",
        )

        response = self.client.post(
            f"/api/projects/{self.team.id}/feature_flags/user_blast_radius",
            {
                "condition": {
                    "properties": [
                        {"key": "id", "type": "cohort", "value": cohort1.pk},
                        {"key": "id", "type": "cohort", "value": cohort2.pk},
                    ],
                    "rollout_percentage": 50,
                }
            },
        )

        self.assertEqual(response.status_code, status.HTTP_200_OK)

        response_json = response.json()
        self.assertDictContainsSubset({"users_affected": 2, "total_users": 10}, response_json)

        cohort1.calculate_people_ch(pending_version=0)
        # converts to precalculated-cohort due to simplify filters
        cohort2.calculate_people_ch(pending_version=0)

        with self.settings(USE_PRECALCULATED_CH_COHORT_PEOPLE=True):
            response = self.client.post(
                f"/api/projects/{self.team.id}/feature_flags/user_blast_radius",
                {
                    "condition": {
                        "properties": [
                            {"key": "id", "type": "cohort", "value": cohort1.pk},
                            {"key": "id", "type": "cohort", "value": cohort2.pk},
                        ],
                        "rollout_percentage": 50,
                    }
                },
            )

            self.assertEqual(response.status_code, status.HTTP_200_OK)

            response_json = response.json()
            self.assertDictContainsSubset({"users_affected": 2, "total_users": 10}, response_json)

    @snapshot_clickhouse_queries
    def test_user_blast_radius_with_groups(self):
        GroupTypeMapping.objects.create(
            team=self.team, project_id=self.team.project_id, group_type="organization", group_type_index=0
        )

        for i in range(10):
            create_group(
                team_id=self.team.pk,
                group_type_index=0,
                group_key=f"org:{i}",
                properties={"industry": f"{i}"},
            )

        response = self.client.post(
            f"/api/projects/{self.team.id}/feature_flags/user_blast_radius",
            {
                "condition": {
                    "properties": [
                        {
                            "key": "industry",
                            "type": "group",
                            "value": [0, 1, 2, 3],
                            "operator": "exact",
                            "group_type_index": 0,
                        }
                    ],
                    "rollout_percentage": 25,
                },
                "group_type_index": 0,
            },
        )

        self.assertEqual(response.status_code, status.HTTP_200_OK)

        response_json = response.json()
        self.assertDictContainsSubset({"users_affected": 4, "total_users": 10}, response_json)

    def test_user_blast_radius_with_groups_zero_selected(self):
        GroupTypeMapping.objects.create(
            team=self.team, project_id=self.team.project_id, group_type="organization", group_type_index=0
        )

        for i in range(5):
            create_group(
                team_id=self.team.pk,
                group_type_index=0,
                group_key=f"org:{i}",
                properties={"industry": f"{i}"},
            )

        response = self.client.post(
            f"/api/projects/{self.team.id}/feature_flags/user_blast_radius",
            {
                "condition": {
                    "properties": [
                        {
                            "key": "industry",
                            "type": "group",
                            "value": [8],
                            "operator": "exact",
                            "group_type_index": 0,
                        }
                    ],
                    "rollout_percentage": 25,
                },
                "group_type_index": 0,
            },
        )

        self.assertEqual(response.status_code, status.HTTP_200_OK)

        response_json = response.json()
        self.assertDictContainsSubset({"users_affected": 0, "total_users": 5}, response_json)

    def test_user_blast_radius_with_groups_all_selected(self):
        GroupTypeMapping.objects.create(
            team=self.team, project_id=self.team.project_id, group_type="organization", group_type_index=0
        )
        GroupTypeMapping.objects.create(
            team=self.team, project_id=self.team.project_id, group_type="company", group_type_index=1
        )

        for i in range(5):
            create_group(
                team_id=self.team.pk,
                group_type_index=1,
                group_key=f"org:{i}",
                properties={"industry": f"{i}"},
            )

        response = self.client.post(
            f"/api/projects/{self.team.id}/feature_flags/user_blast_radius",
            {
                "condition": {
                    "properties": [],
                    "rollout_percentage": 25,
                },
                "group_type_index": 1,
            },
        )

        self.assertEqual(response.status_code, status.HTTP_200_OK)

        response_json = response.json()
        self.assertDictContainsSubset({"users_affected": 5, "total_users": 5}, response_json)

    @snapshot_clickhouse_queries
    def test_user_blast_radius_with_groups_multiple_queries(self):
        GroupTypeMapping.objects.create(
            team=self.team, project_id=self.team.project_id, group_type="organization", group_type_index=0
        )
        GroupTypeMapping.objects.create(
            team=self.team, project_id=self.team.project_id, group_type="company", group_type_index=1
        )

        for i in range(10):
            create_group(
                team_id=self.team.pk,
                group_type_index=0,
                group_key=f"org:{i}",
                properties={"industry": f"{i}"},
            )

        response = self.client.post(
            f"/api/projects/{self.team.id}/feature_flags/user_blast_radius",
            {
                "condition": {
                    "properties": [
                        {
                            "key": "industry",
                            "type": "group",
                            "value": [0, 1, 2, 3, 4],
                            "operator": "exact",
                            "group_type_index": 0,
                        },
                        {
                            "key": "industry",
                            "type": "group",
                            "value": [2, 3, 4, 5, 6],
                            "operator": "exact",
                            "group_type_index": 0,
                        },
                    ],
                    "rollout_percentage": 25,
                },
                "group_type_index": 0,
            },
        )

        self.assertEqual(response.status_code, status.HTTP_200_OK)

        response_json = response.json()
        self.assertDictContainsSubset({"users_affected": 3, "total_users": 10}, response_json)

    def test_user_blast_radius_with_groups_incorrect_group_type(self):
        GroupTypeMapping.objects.create(
            team=self.team, project_id=self.team.project_id, group_type="organization", group_type_index=0
        )
        GroupTypeMapping.objects.create(
            team=self.team, project_id=self.team.project_id, group_type="company", group_type_index=1
        )

        for i in range(10):
            create_group(
                team_id=self.team.pk,
                group_type_index=0,
                group_key=f"org:{i}",
                properties={"industry": f"{i}"},
            )

        response = self.client.post(
            f"/api/projects/{self.team.id}/feature_flags/user_blast_radius",
            {
                "condition": {
                    "properties": [
                        {
                            "key": "industry",
                            "type": "group",
                            "value": [0, 1, 2, 3, 4],
                            "operator": "exact",
                            "group_type_index": 0,
                        },
                        {
                            "key": "industry",
                            "type": "group",
                            "value": [2, 3, 4, 5, 6],
                            "operator": "exact",
                            "group_type_index": 0,
                        },
                    ],
                    "rollout_percentage": 25,
                },
                "group_type_index": 1,
            },
        )

        self.assertEqual(response.status_code, status.HTTP_400_BAD_REQUEST)

        response_json = response.json()
        self.assertDictContainsSubset(
            {
                "type": "validation_error",
                "code": "invalid_input",
                "detail": "Invalid group type index for feature flag condition.",
            },
            response_json,
        )


class QueryTimeoutWrapper:
    def __call__(self, execute, *args, **kwargs):
        # execute so we capture queries in snapshots
        execute(*args, **kwargs)
        raise OperationalError("canceling statement due to statement timeout")


def slow_query(execute, sql, *args, **kwargs):
    if "statement_timeout" in sql:
        return execute(sql, *args, **kwargs)
    return execute(f"SELECT pg_sleep(1); {sql}", *args, **kwargs)


class TestResiliency(TransactionTestCase, QueryMatchingTest):
    def setUp(self) -> None:
        return super().setUp()

    def test_feature_flags_v3_with_group_properties(self, *args):
        self.organization = Organization.objects.create(name="test")
        self.team = Team.objects.create(organization=self.organization)
        self.user = User.objects.create_and_join(self.organization, "random@test.com", "password", "first_name")

        team_id = self.team.pk
        project_id = self.team.project_id
        rf = RequestFactory()
        create_request = rf.post(f"api/projects/{self.team.pk}/feature_flags/", {"name": "xyz"})
        create_request.user = self.user

        GroupTypeMapping.objects.create(
            team=self.team, project_id=self.team.project_id, group_type="organization", group_type_index=0
        )

        create_group(
            team_id=self.team.pk,
            group_type_index=0,
            group_key=f"org:1",
            properties={"industry": f"finance"},
        )

        serialized_data = FeatureFlagSerializer(
            data={
                "name": "Alpha feature",
                "key": "group-flag",
                "filters": {
                    "aggregation_group_type_index": 0,
                    "groups": [
                        {
                            "properties": [
                                {
                                    "key": "industry",
                                    "value": "finance",
                                    "type": "group",
                                    "group_type_index": 0,
                                }
                            ],
                            "rollout_percentage": None,
                        }
                    ],
                },
            },
            context={"team_id": team_id, "project_id": project_id, "request": create_request},
        )
        self.assertTrue(serialized_data.is_valid())
        serialized_data.save()

        # Should be enabled for everyone, if groups are given
        serialized_data = FeatureFlagSerializer(
            data={
                "name": "Alpha feature",
                "key": "default-flag",
                "filters": {
                    "aggregation_group_type_index": 0,
                    "groups": [{"properties": [], "rollout_percentage": None}],
                },
            },
            context={"team_id": team_id, "project_id": project_id, "request": create_request},
        )
        self.assertTrue(serialized_data.is_valid())
        serialized_data.save()

        with self.assertNumQueries(8):
            # one query to get group type mappings, another to get group properties
            # 2 to set statement timeout
            all_flags, _, _, errors = get_all_feature_flags(self.team, "example_id", groups={"organization": "org:1"})
            self.assertTrue(all_flags["group-flag"])
            self.assertTrue(all_flags["default-flag"])
            self.assertFalse(errors)

        # now db is down
        with snapshot_postgres_queries_context(self), connection.execute_wrapper(QueryTimeoutWrapper()):
            with self.assertNumQueries(3):
                all_flags, _, _, errors = get_all_feature_flags(
                    self.team, "example_id", groups={"organization": "org:1"}
                )

                self.assertTrue("group-flag" not in all_flags)
                # can't be true unless we cache group type mappings as well
                self.assertTrue("default-flag" not in all_flags)
                self.assertTrue(errors)

            # # now db is down, but decide was sent correct group property overrides
            with self.assertNumQueries(3):
                all_flags, _, _, errors = get_all_feature_flags(
                    self.team,
                    "random",
                    groups={"organization": "org:1"},
                    group_property_value_overrides={"organization": {"industry": "finance"}},
                )
                self.assertTrue("group-flag" not in all_flags)
                # can't be true unless we cache group type mappings as well
                self.assertTrue("default-flag" not in all_flags)
                self.assertTrue(errors)

            # # now db is down, but decide was sent different group property overrides
            with self.assertNumQueries(3):
                all_flags, _, _, errors = get_all_feature_flags(
                    self.team,
                    "exam",
                    groups={"organization": "org:1"},
                    group_property_value_overrides={"organization": {"industry": "finna"}},
                )
                self.assertTrue("group-flag" not in all_flags)
                # can't be true unless we cache group type mappings as well
                self.assertTrue("default-flag" not in all_flags)
                self.assertTrue(errors)

    @patch("posthog.models.feature_flag.flag_matching.FLAG_EVALUATION_ERROR_COUNTER")
    def test_feature_flags_v3_with_person_properties(self, mock_counter, *args):
        self.organization = Organization.objects.create(name="test")
        self.team = Team.objects.create(organization=self.organization)
        self.user = User.objects.create_and_join(self.organization, "random@test.com", "password", "first_name")

        team_id = self.team.pk
        project_id = self.team.project_id
        rf = RequestFactory()
        create_request = rf.post(f"api/projects/{self.team.pk}/feature_flags/", {"name": "xyz"})
        create_request.user = self.user

        Person.objects.create(
            team=self.team,
            distinct_ids=["example_id"],
            properties={"email": "tim@posthog.com"},
        )

        serialized_data = FeatureFlagSerializer(
            data={
                "name": "Alpha feature",
                "key": "property-flag",
                "filters": {
                    "groups": [
                        {
                            "properties": [
                                {
                                    "key": "email",
                                    "value": "tim@posthog.com",
                                    "type": "person",
                                    "operator": "exact",
                                }
                            ],
                            "rollout_percentage": None,
                        }
                    ]
                },
            },
            context={"team_id": team_id, "project_id": project_id, "request": create_request},
        )
        self.assertTrue(serialized_data.is_valid())
        serialized_data.save()

        # Should be enabled for everyone
        serialized_data = FeatureFlagSerializer(
            data={
                "name": "Alpha feature",
                "key": "default-flag",
                "filters": {"groups": [{"properties": [], "rollout_percentage": None}]},
            },
            context={"team_id": team_id, "project_id": project_id, "request": create_request},
        )
        self.assertTrue(serialized_data.is_valid())
        serialized_data.save()

        with self.assertNumQueries(4):
            # 1 query to get person properties
            # 1 to set statement timeout
            all_flags, _, _, errors = get_all_feature_flags(self.team, "example_id")

            self.assertTrue(all_flags["property-flag"])
            self.assertTrue(all_flags["default-flag"])
            self.assertFalse(errors)

        # now db is down
        with snapshot_postgres_queries_context(self), connection.execute_wrapper(QueryTimeoutWrapper()):
            all_flags, _, _, errors = get_all_feature_flags(self.team, "example_id")

            self.assertTrue("property-flag" not in all_flags)
            self.assertTrue(all_flags["default-flag"])
            self.assertTrue(errors)

            # # now db is down, but decide was sent email parameter with correct email
            with self.assertNumQueries(0):
                all_flags, _, _, errors = get_all_feature_flags(
                    self.team,
                    "random",
                    property_value_overrides={"email": "tim@posthog.com"},
                )
                self.assertTrue(all_flags["property-flag"])
                self.assertTrue(all_flags["default-flag"])
                self.assertFalse(errors)

                mock_counter.labels.assert_called_once_with(reason="timeout")
                mock_counter.labels.return_value.inc.assert_called_once_with()

            mock_counter.reset_mock()
            # # now db is down, but decide was sent email parameter with different email
            with self.assertNumQueries(0):
                all_flags, _, _, errors = get_all_feature_flags(
                    self.team,
                    "example_id",
                    property_value_overrides={"email": "tom@posthog.com"},
                )
                self.assertFalse(all_flags["property-flag"])
                self.assertTrue(all_flags["default-flag"])
                self.assertFalse(errors)

                mock_counter.labels.assert_not_called()

    def test_feature_flags_v3_with_a_working_slow_db(
        self,
    ):
        self.organization = Organization.objects.create(name="test")
        self.team = Team.objects.create(organization=self.organization)
        self.user = User.objects.create_and_join(self.organization, "random@test.com", "password", "first_name")

        team_id = self.team.pk
        project_id = self.team.project_id
        rf = RequestFactory()
        create_request = rf.post(f"api/projects/{self.team.pk}/feature_flags/", {"name": "xyz"})
        create_request.user = self.user

        Person.objects.create(
            team=self.team,
            distinct_ids=["example_id"],
            properties={"email": "tim@posthog.com"},
        )

        serialized_data = FeatureFlagSerializer(
            data={
                "name": "Alpha feature",
                "key": "property-flag",
                "filters": {
                    "groups": [
                        {
                            "properties": [
                                {
                                    "key": "email",
                                    "value": "tim@posthog.com",
                                    "type": "person",
                                    "operator": "exact",
                                }
                            ],
                            "rollout_percentage": None,
                        }
                    ]
                },
            },
            context={"team_id": team_id, "project_id": project_id, "request": create_request},
        )
        self.assertTrue(serialized_data.is_valid())
        serialized_data.save()

        # Should be enabled for everyone
        serialized_data = FeatureFlagSerializer(
            data={
                "name": "Alpha feature",
                "key": "default-flag",
                "filters": {"groups": [{"properties": [], "rollout_percentage": None}]},
            },
            context={"team_id": team_id, "project_id": project_id, "request": create_request},
        )
        self.assertTrue(serialized_data.is_valid())
        serialized_data.save()

        with self.assertNumQueries(4):
            # 1 query to set statement timeout
            # 1 query to get person properties
            all_flags, _, _, errors = get_all_feature_flags(self.team, "example_id")

            self.assertTrue(all_flags["property-flag"])
            self.assertTrue(all_flags["default-flag"])
            self.assertFalse(errors)

        # now db is slow and times out
        with (
            snapshot_postgres_queries_context(self),
            connection.execute_wrapper(slow_query),
            patch(
                "posthog.models.feature_flag.flag_matching.FLAG_MATCHING_QUERY_TIMEOUT_MS",
                500,
            ),
        ):
            all_flags, _, _, errors = get_all_feature_flags(self.team, "example_id")

            self.assertTrue("property-flag" not in all_flags)
            self.assertTrue(all_flags["default-flag"])
            self.assertTrue(errors)

            # # now db is down, but decide was sent email parameter with correct email
            with self.assertNumQueries(0):
                all_flags, _, _, errors = get_all_feature_flags(
                    self.team,
                    "random",
                    property_value_overrides={"email": "tim@posthog.com"},
                )
                self.assertTrue(all_flags["property-flag"])
                self.assertTrue(all_flags["default-flag"])
                self.assertFalse(errors)

            # # now db is down, but decide was sent email parameter with different email
            with self.assertNumQueries(0):
                all_flags, _, _, errors = get_all_feature_flags(
                    self.team,
                    "example_id",
                    property_value_overrides={"email": "tom@posthog.com"},
                )
                self.assertFalse(all_flags["property-flag"])
                self.assertTrue(all_flags["default-flag"])
                self.assertFalse(errors)

    def test_feature_flags_v3_with_skip_database_setting(self):
        self.organization = Organization.objects.create(name="test")
        self.team = Team.objects.create(organization=self.organization)
        self.user = User.objects.create_and_join(self.organization, "random@test.com", "password", "first_name")

        team_id = self.team.pk
        project_id = self.team.project_id
        rf = RequestFactory()
        create_request = rf.post(f"api/projects/{self.team.pk}/feature_flags/", {"name": "xyz"})
        create_request.user = self.user

        Person.objects.create(
            team=self.team,
            distinct_ids=["example_id"],
            properties={"email": "tim@posthog.com"},
        )

        serialized_data = FeatureFlagSerializer(
            data={
                "name": "Alpha feature",
                "key": "property-flag",
                "filters": {
                    "groups": [
                        {
                            "properties": [
                                {
                                    "key": "email",
                                    "value": "tim@posthog.com",
                                    "type": "person",
                                    "operator": "exact",
                                }
                            ],
                            "rollout_percentage": None,
                        }
                    ]
                },
            },
            context={"team_id": team_id, "project_id": project_id, "request": create_request},
        )
        self.assertTrue(serialized_data.is_valid())
        serialized_data.save()

        # Should be enabled for everyone
        serialized_data = FeatureFlagSerializer(
            data={
                "name": "Alpha feature",
                "key": "default-flag",
                "filters": {"groups": [{"properties": [], "rollout_percentage": None}]},
            },
            context={"team_id": team_id, "project_id": project_id, "request": create_request},
        )
        self.assertTrue(serialized_data.is_valid())
        serialized_data.save()

        with self.assertNumQueries(0), self.settings(DECIDE_SKIP_POSTGRES_FLAGS=True):
            # No queries because of config parameter
            all_flags, _, _, errors = get_all_feature_flags(self.team, "example_id")
            self.assertTrue("property-flag" not in all_flags)
            self.assertTrue(all_flags["default-flag"])
            self.assertTrue(errors)

        # db is slow and times out, but shouldn't matter to us
        with (
            self.assertNumQueries(0),
            connection.execute_wrapper(slow_query),
            patch(
                "posthog.models.feature_flag.flag_matching.FLAG_MATCHING_QUERY_TIMEOUT_MS",
                500,
            ),
            self.settings(DECIDE_SKIP_POSTGRES_FLAGS=True),
        ):
            all_flags, _, _, errors = get_all_feature_flags(self.team, "example_id")

            self.assertTrue("property-flag" not in all_flags)
            self.assertTrue(all_flags["default-flag"])
            self.assertTrue(errors)

            # decide was sent email parameter with correct email
            with self.assertNumQueries(0):
                all_flags, _, _, errors = get_all_feature_flags(
                    self.team,
                    "random",
                    property_value_overrides={"email": "tim@posthog.com"},
                )
                self.assertTrue(all_flags["property-flag"])
                self.assertTrue(all_flags["default-flag"])
                self.assertFalse(errors)

            # # now db is down, but decide was sent email parameter with different email
            with self.assertNumQueries(0):
                all_flags, _, _, errors = get_all_feature_flags(
                    self.team,
                    "example_id",
                    property_value_overrides={"email": "tom@posthog.com"},
                )
                self.assertFalse(all_flags["property-flag"])
                self.assertTrue(all_flags["default-flag"])
                self.assertFalse(errors)

    @patch("posthog.models.feature_flag.flag_matching.FLAG_EVALUATION_ERROR_COUNTER")
    def test_feature_flags_v3_with_slow_db_doesnt_try_to_compute_conditions_again(self, mock_counter, *args):
        self.organization = Organization.objects.create(name="test")
        self.team = Team.objects.create(organization=self.organization)
        self.user = User.objects.create_and_join(self.organization, "random@test.com", "password", "first_name")

        Person.objects.create(
            team=self.team,
            distinct_ids=["example_id"],
            properties={"email": "tim@posthog.com"},
        )

        FeatureFlag.objects.create(
            name="Alpha feature",
            key="property-flag",
            filters={
                "groups": [
                    {
                        "properties": [
                            {
                                "key": "email",
                                "value": "tim@posthog.com",
                                "type": "person",
                                "operator": "exact",
                            }
                        ],
                        "rollout_percentage": None,
                    }
                ]
            },
            team=self.team,
            created_by=self.user,
        )

        FeatureFlag.objects.create(
            name="Alpha feature",
            key="property-flag2",
            filters={
                "groups": [
                    {
                        "properties": [
                            {
                                "key": "email",
                                "value": "tim@posthog.com",
                                "type": "person",
                                "operator": "exact",
                            }
                        ],
                        "rollout_percentage": None,
                    }
                ]
            },
            team=self.team,
            created_by=self.user,
        )

        # Should be enabled for everyone
        FeatureFlag.objects.create(
            name="Alpha feature",
            key="default-flag",
            filters={"groups": [{"properties": [], "rollout_percentage": None}]},
            team=self.team,
            created_by=self.user,
        )

        with self.assertNumQueries(4):
            # 1 query to get person properties
            # 1 query to set statement timeout
            all_flags, _, _, errors = get_all_feature_flags(self.team, "example_id")

            self.assertTrue(all_flags["property-flag"])
            self.assertTrue(all_flags["default-flag"])
            self.assertFalse(errors)

        # now db is slow and times out
        with (
            snapshot_postgres_queries_context(self),
            connection.execute_wrapper(slow_query),
            patch(
                "posthog.models.feature_flag.flag_matching.FLAG_MATCHING_QUERY_TIMEOUT_MS",
                500,
            ),
            self.assertNumQueries(4),
        ):
            # no extra queries to get person properties for the second flag after first one failed
            all_flags, _, _, errors = get_all_feature_flags(self.team, "example_id")

            self.assertTrue("property-flag" not in all_flags)
            self.assertTrue("property-flag2" not in all_flags)
            self.assertTrue(all_flags["default-flag"])
            self.assertTrue(errors)

            mock_counter.labels.assert_has_calls(
                [
                    call(reason="timeout"),
                    call().inc(),
                    call(reason="flag_condition_retry"),
                    call().inc(),
                ]
            )

    @patch("posthog.models.feature_flag.flag_matching.FLAG_EVALUATION_ERROR_COUNTER")
    def test_feature_flags_v3_with_group_properties_and_slow_db(self, mock_counter, *args):
        self.organization = Organization.objects.create(name="test")
        self.team = Team.objects.create(organization=self.organization)
        self.user = User.objects.create_and_join(self.organization, "randomXYZ@test.com", "password", "first_name")

        team_id = self.team.pk
        project_id = self.team.project_id
        rf = RequestFactory()
        create_request = rf.post(f"api/projects/{self.team.pk}/feature_flags/", {"name": "xyz"})
        create_request.user = self.user

        GroupTypeMapping.objects.create(
            team=self.team, project_id=self.team.project_id, group_type="organization", group_type_index=0
        )

        create_group(
            team_id=self.team.pk,
            group_type_index=0,
            group_key=f"org:1",
            properties={"industry": f"finance"},
        )

        serialized_data = FeatureFlagSerializer(
            data={
                "name": "Alpha feature",
                "key": "group-flag",
                "filters": {
                    "aggregation_group_type_index": 0,
                    "groups": [
                        {
                            "properties": [
                                {
                                    "key": "industry",
                                    "value": "finance",
                                    "type": "group",
                                    "group_type_index": 0,
                                }
                            ],
                            "rollout_percentage": None,
                        }
                    ],
                },
            },
            context={"team_id": team_id, "project_id": project_id, "request": create_request},
        )
        self.assertTrue(serialized_data.is_valid())
        serialized_data.save()

        # Should be enabled for everyone, if groups are given
        serialized_data = FeatureFlagSerializer(
            data={
                "name": "Alpha feature",
                "key": "default-flag",
                "filters": {
                    "aggregation_group_type_index": 0,
                    "groups": [{"properties": [], "rollout_percentage": None}],
                },
            },
            context={"team_id": team_id, "project_id": project_id, "request": create_request},
        )
        self.assertTrue(serialized_data.is_valid())
        serialized_data.save()

        with self.assertNumQueries(8):
            # one query to get group type mappings, another to get group properties
            # 2 queries to set statement timeout
            all_flags, _, _, errors = get_all_feature_flags(self.team, "example_id", groups={"organization": "org:1"})
            self.assertTrue(all_flags["group-flag"])
            self.assertTrue(all_flags["default-flag"])
            self.assertFalse(errors)

        # now db is slow
        with (
            snapshot_postgres_queries_context(self),
            connection.execute_wrapper(slow_query),
            patch(
                "posthog.models.feature_flag.flag_matching.FLAG_MATCHING_QUERY_TIMEOUT_MS",
                500,
            ),
        ):
            with self.assertNumQueries(4):
                all_flags, _, _, errors = get_all_feature_flags(
                    self.team, "example_id", groups={"organization": "org:1"}
                )

                self.assertTrue("group-flag" not in all_flags)
                # can't be true unless we cache group type mappings as well
                self.assertTrue("default-flag" not in all_flags)
                self.assertTrue(errors)

            # # now db is slow, but decide was sent correct group property overrides
            with self.assertNumQueries(4):
                all_flags, _, _, errors = get_all_feature_flags(
                    self.team,
                    "random",
                    groups={"organization": "org:1"},
                    group_property_value_overrides={"organization": {"industry": "finance"}},
                )
                self.assertTrue("group-flag" not in all_flags)
                # can't be true unless we cache group type mappings as well
                self.assertTrue("default-flag" not in all_flags)
                self.assertTrue(errors)

                mock_counter.labels.assert_has_calls(
                    [
                        call(reason="timeout"),
                        call().inc(),
                        call(reason="group_mapping_retry"),
                        call().inc(),
                    ]
                )

            # # now db is down, but decide was sent different group property overrides
            with self.assertNumQueries(4):
                all_flags, _, _, errors = get_all_feature_flags(
                    self.team,
                    "exam",
                    groups={"organization": "org:1"},
                    group_property_value_overrides={"organization": {"industry": "finna"}},
                )
                self.assertTrue("group-flag" not in all_flags)
                # can't be true unless we cache group type mappings as well
                self.assertTrue("default-flag" not in all_flags)
                self.assertTrue(errors)

    @patch("posthog.models.feature_flag.flag_matching.FLAG_EVALUATION_ERROR_COUNTER")
    def test_feature_flags_v3_with_experience_continuity_working_slow_db(self, mock_counter, *args):
        self.organization = Organization.objects.create(name="test")
        self.team = Team.objects.create(organization=self.organization)
        self.user = User.objects.create_and_join(self.organization, "random12@test.com", "password", "first_name")

        team_id = self.team.pk
        project_id = self.team.project_id
        rf = RequestFactory()
        create_request = rf.post(f"api/projects/{self.team.pk}/feature_flags/", {"name": "xyz"})
        create_request.user = self.user

        Person.objects.create(
            team=self.team,
            distinct_ids=["example_id", "random"],
            properties={"email": "tim@posthog.com"},
        )

        serialized_data = FeatureFlagSerializer(
            data={
                "name": "Alpha feature",
                "key": "property-flag",
                "filters": {
                    "groups": [
                        {
                            "properties": [
                                {
                                    "key": "email",
                                    "value": "tim@posthog.com",
                                    "type": "person",
                                    "operator": "exact",
                                }
                            ],
                            "rollout_percentage": 91,
                        }
                    ],
                },
                "ensure_experience_continuity": True,
            },
            context={"team_id": team_id, "project_id": project_id, "request": create_request},
        )
        self.assertTrue(serialized_data.is_valid())
        serialized_data.save()

        # Should be enabled for everyone
        serialized_data = FeatureFlagSerializer(
            data={
                "name": "Alpha feature",
                "key": "default-flag",
                "filters": {"groups": [{"properties": [], "rollout_percentage": None}]},
            },
            context={"team_id": team_id, "project_id": project_id, "request": create_request},
        )
        self.assertTrue(serialized_data.is_valid())
        serialized_data.save()

        with snapshot_postgres_queries_context(self), self.assertNumQueries(17):
            all_flags, _, _, errors = get_all_feature_flags(self.team, "example_id", hash_key_override="random")

            self.assertTrue(all_flags["property-flag"])
            self.assertTrue(all_flags["default-flag"])
            self.assertFalse(errors)

        # db is slow and times out
        with (
            snapshot_postgres_queries_context(self),
            connection.execute_wrapper(slow_query),
            patch(
                "posthog.models.feature_flag.flag_matching.FLAG_MATCHING_QUERY_TIMEOUT_MS",
                500,
            ),
        ):
            all_flags, _, _, errors = get_all_feature_flags(self.team, "example_id", hash_key_override="random")

            self.assertTrue("property-flag" not in all_flags)
            self.assertTrue(all_flags["default-flag"])
            self.assertTrue(errors)

            # # now db is slow, but decide was sent email parameter with correct email
            # still need to get hash key override from db, so should time out
            with self.assertNumQueries(4):
                all_flags, _, _, errors = get_all_feature_flags(
                    self.team,
                    "random",
                    property_value_overrides={"email": "tim@posthog.com"},
                )
                self.assertTrue("property-flag" not in all_flags)
                self.assertTrue(all_flags["default-flag"])
                self.assertTrue(errors)

            mock_counter.labels.assert_has_calls(
                [
                    call(reason="timeout"),
                    call().inc(),
                ]
            )

    @patch("posthog.models.feature_flag.flag_matching.FLAG_EVALUATION_ERROR_COUNTER")
    def test_feature_flags_v3_with_experience_continuity_and_incident_mode(self, mock_counter, *args):
        self.organization = Organization.objects.create(name="test")
        self.team = Team.objects.create(organization=self.organization)
        self.user = User.objects.create_and_join(self.organization, "random12@test.com", "password", "first_name")

        team_id = self.team.pk
        project_id = self.team.project_id
        rf = RequestFactory()
        create_request = rf.post(f"api/projects/{self.team.pk}/feature_flags/", {"name": "xyz"})
        create_request.user = self.user

        Person.objects.create(
            team=self.team,
            distinct_ids=["example_id", "random"],
            properties={"email": "tim@posthog.com"},
        )

        serialized_data = FeatureFlagSerializer(
            data={
                "name": "Alpha feature",
                "key": "property-flag",
                "filters": {
                    "groups": [
                        {
                            "properties": [
                                {
                                    "key": "email",
                                    "value": "tim@posthog.com",
                                    "type": "person",
                                    "operator": "exact",
                                }
                            ],
                            "rollout_percentage": 91,
                        }
                    ],
                },
                "ensure_experience_continuity": True,
            },
            context={"team_id": team_id, "project_id": project_id, "request": create_request},
        )
        self.assertTrue(serialized_data.is_valid())
        serialized_data.save()

        # Should be enabled for everyone
        serialized_data = FeatureFlagSerializer(
            data={
                "name": "Alpha feature",
                "key": "default-flag",
                "filters": {"groups": [{"properties": [], "rollout_percentage": None}]},
            },
            context={"team_id": team_id, "project_id": project_id, "request": create_request},
        )
        self.assertTrue(serialized_data.is_valid())
        serialized_data.save()

        with self.assertNumQueries(9), self.settings(DECIDE_SKIP_HASH_KEY_OVERRIDE_WRITES=True):
            all_flags, _, _, errors = get_all_feature_flags(self.team, "example_id", hash_key_override="random")

            self.assertTrue(all_flags["property-flag"])
            self.assertTrue(all_flags["default-flag"])
            self.assertFalse(errors)

        # should've been false because of the override, but incident mode, so not
        all_flags, _, _, errors = get_all_feature_flags(self.team, "example_id", hash_key_override="other_id")

        self.assertTrue(all_flags["property-flag"])
        self.assertTrue(all_flags["default-flag"])
        self.assertFalse(errors)


class TestFeatureFlagStatus(APIBaseTest, ClickhouseTestMixin):
    def setUp(self):
        cache.clear()

        # delete all keys in redis
        r = redis.get_client()
        for key in r.scan_iter("*"):
            r.delete(key)
        return super().setUp()

    @classmethod
    def setUpTestData(cls):
        super().setUpTestData()

    def assert_expected_response(
        self, feature_flag_id: int, expected_status: FeatureFlagStatus, expected_reason: Optional[str] = None
    ):
        response = self.client.get(
            f"/api/projects/{self.team.id}/feature_flags/{feature_flag_id}/status",
        )
        self.assertEqual(
            response.status_code,
            status.HTTP_404_NOT_FOUND if expected_status == FeatureFlagStatus.UNKNOWN else status.HTTP_200_OK,
        )
        response_data = response.json()
        self.assertEqual(response_data.get("status"), expected_status)
        if expected_reason is not None:
            self.assertEqual(response_data.get("reason"), expected_reason)

    def test_flag_status_reasons(self):
        FeatureFlag.objects.all().delete()

        # Request status for non-existent flag
        self.assert_expected_response(1, FeatureFlagStatus.UNKNOWN, "Flag could not be found")

        # Request status for flag that has been soft deleted
        deleted_flag = FeatureFlag.objects.create(
            created_at=datetime.now() - timedelta(days=31),
            name="Deleted feature flag",
            key="deleted-feature-flag",
            team=self.team,
            deleted=True,
            active=True,
        )
        self.assert_expected_response(deleted_flag.id, FeatureFlagStatus.DELETED, "Flag has been deleted")

        # Request status for flag that is disabled, but recently called
        disabled_flag = FeatureFlag.objects.create(
            created_at=datetime.now() - timedelta(days=31),
            name="Disabled feature flag",
            key="disabled-feature-flag",
            team=self.team,
            active=False,
        )

        self.assert_expected_response(disabled_flag.id, FeatureFlagStatus.ACTIVE)

        # Request status for flag that has super group rolled out to <100%
        fifty_percent_super_group_flag = FeatureFlag.objects.create(
            created_at=datetime.now() - timedelta(days=31),
            name="50 percent super group flag",
            key="50-percent-super-group-flag",
            team=self.team,
            active=True,
            filters={"super_groups": [{"rollout_percentage": 50, "properties": []}]},
        )

        self.assert_expected_response(fifty_percent_super_group_flag.id, FeatureFlagStatus.ACTIVE)

        # Request status for flag that has super group rolled out to 100% and specific properties
        fully_rolled_out_super_group_flag_with_properties = FeatureFlag.objects.create(
            created_at=datetime.now() - timedelta(days=31),
            name="100 percent super group with properties flag",
            key="100-percent-super-group-with-properties-flag",
            team=self.team,
            active=True,
            filters={
                "super_groups": [
                    {
                        "properties": [
                            {
                                "key": "$feature_enrollment/cool-new-feature",
                                "type": "person",
                                "value": ["true"],
                                "operator": "exact",
                            }
                        ],
                        "rollout_percentage": 100,
                    }
                ]
            },
        )

        self.assert_expected_response(fully_rolled_out_super_group_flag_with_properties.id, FeatureFlagStatus.ACTIVE)

        # Request status for flag that has holdout group rolled out to <100%
        fifty_percent_holdout_group_flag = FeatureFlag.objects.create(
            created_at=datetime.now() - timedelta(days=31),
            name="50 percent holdout group flag",
            key="50-percent-holdout-group-flag",
            team=self.team,
            active=True,
            filters={"holdout_groups": [{"rollout_percentage": 50, "properties": []}]},
        )

        self.assert_expected_response(fifty_percent_holdout_group_flag.id, FeatureFlagStatus.ACTIVE)

        # Request status for flag that has holdout group rolled out to 100% and specific properties
        fully_rolled_out_holdout_group_flag_with_properties = FeatureFlag.objects.create(
            created_at=datetime.now() - timedelta(days=31),
            name="100 percent holdout group with properties flag",
            key="100-percent-holdout-group-with-properties-flag",
            team=self.team,
            active=True,
            filters={
                "holdout_groups": [
                    {
                        "properties": [
                            {
                                "key": "name",
                                "type": "person",
                                "value": ["Smith"],
                                "operator": "contains",
                            }
                        ],
                        "rollout_percentage": 100,
                    }
                ]
            },
        )

        self.assert_expected_response(fully_rolled_out_holdout_group_flag_with_properties.id, FeatureFlagStatus.ACTIVE)

        # Request status for multivariate flag with no variants set to 100%
        multivariate_flag_no_rolled_out_variants = FeatureFlag.objects.create(
            created_at=datetime.now() - timedelta(days=31),
            name="Multivariate flag with no variants set to 100%",
            key="multivariate-no-rolled-out-variants-flag",
            team=self.team,
            active=True,
            filters={
                "multivariate": {
                    "variants": [
                        {"key": "var1key", "name": "test", "rollout_percentage": 50},
                        {"key": "var2key", "name": "control", "rollout_percentage": 50},
                    ],
                }
            },
        )

        self.assert_expected_response(multivariate_flag_no_rolled_out_variants.id, FeatureFlagStatus.ACTIVE)

        # Request status for multivariate flag with no variants set to 100%
        multivariate_flag_rolled_out_variant = FeatureFlag.objects.create(
            created_at=datetime.now() - timedelta(days=31),
            name="Multivariate flag with variant set to 100%",
            key="multivariate-rolled-out-variant-flag",
            team=self.team,
            active=True,
            filters={
                "multivariate": {
                    "variants": [
                        {"key": "test", "rollout_percentage": 100},
                        {"key": "control", "rollout_percentage": 0},
                    ],
                },
                "groups": [{"variant": None, "properties": [], "rollout_percentage": 100}],
            },
        )
        self.assert_expected_response(
            multivariate_flag_rolled_out_variant.id,
            FeatureFlagStatus.STALE,
            'This flag will always use the variant "test"',
        )

        # Request status for multivariate flag with a variant set to 100% but no release condition set to 100%
        multivariate_flag_rolled_out_variant_no_rolled_out_release = FeatureFlag.objects.create(
            created_at=datetime.now() - timedelta(days=31),
            name="Multivariate flag with variant set to 100%, no release condition set to 100%",
            key="multivariate-rolled-out-variant-no-release-rolled-out-flag",
            team=self.team,
            active=True,
            filters={
                "multivariate": {
                    "variants": [
                        {"key": "var1key", "name": "test", "rollout_percentage": 100},
                        {"key": "var2key", "name": "control", "rollout_percentage": 0},
                    ],
                },
                "groups": [
                    {"variant": None, "properties": [], "rollout_percentage": 20},
                    {"variant": None, "properties": [], "rollout_percentage": 30},
                ],
            },
        )

        self.assert_expected_response(
            multivariate_flag_rolled_out_variant_no_rolled_out_release.id,
            FeatureFlagStatus.ACTIVE,
        )

        # Request status for multivariate flag with a variant set to 100% but no release condition set to 100%
        multivariate_flag_rolled_out_release_condition_half_variant = FeatureFlag.objects.create(
            created_at=datetime.now() - timedelta(days=31),
            name="Multivariate flag with release condition set to 100%, but variants still 50%",
            key="multivariate-rolled-out-release-half-variant-flag",
            team=self.team,
            active=True,
            filters={
                "multivariate": {
                    "variants": [
                        {"key": "var1key", "name": "test", "rollout_percentage": 50},
                        {"key": "var2key", "name": "control", "rollout_percentage": 50},
                    ],
                },
                "groups": [
                    {"variant": None, "properties": [], "rollout_percentage": 100},
                ],
            },
        )

        self.assert_expected_response(
            multivariate_flag_rolled_out_release_condition_half_variant.id,
            FeatureFlagStatus.ACTIVE,
        )

        # Request status for multivariate flag with variants set to 100% and a filtered release condition
        multivariate_flag_rolled_out_variant_rolled_out_filtered_release = FeatureFlag.objects.create(
            created_at=datetime.now() - timedelta(days=31),
            name="Multivariate flag with variant and release condition set to 100%",
            key="multivariate-rolled-out-variant-and-release-condition-with-properties-flag",
            team=self.team,
            active=True,
            filters={
                "multivariate": {
                    "variants": [
                        {"key": "var1key", "name": "test", "rollout_percentage": 100},
                        {"key": "var2key", "name": "control", "rollout_percentage": 0},
                    ],
                },
                "groups": [
                    {
                        "variant": None,
                        "properties": [
                            {
                                "key": "name",
                                "type": "person",
                                "value": ["Smith"],
                                "operator": "contains",
                            }
                        ],
                        "rollout_percentage": 100,
                    }
                ],
            },
        )

        self.assert_expected_response(
            multivariate_flag_rolled_out_variant_rolled_out_filtered_release.id,
            FeatureFlagStatus.ACTIVE,
        )

        # Request status for multivariate flag with no variants set to 100%, but a filtered and fully rolled out release condition has variant override
        multivariate_flag_filtered_rolled_out_release_with_override = FeatureFlag.objects.create(
            created_at=datetime.now() - timedelta(days=31),
            name="Multivariate flag with release condition set to 100% and override",
            key="multivariate-rolled-out-filtered-release-condition-and-override-flag",
            team=self.team,
            active=True,
            filters={
                "multivariate": {
                    "variants": [
                        {"key": "var1key", "name": "test", "rollout_percentage": 60},
                        {"key": "var2key", "name": "control", "rollout_percentage": 40},
                    ],
                },
                "groups": [
                    {
                        "variant": "var1key",
                        "properties": [
                            {
                                "key": "name",
                                "type": "person",
                                "value": ["Smith"],
                                "operator": "contains",
                            }
                        ],
                        "rollout_percentage": 100,
                    }
                ],
            },
        )

        self.assert_expected_response(
            multivariate_flag_filtered_rolled_out_release_with_override.id,
            FeatureFlagStatus.ACTIVE,
        )

        # Request status for multivariate flag with no variants set to 100%, but fully rolled out release condition has variant override
        multivariate_flag_rolled_out_release_with_override = FeatureFlag.objects.create(
            created_at=datetime.now() - timedelta(days=31),
            name="Multivariate flag with release condition set to 100% and override",
            key="multivariate-rolled-out-release-condition-and-override-flag",
            team=self.team,
            active=True,
            filters={
                "multivariate": {
                    "variants": [
                        {"key": "test", "rollout_percentage": 60},
                        {"key": "control", "rollout_percentage": 40},
                    ],
                },
                "groups": [
                    {
                        "variant": "test",
                        "properties": [],
                        "rollout_percentage": 100,
                    }
                ],
            },
        )
        self.assert_expected_response(
            multivariate_flag_rolled_out_release_with_override.id,
            FeatureFlagStatus.STALE,
            'This flag will always use the variant "test"',
        )

        # Request status for boolean flag with empty filters
        boolean_flag_empty_filters = FeatureFlag.objects.create(
            created_at=datetime.now() - timedelta(days=31),
            name="Boolean flag with empty filters",
            key="boolean-empty-filters-flag",
            team=self.team,
            active=True,
            filters={},
        )
        self.assert_expected_response(
            boolean_flag_empty_filters.id,
            FeatureFlagStatus.STALE,
            'This boolean flag will always evaluate to "true"',
        )

        # Request status for boolean flag with no fully rolled out release conditions
        boolean_flag_no_rolled_out_release_conditions = FeatureFlag.objects.create(
            created_at=datetime.now() - timedelta(days=31),
            name="Boolean flag with no release condition set to 100%",
            key="boolean-no-rolled-out-release-conditions-flag",
            team=self.team,
            active=True,
            filters={
                "groups": [
                    {
                        "properties": [],
                        "rollout_percentage": 99,
                    },
                    {
                        "properties": [],
                        "rollout_percentage": 99,
                    },
                    {
                        "properties": [
                            {
                                "key": "name",
                                "type": "person",
                                "value": ["Smith"],
                                "operator": "contains",
                            }
                        ],
                        "rollout_percentage": 100,
                    },
                ],
            },
        )

        self.assert_expected_response(
            boolean_flag_no_rolled_out_release_conditions.id,
            FeatureFlagStatus.ACTIVE,
        )

        # Request status for boolean flag with a fully rolled out release condition
        boolean_flag_rolled_out_release_condition = FeatureFlag.objects.create(
            created_at=datetime.now() - timedelta(days=31),
            name="Boolean flag with a release condition set to 100%",
            key="boolean-rolled-out-release-condition-flag",
            team=self.team,
            active=True,
            filters={
                "groups": [
                    {
                        "properties": [
                            {
                                "key": "name",
                                "type": "person",
                                "value": ["Smith"],
                                "operator": "contains",
                            }
                        ],
                        "rollout_percentage": 50,
                    },
                    {
                        "properties": [],
                        "rollout_percentage": 100,
                    },
                ],
            },
        )
        self.assert_expected_response(
            boolean_flag_rolled_out_release_condition.id,
            FeatureFlagStatus.STALE,
            'This boolean flag will always evaluate to "true"',
        )

        # Request status for boolean flag with a fully rolled out release condition
        boolean_flag_rolled_out_release_condition_created_twenty_nine_days_ago = FeatureFlag.objects.create(
            created_at=datetime.now() - timedelta(days=29),
            name="Boolean flag with a release condition set to 100%, created 29 days ago",
            key="boolean-rolled-out-release-condition-29-days-ago-flag",
            team=self.team,
            active=True,
            filters={
                "groups": [
                    {
                        "properties": [],
                        "rollout_percentage": 100,
                    },
                ],
            },
        )
        self.assert_expected_response(
            boolean_flag_rolled_out_release_condition_created_twenty_nine_days_ago.id,
            FeatureFlagStatus.ACTIVE,
        )

        # Request status for a boolean flag with no rolled out release conditions and has
        # been called recently
        boolean_flag_no_rolled_out_release_condition_recently_evaluated = FeatureFlag.objects.create(
            created_at=datetime.now() - timedelta(days=31),
            name="Boolean flag with a release condition set to 100%",
            key="boolean-recently-evaluated-flag",
            team=self.team,
            active=True,
            filters={
                "groups": [
                    {
                        "properties": [
                            {
                                "key": "name",
                                "type": "person",
                                "value": ["Smith"],
                                "operator": "contains",
                            }
                        ],
                        "rollout_percentage": 50,
                    },
                ],
            },
        )

        self.assert_expected_response(
            boolean_flag_no_rolled_out_release_condition_recently_evaluated.id, FeatureFlagStatus.ACTIVE
        )<|MERGE_RESOLUTION|>--- conflicted
+++ resolved
@@ -6034,8 +6034,6 @@
         assert "keys" in data
         assert data["keys"] == {str(flag1.id): "test-flag-1"}
 
-<<<<<<< HEAD
-=======
     def test_local_evaluation_caching_basic(self):
         """Test basic caching functionality for local_evaluation endpoint."""
         FeatureFlag.objects.create(
@@ -6758,7 +6756,6 @@
         # Verify response changed from the original cached version
         self.assertNotEqual(data["cohorts"], updated_data.get("cohorts", {}))
 
->>>>>>> 5f4922ac
 
 class TestCohortGenerationForFeatureFlag(APIBaseTest, ClickhouseTestMixin):
     def test_creating_static_cohort_with_deleted_flag(self):
@@ -6968,11 +6965,7 @@
         )
 
         # TODO: Ensure server-side cursors are disabled, since in production we use this with pgbouncer
-<<<<<<< HEAD
-        with snapshot_postgres_queries_context(self), self.assertNumQueries(22):
-=======
         with snapshot_postgres_queries_context(self), self.assertNumQueries(23):
->>>>>>> 5f4922ac
             get_cohort_actors_for_feature_flag(cohort.pk, "some-feature2", self.team.pk)
 
         cohort.refresh_from_db()
@@ -7025,11 +7018,7 @@
         )
 
         # Extra queries because each batch adds its own queries
-<<<<<<< HEAD
-        with snapshot_postgres_queries_context(self), self.assertNumQueries(33):
-=======
         with snapshot_postgres_queries_context(self), self.assertNumQueries(35):
->>>>>>> 5f4922ac
             get_cohort_actors_for_feature_flag(cohort.pk, "some-feature2", self.team.pk, batchsize=2)
 
         cohort.refresh_from_db()
@@ -7040,11 +7029,7 @@
         self.assertEqual(len(response.json()["results"]), 3, response)
 
         # if the batch is big enough, it's fewer queries
-<<<<<<< HEAD
-        with self.assertNumQueries(19):
-=======
         with self.assertNumQueries(20):
->>>>>>> 5f4922ac
             get_cohort_actors_for_feature_flag(cohort.pk, "some-feature2", self.team.pk, batchsize=10)
 
         cohort.refresh_from_db()
@@ -7107,11 +7092,7 @@
             name="some cohort",
         )
 
-<<<<<<< HEAD
-        with snapshot_postgres_queries_context(self), self.assertNumQueries(19):
-=======
         with snapshot_postgres_queries_context(self), self.assertNumQueries(20):
->>>>>>> 5f4922ac
             # no queries to evaluate flags, because all evaluated using override properties
             get_cohort_actors_for_feature_flag(cohort.pk, "some-feature2", self.team.pk)
 
@@ -7128,11 +7109,7 @@
             name="some cohort2",
         )
 
-<<<<<<< HEAD
-        with snapshot_postgres_queries_context(self), self.assertNumQueries(19):
-=======
         with snapshot_postgres_queries_context(self), self.assertNumQueries(20):
->>>>>>> 5f4922ac
             # person3 doesn't match filter conditions so is pre-filtered out
             get_cohort_actors_for_feature_flag(cohort2.pk, "some-feature-new", self.team.pk)
 
@@ -7225,11 +7202,7 @@
             name="some cohort",
         )
 
-<<<<<<< HEAD
-        with snapshot_postgres_queries_context(self), self.assertNumQueries(36):
-=======
         with snapshot_postgres_queries_context(self), self.assertNumQueries(37):
->>>>>>> 5f4922ac
             # forced to evaluate flags by going to db, because cohorts need db query to evaluate
             get_cohort_actors_for_feature_flag(cohort.pk, "some-feature-new", self.team.pk)
 
