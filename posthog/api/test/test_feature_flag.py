--- conflicted
+++ resolved
@@ -18,7 +18,7 @@
 from posthog.api.cohort import get_cohort_actors_for_feature_flag
 from posthog.api.feature_flag import FeatureFlagSerializer
 from posthog.constants import AvailableFeature
-from posthog.models import Experiment, FeatureFlag, GroupTypeMapping, User
+from posthog.models import Experiment, FeatureFlag, User
 from posthog.models.cohort import Cohort
 from posthog.models.dashboard import Dashboard
 from products.early_access_features.backend.models import EarlyAccessFeature
@@ -2989,211 +2989,192 @@
         )
 
     @patch("posthog.api.feature_flag.report_user_action")
-<<<<<<< HEAD
-    def test_local_evaluation(self, mock_capture):
+    def test_local_evaluation_for_invalid_cohorts(self, mock_capture):
         FeatureFlag.objects.all().delete()
-        create_group_type_mapping_without_created_at(
-            team=self.team, project_id=self.team.project_id, group_type="organization", group_type_index=0
-        )
-        create_group_type_mapping_without_created_at(
-            team=self.team, project_id=self.team.project_id, group_type="company", group_type_index=1
-        )
-
+
+        self.team.app_urls = ["https://example.com"]
+        self.team.save()
+
+        other_team = Team.objects.create(
+            organization=self.organization,
+            api_token="bazinga_new",
+            name="New Team",
+        )
+
+        personal_api_key = generate_random_token_personal()
+        PersonalAPIKey.objects.create(label="X", user=self.user, secure_value=hash_key_value(personal_api_key))
+
+        deleted_cohort = Cohort.objects.create(
+            team=self.team,
+            groups=[
+                {
+                    "properties": [
+                        {
+                            "key": "$some_prop_1",
+                            "value": "something_1",
+                            "type": "person",
+                        }
+                    ]
+                },
+            ],
+            name="cohort1",
+            deleted=True,
+        )
+
+        cohort_from_other_team = Cohort.objects.create(
+            team=other_team,
+            groups=[
+                {
+                    "properties": [
+                        {
+                            "key": "$some_prop_1",
+                            "value": "something_1",
+                            "type": "person",
+                        }
+                    ]
+                },
+            ],
+            name="cohort1",
+        )
+
+        cohort_with_nested_invalid = Cohort.objects.create(
+            team=self.team,
+            groups=[
+                {
+                    "properties": [
+                        {
+                            "key": "$some_prop_1",
+                            "value": "something_1",
+                            "type": "person",
+                        },
+                        {
+                            "key": "id",
+                            "value": 99999,
+                            "type": "cohort",
+                        },
+                        {
+                            "key": "id",
+                            "value": deleted_cohort.pk,
+                            "type": "cohort",
+                        },
+                        {
+                            "key": "id",
+                            "value": cohort_from_other_team.pk,
+                            "type": "cohort",
+                        },
+                    ]
+                },
+            ],
+            name="cohort1",
+        )
+
+        cohort_valid = Cohort.objects.create(
+            team=self.team,
+            groups=[
+                {
+                    "properties": [
+                        {
+                            "key": "$some_prop_1",
+                            "value": "something_1",
+                            "type": "person",
+                        },
+                    ]
+                },
+            ],
+            name="cohort1",
+        )
+
+        FeatureFlag.objects.create(
+            team=self.team,
+            filters={"groups": [{"properties": [{"key": "id", "value": 99999, "type": "cohort"}]}]},
+            name="This is a cohort-based flag",
+            key="cohort-flag",
+            created_by=self.user,
+        )
+        FeatureFlag.objects.create(
+            team=self.team,
+            filters={
+                "groups": [{"properties": [{"key": "id", "value": cohort_with_nested_invalid.pk, "type": "cohort"}]}]
+            },
+            name="This is a cohort-based flag",
+            key="cohort-flag-2",
+            created_by=self.user,
+        )
+        FeatureFlag.objects.create(
+            team=self.team,
+            filters={"groups": [{"properties": [{"key": "id", "value": cohort_from_other_team.pk, "type": "cohort"}]}]},
+            name="This is a cohort-based flag",
+            key="cohort-flag-3",
+            created_by=self.user,
+        )
+        FeatureFlag.objects.create(
+            team=self.team,
+            filters={
+                "groups": [
+                    {"properties": [{"key": "id", "value": cohort_valid.pk, "type": "cohort"}]},
+                    {"properties": [{"key": "id", "value": cohort_with_nested_invalid.pk, "type": "cohort"}]},
+                    {"properties": [{"key": "id", "value": 99999, "type": "cohort"}]},
+                    {"properties": [{"key": "id", "value": deleted_cohort.pk, "type": "cohort"}]},
+                ]
+            },
+            name="This is a cohort-based flag",
+            key="cohort-flag-4",
+            created_by=self.user,
+        )
         self.client.post(
             f"/api/projects/{self.team.id}/feature_flags/",
             {
                 "name": "Alpha feature",
                 "key": "alpha-feature",
                 "filters": {
-                    "groups": [{"rollout_percentage": 20}],
-                    "multivariate": {
-                        "variants": [
-                            {
-                                "key": "first-variant",
-                                "name": "First Variant",
-                                "rollout_percentage": 50,
-                            },
-                            {
-                                "key": "second-variant",
-                                "name": "Second Variant",
-                                "rollout_percentage": 25,
-                            },
-                            {
-                                "key": "third-variant",
-                                "name": "Third Variant",
-                                "rollout_percentage": 25,
-                            },
-                        ]
-                    },
+                    "groups": [
+                        {
+                            "rollout_percentage": 100,
+                            "properties": [],
+                        }
+                    ],
                 },
             },
             format="json",
         )
 
-        self.client.post(
-            f"/api/projects/{self.team.id}/feature_flags/",
-            {
-                "name": "Group feature",
-                "key": "group-feature",
-                "filters": {
-                    "aggregation_group_type_index": 0,
-                    "groups": [{"rollout_percentage": 21}],
-                },
-            },
-            format="json",
-        )
-
-        # old style feature flags
-        FeatureFlag.objects.create(
-            name="Beta feature",
-            key="beta-feature",
-            team=self.team,
-            rollout_percentage=51,
-            filters={"properties": [{"key": "beta-property", "value": "beta-value"}]},
-            created_by=self.user,
-        )
-        # and inactive flag
-        FeatureFlag.objects.create(
-            name="Inactive feature",
-            key="inactive-flag",
-            team=self.team,
-            active=False,
-            rollout_percentage=100,
-            filters={"properties": []},
-            created_by=self.user,
-        )
-
-        personal_api_key = generate_random_token_personal()
-        PersonalAPIKey.objects.create(label="X", user=self.user, secure_value=hash_key_value(personal_api_key))
-
         self.client.logout()
-        # `local_evaluation` is called by logged out clients!
-
-        # missing API key
-        response = self.client.get(f"/api/feature_flag/local_evaluation?token={self.team.api_token}")
-        self.assertEqual(response.status_code, status.HTTP_401_UNAUTHORIZED)
-
-        response = self.client.get(f"/api/feature_flag/local_evaluation")
-        self.assertEqual(response.status_code, status.HTTP_401_UNAUTHORIZED)
-
-        response = self.client.get(
-            f"/api/feature_flag/local_evaluation",
-            HTTP_AUTHORIZATION=f"Bearer {personal_api_key}",
-        )
+
+        with self.assertNumQueries(FuzzyInt(18, 19)):
+            # 1. SAVEPOINT
+            # 2. SELECT "posthog_personalapikey"."id",
+            # 3. RELEASE SAVEPOINT
+            # 4. UPDATE "posthog_personalapikey" SET "last_used_at"
+            # 5. SELECT "posthog_team"."id", "posthog_team"."uuid",
+            # 6. SELECT "posthog_team"."id", "posthog_team"."uuid",
+            # 7. SELECT "posthog_project"."id", "posthog_project"."organization_id",
+            # 8. SELECT "posthog_organizationmembership"."id",
+            # 9. SELECT "ee_accesscontrol"."id",
+            # 10. SELECT "posthog_organizationmembership"."id",
+            # 11. SELECT "posthog_cohort"."id"  -- all cohorts
+            # 12. SELECT "posthog_featureflag"."id", "posthog_featureflag"."key", -- all flags
+            # 13. SELECT "posthog_team"."id", "posthog_team"."uuid",
+            # 14. SELECT "posthog_cohort". id = 99999
+            # 15. SELECT "posthog_team"."id", "posthog_team"."uuid",
+            # 16. SELECT "posthog_cohort". id = deleted cohort
+            # 17. SELECT "posthog_team"."id", "posthog_team"."uuid",
+            # 18. SELECT "posthog_cohort". id = cohort from other team
+            # 19. SELECT "posthog_grouptypemapping"."id", -- group type mapping
+
+            response = self.client.get(
+                f"/api/feature_flag/local_evaluation?token={self.team.api_token}&send_cohorts",
+                HTTP_AUTHORIZATION=f"Bearer {personal_api_key}",
+            )
         self.assertEqual(response.status_code, status.HTTP_200_OK)
         response_data = response.json()
         self.assertTrue("flags" in response_data and "group_type_mapping" in response_data)
-        self.assertEqual(len(response_data["flags"]), 4)
-
-        sorted_flags = sorted(response_data["flags"], key=lambda x: x["key"])
-
-        self.assertDictContainsSubset(
-            {
-                "name": "Alpha feature",
-                "key": "alpha-feature",
-                "filters": {
-                    "groups": [{"rollout_percentage": 20}],
-                    "multivariate": {
-                        "variants": [
-                            {
-                                "key": "first-variant",
-                                "name": "First Variant",
-                                "rollout_percentage": 50,
-                            },
-                            {
-                                "key": "second-variant",
-                                "name": "Second Variant",
-                                "rollout_percentage": 25,
-                            },
-                            {
-                                "key": "third-variant",
-                                "name": "Third Variant",
-                                "rollout_percentage": 25,
-                            },
-                        ]
-                    },
-                },
-                "deleted": False,
-                "active": True,
-                "ensure_experience_continuity": False,
-            },
-            sorted_flags[0],
-        )
-        self.assertDictContainsSubset(
-            {
-                "name": "Beta feature",
-                "key": "beta-feature",
-                "filters": {
-                    "groups": [
-                        {
-                            "properties": [{"key": "beta-property", "value": "beta-value"}],
-                            "rollout_percentage": 51,
-                        }
-                    ]
-                },
-                "deleted": False,
-                "active": True,
-                "ensure_experience_continuity": False,
-            },
-            sorted_flags[1],
-        )
-        self.assertDictContainsSubset(
-            {
-                "name": "Group feature",
-                "key": "group-feature",
-                "filters": {
-                    "groups": [{"rollout_percentage": 21}],
-                    "aggregation_group_type_index": 0,
-                },
-                "deleted": False,
-                "active": True,
-                "ensure_experience_continuity": False,
-            },
-            sorted_flags[2],
-        )
-
-        self.assertEqual(response_data["group_type_mapping"], {"0": "organization", "1": "company"})
+        self.assertEqual(len(response_data["flags"]), 5)
+        self.assertEqual(len(response_data["cohorts"]), 2)
+        assert str(cohort_valid.pk) in response_data["cohorts"]
+        assert str(cohort_with_nested_invalid.pk) in response_data["cohorts"]
 
     @patch("posthog.api.feature_flag.report_user_action")
-    def test_local_evaluation_with_secret_api_key(self, mock_capture):
-        FeatureFlag.objects.all().delete()
-
-        self.client.post(
-            f"/api/projects/{self.team.id}/feature_flags/",
-            {
-                "name": "Alpha feature",
-                "key": "alpha-feature",
-                "filters": {
-                    "groups": [{"rollout_percentage": 20}],
-                    "multivariate": {},
-                },
-            },
-            format="json",
-        )
-
-        secret_api_key = generate_random_token_secret()
-        self.team.secret_api_token = secret_api_key
-        self.team.save()
-
-        self.client.logout()  # `local_evaluation` is called by logged out clients!
-
-        response = self.client.get(
-            f"/api/feature_flag/local_evaluation",
-            HTTP_AUTHORIZATION=f"Bearer {secret_api_key}",
-        )
-        self.assertEqual(response.status_code, status.HTTP_200_OK)
-        response_data = response.json()
-        self.assertTrue("flags" in response_data)
-        self.assertEqual(len(response_data["flags"]), 1)
-
-        response = self.client.get(
-            f"/api/feature_flag/local_evaluation",
-            HTTP_AUTHORIZATION=f"Bearer phs_0000000000000000000000000000",
-        )
-        self.assertEqual(response.status_code, status.HTTP_401_UNAUTHORIZED)
-
-    @patch("posthog.api.feature_flag.report_user_action")
-    def test_local_evaluation_for_cohorts(self, mock_capture):
+    def test_local_evaluation_for_cohorts_with_variant_overrides(self, mock_capture):
         FeatureFlag.objects.all().delete()
 
         cohort_valid_for_ff = Cohort.objects.create(
@@ -3203,23 +3184,130 @@
                     "type": "OR",
                     "values": [
                         {
-                            "type": "OR",
+                            "type": "AND",
                             "values": [
                                 {
                                     "key": "$some_prop",
                                     "value": "nomatchihope",
                                     "type": "person",
                                 },
-                                {
-                                    "key": "$some_prop2",
-                                    "value": "nomatchihope2",
-                                    "type": "person",
-                                },
                             ],
                         }
                     ],
                 }
             },
+            name="cohort1",
+        )
+
+        self.client.post(
+            f"/api/projects/{self.team.id}/feature_flags/",
+            {
+                "name": "Alpha feature",
+                "key": "alpha-feature",
+                "filters": {
+                    "groups": [
+                        {
+                            "variant": "test",
+                            "properties": [
+                                {
+                                    "key": "id",
+                                    "type": "cohort",
+                                    "value": cohort_valid_for_ff.pk,
+                                }
+                            ],
+                            "rollout_percentage": 100,
+                        },
+                        {
+                            "variant": "test",
+                            "properties": [
+                                {
+                                    "key": "email",
+                                    "type": "person",
+                                    "value": "@posthog.com",
+                                    "operator": "icontains",
+                                }
+                            ],
+                            "rollout_percentage": 100,
+                        },
+                    ],
+                    "multivariate": {
+                        "variants": [
+                            {"key": "control", "name": "", "rollout_percentage": 100},
+                            {"key": "test", "name": "", "rollout_percentage": 0},
+                        ]
+                    },
+                },
+            },
+            format="json",
+        )
+
+        personal_api_key = generate_random_token_personal()
+        PersonalAPIKey.objects.create(label="X", user=self.user, secure_value=hash_key_value(personal_api_key))
+
+        self.client.logout()
+
+        response = self.client.get(
+            f"/api/feature_flag/local_evaluation?token={self.team.api_token}",
+            HTTP_AUTHORIZATION=f"Bearer {personal_api_key}",
+        )
+        self.assertEqual(response.status_code, status.HTTP_200_OK)
+        response_data = response.json()
+        self.assertTrue("flags" in response_data and "group_type_mapping" in response_data)
+        self.assertEqual(len(response_data["flags"]), 1)
+
+        sorted_flags = sorted(response_data["flags"], key=lambda x: x["key"])
+
+        self.assertDictContainsSubset(
+            {
+                "name": "Alpha feature",
+                "key": "alpha-feature",
+                "filters": {
+                    "groups": [
+                        {
+                            "variant": "test",
+                            "properties": [
+                                {
+                                    "key": "id",
+                                    "type": "cohort",
+                                    "value": cohort_valid_for_ff.pk,
+                                }
+                            ],
+                            "rollout_percentage": 100,
+                        },
+                        {
+                            "variant": "test",
+                            "properties": [
+                                {
+                                    "key": "email",
+                                    "type": "person",
+                                    "value": "@posthog.com",
+                                    "operator": "icontains",
+                                }
+                            ],
+                            "rollout_percentage": 100,
+                        },
+                    ],
+                    "multivariate": {
+                        "variants": [
+                            {"key": "control", "name": "", "rollout_percentage": 100},
+                            {"key": "test", "name": "", "rollout_percentage": 0},
+                        ]
+                    },
+                },
+                "deleted": False,
+                "active": True,
+                "ensure_experience_continuity": False,
+            },
+            sorted_flags[0],
+        )
+
+    @patch("posthog.api.feature_flag.report_user_action")
+    def test_local_evaluation_for_static_cohorts(self, mock_capture):
+        FeatureFlag.objects.all().delete()
+
+        cohort_valid_for_ff = Cohort.objects.create(
+            team=self.team,
+            is_static=True,
             name="cohort1",
         )
 
@@ -3268,10 +3356,8 @@
         personal_api_key = generate_random_token_personal()
         PersonalAPIKey.objects.create(label="X", user=self.user, secure_value=hash_key_value(personal_api_key))
 
-        self.client.logout()
-
         response = self.client.get(
-            f"/api/feature_flag/local_evaluation?token={self.team.api_token}",
+            f"/api/feature_flag/local_evaluation?token={self.team.api_token}&send_cohorts",
             HTTP_AUTHORIZATION=f"Bearer {personal_api_key}",
         )
         self.assertEqual(response.status_code, status.HTTP_200_OK)
@@ -3282,386 +3368,6 @@
         sorted_flags = sorted(response_data["flags"], key=lambda x: x["key"])
 
         self.assertDictContainsSubset(
-            {
-                "name": "Alpha feature",
-                "key": "alpha-feature",
-                "filters": {
-                    "groups": [
-                        {
-                            "properties": [
-                                {
-                                    "key": "$some_prop",
-                                    "type": "person",
-                                    "value": "nomatchihope",
-                                }
-                            ],
-                            "rollout_percentage": 20,
-                        },
-                        {
-                            "properties": [
-                                {
-                                    "key": "$some_prop2",
-                                    "type": "person",
-                                    "value": "nomatchihope2",
-                                }
-                            ],
-                            "rollout_percentage": 20,
-                        },
-                    ],
-                    "multivariate": {
-                        "variants": [
-                            {
-                                "key": "first-variant",
-                                "name": "First Variant",
-                                "rollout_percentage": 50,
-                            },
-                            {
-                                "key": "second-variant",
-                                "name": "Second Variant",
-                                "rollout_percentage": 25,
-                            },
-                            {
-                                "key": "third-variant",
-                                "name": "Third Variant",
-                                "rollout_percentage": 25,
-                            },
-                        ]
-                    },
-                },
-                "deleted": False,
-                "active": True,
-                "ensure_experience_continuity": False,
-            },
-            sorted_flags[0],
-        )
-
-    @patch("posthog.api.feature_flag.report_user_action")
-=======
->>>>>>> 9cb07baa
-    def test_local_evaluation_for_invalid_cohorts(self, mock_capture):
-        FeatureFlag.objects.all().delete()
-
-        self.team.app_urls = ["https://example.com"]
-        self.team.save()
-
-        other_team = Team.objects.create(
-            organization=self.organization,
-            api_token="bazinga_new",
-            name="New Team",
-        )
-
-        personal_api_key = generate_random_token_personal()
-        PersonalAPIKey.objects.create(label="X", user=self.user, secure_value=hash_key_value(personal_api_key))
-
-        deleted_cohort = Cohort.objects.create(
-            team=self.team,
-            groups=[
-                {
-                    "properties": [
-                        {
-                            "key": "$some_prop_1",
-                            "value": "something_1",
-                            "type": "person",
-                        }
-                    ]
-                },
-            ],
-            name="cohort1",
-            deleted=True,
-        )
-
-        cohort_from_other_team = Cohort.objects.create(
-            team=other_team,
-            groups=[
-                {
-                    "properties": [
-                        {
-                            "key": "$some_prop_1",
-                            "value": "something_1",
-                            "type": "person",
-                        }
-                    ]
-                },
-            ],
-            name="cohort1",
-        )
-
-        cohort_with_nested_invalid = Cohort.objects.create(
-            team=self.team,
-            groups=[
-                {
-                    "properties": [
-                        {
-                            "key": "$some_prop_1",
-                            "value": "something_1",
-                            "type": "person",
-                        },
-                        {
-                            "key": "id",
-                            "value": 99999,
-                            "type": "cohort",
-                        },
-                        {
-                            "key": "id",
-                            "value": deleted_cohort.pk,
-                            "type": "cohort",
-                        },
-                        {
-                            "key": "id",
-                            "value": cohort_from_other_team.pk,
-                            "type": "cohort",
-                        },
-                    ]
-                },
-            ],
-            name="cohort1",
-        )
-
-        cohort_valid = Cohort.objects.create(
-            team=self.team,
-            groups=[
-                {
-                    "properties": [
-                        {
-                            "key": "$some_prop_1",
-                            "value": "something_1",
-                            "type": "person",
-                        },
-                    ]
-                },
-            ],
-            name="cohort1",
-        )
-
-        FeatureFlag.objects.create(
-            team=self.team,
-            filters={"groups": [{"properties": [{"key": "id", "value": 99999, "type": "cohort"}]}]},
-            name="This is a cohort-based flag",
-            key="cohort-flag",
-            created_by=self.user,
-        )
-        FeatureFlag.objects.create(
-            team=self.team,
-            filters={
-                "groups": [{"properties": [{"key": "id", "value": cohort_with_nested_invalid.pk, "type": "cohort"}]}]
-            },
-            name="This is a cohort-based flag",
-            key="cohort-flag-2",
-            created_by=self.user,
-        )
-        FeatureFlag.objects.create(
-            team=self.team,
-            filters={"groups": [{"properties": [{"key": "id", "value": cohort_from_other_team.pk, "type": "cohort"}]}]},
-            name="This is a cohort-based flag",
-            key="cohort-flag-3",
-            created_by=self.user,
-        )
-        FeatureFlag.objects.create(
-            team=self.team,
-            filters={
-                "groups": [
-                    {"properties": [{"key": "id", "value": cohort_valid.pk, "type": "cohort"}]},
-                    {"properties": [{"key": "id", "value": cohort_with_nested_invalid.pk, "type": "cohort"}]},
-                    {"properties": [{"key": "id", "value": 99999, "type": "cohort"}]},
-                    {"properties": [{"key": "id", "value": deleted_cohort.pk, "type": "cohort"}]},
-                ]
-            },
-            name="This is a cohort-based flag",
-            key="cohort-flag-4",
-            created_by=self.user,
-        )
-        self.client.post(
-            f"/api/projects/{self.team.id}/feature_flags/",
-            {
-                "name": "Alpha feature",
-                "key": "alpha-feature",
-                "filters": {
-                    "groups": [
-                        {
-                            "rollout_percentage": 100,
-                            "properties": [],
-                        }
-                    ],
-                },
-            },
-            format="json",
-        )
-
-        self.client.logout()
-
-        with self.assertNumQueries(FuzzyInt(18, 19)):
-            # 1. SAVEPOINT
-            # 2. SELECT "posthog_personalapikey"."id",
-            # 3. RELEASE SAVEPOINT
-            # 4. UPDATE "posthog_personalapikey" SET "last_used_at"
-            # 5. SELECT "posthog_team"."id", "posthog_team"."uuid",
-            # 6. SELECT "posthog_team"."id", "posthog_team"."uuid",
-            # 7. SELECT "posthog_project"."id", "posthog_project"."organization_id",
-            # 8. SELECT "posthog_organizationmembership"."id",
-            # 9. SELECT "ee_accesscontrol"."id",
-            # 10. SELECT "posthog_organizationmembership"."id",
-            # 11. SELECT "posthog_cohort"."id"  -- all cohorts
-            # 12. SELECT "posthog_featureflag"."id", "posthog_featureflag"."key", -- all flags
-            # 13. SELECT "posthog_team"."id", "posthog_team"."uuid",
-            # 14. SELECT "posthog_cohort". id = 99999
-            # 15. SELECT "posthog_team"."id", "posthog_team"."uuid",
-            # 16. SELECT "posthog_cohort". id = deleted cohort
-            # 17. SELECT "posthog_team"."id", "posthog_team"."uuid",
-            # 18. SELECT "posthog_cohort". id = cohort from other team
-            # 19. SELECT "posthog_grouptypemapping"."id", -- group type mapping
-
-            response = self.client.get(
-                f"/api/feature_flag/local_evaluation?token={self.team.api_token}&send_cohorts",
-                HTTP_AUTHORIZATION=f"Bearer {personal_api_key}",
-            )
-        self.assertEqual(response.status_code, status.HTTP_200_OK)
-        response_data = response.json()
-        self.assertTrue("flags" in response_data and "group_type_mapping" in response_data)
-        self.assertEqual(len(response_data["flags"]), 5)
-        self.assertEqual(len(response_data["cohorts"]), 2)
-        assert str(cohort_valid.pk) in response_data["cohorts"]
-        assert str(cohort_with_nested_invalid.pk) in response_data["cohorts"]
-
-    @patch("posthog.api.feature_flag.report_user_action")
-    def test_local_evaluation_for_cohorts_with_variant_overrides(self, mock_capture):
-        FeatureFlag.objects.all().delete()
-
-        cohort_valid_for_ff = Cohort.objects.create(
-            team=self.team,
-            filters={
-                "properties": {
-                    "type": "OR",
-                    "values": [
-                        {
-                            "type": "AND",
-                            "values": [
-                                {
-                                    "key": "$some_prop",
-                                    "value": "nomatchihope",
-                                    "type": "person",
-                                },
-                            ],
-                        }
-                    ],
-                }
-            },
-            name="cohort1",
-        )
-
-        self.client.post(
-            f"/api/projects/{self.team.id}/feature_flags/",
-            {
-                "name": "Alpha feature",
-                "key": "alpha-feature",
-                "filters": {
-                    "groups": [
-                        {
-                            "variant": "test",
-                            "properties": [
-                                {
-                                    "key": "id",
-                                    "type": "cohort",
-                                    "value": cohort_valid_for_ff.pk,
-                                }
-                            ],
-                            "rollout_percentage": 100,
-                        },
-                        {
-                            "variant": "test",
-                            "properties": [
-                                {
-                                    "key": "email",
-                                    "type": "person",
-                                    "value": "@posthog.com",
-                                    "operator": "icontains",
-                                }
-                            ],
-                            "rollout_percentage": 100,
-                        },
-                    ],
-                    "multivariate": {
-                        "variants": [
-                            {"key": "control", "name": "", "rollout_percentage": 100},
-                            {"key": "test", "name": "", "rollout_percentage": 0},
-                        ]
-                    },
-                },
-            },
-            format="json",
-        )
-
-        personal_api_key = generate_random_token_personal()
-        PersonalAPIKey.objects.create(label="X", user=self.user, secure_value=hash_key_value(personal_api_key))
-
-        self.client.logout()
-
-        response = self.client.get(
-            f"/api/feature_flag/local_evaluation?token={self.team.api_token}",
-            HTTP_AUTHORIZATION=f"Bearer {personal_api_key}",
-        )
-        self.assertEqual(response.status_code, status.HTTP_200_OK)
-        response_data = response.json()
-        self.assertTrue("flags" in response_data and "group_type_mapping" in response_data)
-        self.assertEqual(len(response_data["flags"]), 1)
-
-        sorted_flags = sorted(response_data["flags"], key=lambda x: x["key"])
-
-        self.assertDictContainsSubset(
-            {
-                "name": "Alpha feature",
-                "key": "alpha-feature",
-                "filters": {
-                    "groups": [
-                        {
-                            "variant": "test",
-                            "properties": [
-                                {
-                                    "key": "id",
-                                    "type": "cohort",
-                                    "value": cohort_valid_for_ff.pk,
-                                }
-                            ],
-                            "rollout_percentage": 100,
-                        },
-                        {
-                            "variant": "test",
-                            "properties": [
-                                {
-                                    "key": "email",
-                                    "type": "person",
-                                    "value": "@posthog.com",
-                                    "operator": "icontains",
-                                }
-                            ],
-                            "rollout_percentage": 100,
-                        },
-                    ],
-                    "multivariate": {
-                        "variants": [
-                            {"key": "control", "name": "", "rollout_percentage": 100},
-                            {"key": "test", "name": "", "rollout_percentage": 0},
-                        ]
-                    },
-                },
-                "deleted": False,
-                "active": True,
-                "ensure_experience_continuity": False,
-            },
-            sorted_flags[0],
-        )
-
-    @patch("posthog.api.feature_flag.report_user_action")
-    def test_local_evaluation_for_static_cohorts(self, mock_capture):
-        FeatureFlag.objects.all().delete()
-
-        cohort_valid_for_ff = Cohort.objects.create(
-            team=self.team,
-            is_static=True,
-            name="cohort1",
-        )
-
-        self.client.post(
-            f"/api/projects/{self.team.id}/feature_flags/",
             {
                 "name": "Alpha feature",
                 "key": "alpha-feature",
@@ -3698,61 +3404,6 @@
                         ]
                     },
                 },
-            },
-            format="json",
-        )
-
-        personal_api_key = generate_random_token_personal()
-        PersonalAPIKey.objects.create(label="X", user=self.user, secure_value=hash_key_value(personal_api_key))
-
-        response = self.client.get(
-            f"/api/feature_flag/local_evaluation?token={self.team.api_token}&send_cohorts",
-            HTTP_AUTHORIZATION=f"Bearer {personal_api_key}",
-        )
-        self.assertEqual(response.status_code, status.HTTP_200_OK)
-        response_data = response.json()
-        self.assertTrue("flags" in response_data and "group_type_mapping" in response_data)
-        self.assertEqual(len(response_data["flags"]), 1)
-
-        sorted_flags = sorted(response_data["flags"], key=lambda x: x["key"])
-
-        self.assertDictContainsSubset(
-            {
-                "name": "Alpha feature",
-                "key": "alpha-feature",
-                "filters": {
-                    "groups": [
-                        {
-                            "rollout_percentage": 20,
-                            "properties": [
-                                {
-                                    "key": "id",
-                                    "type": "cohort",
-                                    "value": cohort_valid_for_ff.pk,
-                                }
-                            ],
-                        }
-                    ],
-                    "multivariate": {
-                        "variants": [
-                            {
-                                "key": "first-variant",
-                                "name": "First Variant",
-                                "rollout_percentage": 50,
-                            },
-                            {
-                                "key": "second-variant",
-                                "name": "Second Variant",
-                                "rollout_percentage": 25,
-                            },
-                            {
-                                "key": "third-variant",
-                                "name": "Third Variant",
-                                "rollout_percentage": 25,
-                            },
-                        ]
-                    },
-                },
                 "deleted": False,
                 "active": True,
                 "ensure_experience_continuity": False,
@@ -6293,39 +5944,7 @@
         cohort.name = "Updated Test Cohort"
         cohort.save()
 
-<<<<<<< HEAD
-        # Both caches should now be invalidated
-        self.assertIsNone(cache.get(cache_key))
-        self.assertIsNone(cache.get(cache_key_cohorts))
-
-    def test_local_evaluation_cache_invalidation_on_group_type_mapping_change(self):
-        """Test cache invalidation when group type mappings change."""
-        # Create a group type mapping
-        create_group_type_mapping_without_created_at(
-            team=self.team,
-            project=self.team.project,
-            group_type="organization",
-            group_type_index=0,
-            name_singular="Organization",
-            name_plural="Organizations",
-        )
-
-        FeatureFlag.objects.create(
-            team=self.team,
-            created_by=self.user,
-            key="test-flag-groups",
-            filters={"groups": [{"properties": [], "rollout_percentage": 100}]},
-        )
-
-        personal_api_key = generate_random_token_personal()
-        PersonalAPIKey.objects.create(label="Test", user=self.user, secure_value=hash_key_value(personal_api_key))
-
-        cache.clear()
-
-        # Populate both cache variants
-=======
         # Make new requests to get potentially updated cache
->>>>>>> 9cb07baa
         self.client.logout()
         updated_response1 = self.client.get(
             f"/api/feature_flag/local_evaluation",
@@ -6511,158 +6130,8 @@
             },
         )
 
-<<<<<<< HEAD
-        # Get regular response without send_cohorts (should transform filters)
-        regular_response = self.client.get(f"/api/feature_flag/local_evaluation?token={self.team.api_token}")
-        self.assertEqual(regular_response.status_code, status.HTTP_200_OK)
-        regular_data = regular_response.json()
-
-        # Get cached response without send_cohorts (should also transform filters)
-        cached_response = self.client.get(
-            f"/api/feature_flag/local_evaluation?token={self.team.api_token}&use_cache=true"
-        )
-        self.assertEqual(cached_response.status_code, status.HTTP_200_OK)
-        cached_data = cached_response.json()
-
-        # Neither should have cohorts
-        self.assertEqual(len(regular_data["cohorts"]), 0)
-        self.assertEqual(len(cached_data["cohorts"]), 0)
-
-        # CRITICAL: Both should have transformed filters (cohort properties expanded)
-        regular_flag = regular_data["flags"][0]
-        cached_flag = cached_data["flags"][0]
-
-        self.assertEqual(regular_flag["key"], "test-flag-cohort")
-        self.assertEqual(cached_flag["key"], "test-flag-cohort")
-
-        # Check that regular response has transformed filters (should contain person properties)
-        regular_properties = regular_flag["filters"]["groups"][0]["properties"]
-        self.assertTrue(
-            any(prop.get("type") == "person" for prop in regular_properties),
-            "Regular response should have transformed cohort to person properties",
-        )
-
-        # This assertion should FAIL - cached response should also have transformed filters
-        cached_properties = cached_flag["filters"]["groups"][0]["properties"]
-        self.assertTrue(
-            any(prop.get("type") == "person" for prop in cached_properties),
-            "Cached response should have transformed cohort to person properties",
-        )
-
-        # Filters should be identical (both transformed)
-        self.assertEqual(
-            regular_flag["filters"],
-            cached_flag["filters"],
-            "Both regular and cached should have identical transformed filters",
-        )
-
-    @patch("django.db.transaction.on_commit", side_effect=lambda func: func())
-    def test_local_evaluation_use_cache_invalidation_on_group_type_mapping_change(self, mock_on_commit):
-        """Test that HyperCache invalidates when GroupTypeMapping changes."""
-        from posthog.models.feature_flag.local_evaluation import flags_hypercache, flags_without_cohorts_hypercache
-
-        # Create a group type mapping
-        group_mapping = create_group_type_mapping_without_created_at(
-            team=self.team,
-            project=self.team.project,
-            group_type="organization",
-            group_type_index=0,
-            name_singular="Organization",
-            name_plural="Organizations",
-        )
-
-        # Create a feature flag that would use group types
-        FeatureFlag.objects.create(
-            team=self.team,
-            created_by=self.user,
-            key="test-flag-groups",
-            filters={"groups": [{"properties": [], "rollout_percentage": 100}]},
-        )
-
-        # Clear caches to start fresh
-        flags_hypercache.clear_cache(self.team)
-        flags_without_cohorts_hypercache.clear_cache(self.team)
-
-        # Populate both cache variants using use_cache parameter
-        response1 = self.client.get(f"/api/feature_flag/local_evaluation?token={self.team.api_token}&use_cache=true")
-        response2 = self.client.get(
-            f"/api/feature_flag/local_evaluation?token={self.team.api_token}&use_cache=true&send_cohorts"
-        )
-        self.assertEqual(response1.status_code, status.HTTP_200_OK)
-        self.assertEqual(response2.status_code, status.HTTP_200_OK)
-
-        # Verify group type mapping is included in responses
-        data1 = response1.json()
-        data2 = response2.json()
-        self.assertIn("group_type_mapping", data1)
-        self.assertIn("group_type_mapping", data2)
-        self.assertEqual(data1["group_type_mapping"]["0"], "organization")
-        self.assertEqual(data2["group_type_mapping"]["0"], "organization")
-
-        # Verify both caches are populated by checking we get the same data on subsequent calls
-        cached_response1 = self.client.get(
-            f"/api/feature_flag/local_evaluation?token={self.team.api_token}&use_cache=true"
-        )
-        cached_response2 = self.client.get(
-            f"/api/feature_flag/local_evaluation?token={self.team.api_token}&use_cache=true&send_cohorts"
-        )
-        self.assertEqual(cached_response1.json(), data1)
-        self.assertEqual(cached_response2.json(), data2)
-
-        # Update the group type mapping - this should trigger cache invalidation via our new signal handler
-        group_mapping.group_type = "company"
-        group_mapping.save()
-
-        # Get responses again - they should reflect the change (meaning cache was invalidated)
-        updated_response1 = self.client.get(
-            f"/api/feature_flag/local_evaluation?token={self.team.api_token}&use_cache=true"
-        )
-        updated_response2 = self.client.get(
-            f"/api/feature_flag/local_evaluation?token={self.team.api_token}&use_cache=true&send_cohorts"
-        )
-
-        # Verify the group type mapping has been updated in the responses
-        updated_data1 = updated_response1.json()
-        updated_data2 = updated_response2.json()
-        self.assertEqual(updated_data1["group_type_mapping"]["0"], "company")
-        self.assertEqual(updated_data2["group_type_mapping"]["0"], "company")
-
-        # Verify responses changed from the original cached versions
-        self.assertNotEqual(data1["group_type_mapping"], updated_data1["group_type_mapping"])
-        self.assertNotEqual(data2["group_type_mapping"], updated_data2["group_type_mapping"])
-
-    @patch("django.db.transaction.on_commit", side_effect=lambda func: func())
-    def test_local_evaluation_use_cache_invalidation_on_group_type_mapping_delete(self, mock_on_commit):
-        """Test that HyperCache invalidates when GroupTypeMapping is deleted."""
-        from posthog.models.feature_flag.local_evaluation import flags_hypercache, flags_without_cohorts_hypercache
-
-        # Create a group type mapping
-        group_mapping = create_group_type_mapping_without_created_at(
-            team=self.team,
-            project=self.team.project,
-            group_type="organization",
-            group_type_index=0,
-            name_singular="Organization",
-            name_plural="Organizations",
-        )
-
-        # Create a feature flag
-        FeatureFlag.objects.create(
-            team=self.team,
-            created_by=self.user,
-            key="test-flag-groups",
-            filters={"groups": [{"properties": [], "rollout_percentage": 100}]},
-        )
-
-        # Clear caches and populate them
-        flags_hypercache.clear_cache(self.team)
-        flags_without_cohorts_hypercache.clear_cache(self.team)
-
-        response = self.client.get(f"/api/feature_flag/local_evaluation?token={self.team.api_token}&use_cache=true")
-=======
         # Get response without send_cohorts (should transform filters)
         response = self.client.get(f"/api/feature_flag/local_evaluation?token={self.team.api_token}")
->>>>>>> 9cb07baa
         self.assertEqual(response.status_code, status.HTTP_200_OK)
         data = response.json()
 
