import json
from ee.clickhouse.materialized_columns.analyze import materialize
from datetime import datetime, timedelta
from typing import Optional, Any
from unittest import mock
from unittest.mock import patch

from django.core.files.uploadedfile import SimpleUploadedFile
from django.test.client import Client
from django.utils import timezone
from rest_framework import status
from rest_framework.test import APIClient

from posthog.api.test.test_exports import TestExportMixin
from posthog.clickhouse.client.execute import sync_execute
from posthog.models import FeatureFlag, Person, Action
from posthog.models.async_deletion.async_deletion import AsyncDeletion
from posthog.models.cohort import Cohort
from posthog.models.team.team import Team
from posthog.schema import PropertyOperator, PersonsOnEventsMode
from posthog.tasks.calculate_cohort import (
    calculate_cohort_ch,
    calculate_cohort_from_list,
    get_cohort_calculation_candidates_queryset,
    increment_version_and_enqueue_calculate_cohort,
)
from posthog.test.base import (
    APIBaseTest,
    ClickhouseTestMixin,
    QueryMatchingTest,
    _create_event,
    _create_person,
    flush_persons_and_events,
)


class TestCohort(TestExportMixin, ClickhouseTestMixin, APIBaseTest, QueryMatchingTest):
    # select all queries for snapshots
    def capture_select_queries(self):
        return self.capture_queries_startswith(("INSERT INTO cohortpeople", "SELECT", "ALTER", "select", "DELETE"))

    def _get_cohort_activity(
        self,
        flag_id: Optional[int] = None,
        team_id: Optional[int] = None,
        expected_status: int = status.HTTP_200_OK,
    ):
        if team_id is None:
            team_id = self.team.id

        if flag_id:
            url = f"/api/projects/{team_id}/cohorts/{flag_id}/activity"
        else:
            url = f"/api/projects/{team_id}/cohorts/activity"

        activity = self.client.get(url)
        self.assertEqual(activity.status_code, expected_status)
        return activity.json()

    def assert_cohort_activity(self, cohort_id: Optional[int], expected: list[dict]):
        activity_response = self._get_cohort_activity(cohort_id)

        activity: list[dict] = activity_response["results"]
        self.maxDiff = None
        assert activity == expected

    @patch("posthog.tasks.calculate_cohort.calculate_cohort_ch.delay")
    def test_increment_cohort(self, mock_calculate_cohort_ch):
        cohort1 = Cohort.objects.create(
            team=self.team,
            groups=[{"properties": [{"key": "$some_prop", "value": "something", "type": "person"}]}],
            name="cohort1",
            pending_version=None,
            is_static=False,
            is_calculating=False,
            deleted=False,
        )

        assert cohort1 in get_cohort_calculation_candidates_queryset()

        increment_version_and_enqueue_calculate_cohort(cohort1, initiating_user=None)
        cohort1.refresh_from_db()
        assert cohort1.pending_version == 1
        assert cohort1.is_calculating is True
        assert cohort1 not in get_cohort_calculation_candidates_queryset()

        increment_version_and_enqueue_calculate_cohort(cohort1, initiating_user=None)
        cohort1.refresh_from_db()
        assert cohort1.pending_version == 2
        assert cohort1.is_calculating is True
        assert cohort1 not in get_cohort_calculation_candidates_queryset()

        increment_version_and_enqueue_calculate_cohort(cohort1, initiating_user=None)
        cohort1.refresh_from_db()
        assert cohort1.pending_version == 3
        assert cohort1.is_calculating is True
        assert cohort1 not in get_cohort_calculation_candidates_queryset()

    @patch("posthog.api.cohort.report_user_action")
    @patch("posthog.tasks.calculate_cohort.calculate_cohort_ch.delay", side_effect=calculate_cohort_ch)
    @patch("posthog.models.cohort.util.sync_execute", side_effect=sync_execute)
    def test_creating_update_and_calculating(self, patch_sync_execute, patch_calculate_cohort, patch_capture):
        self.team.app_urls = ["http://somewebsite.com"]
        self.team.save()
        Person.objects.create(team=self.team, properties={"team_id": 5})
        Person.objects.create(team=self.team, properties={"team_id": 6})

        # Make sure the endpoint works with and without the trailing slash
        response = self.client.post(
            f"/api/projects/{self.team.id}/cohorts",
            data={"name": "whatever", "groups": [{"properties": {"team_id": "5"}}]},
        )
        self.assertEqual(response.status_code, 201, response.content)
        self.assertEqual(response.json()["created_by"]["id"], self.user.pk)
        self.assertEqual(patch_calculate_cohort.call_count, 1)
        self.assertEqual(patch_capture.call_count, 1)

        # Assert analytics are sent
        patch_capture.assert_called_with(
            self.user,
            "cohort created",
            {
                "filters": {
                    "type": "OR",
                    "values": [
                        {
                            "type": "AND",
                            "values": [{"key": "team_id", "value": "5", "type": "person"}],
                        }
                    ],
                },
                "name_length": 8,
                "deleted": False,
            },
        )

        with self.capture_queries_startswith("INSERT INTO cohortpeople") as insert_statements:
            response = self.client.patch(
                f"/api/projects/{self.team.id}/cohorts/{response.json()['id']}",
                data={
                    "name": "whatever2",
                    "description": "A great cohort!",
                    "groups": [{"properties": {"team_id": "6"}}],
                    "created_by": "something something",
                    "last_calculation": "some random date",
                    "errors_calculating": 100,
                    "deleted": False,
                },
            )
            self.assertEqual(response.status_code, 200, response.content)
            self.assertDictContainsSubset({"name": "whatever2", "description": "A great cohort!"}, response.json())
            self.assertEqual(patch_calculate_cohort.call_count, 2)

            self.assertIn(f" user_id:{self.user.id} ", insert_statements[0])

        # Assert analytics are sent
        patch_capture.assert_called_with(
            self.user,
            "cohort updated",
            {
                "filters": {
                    "type": "OR",
                    "values": [
                        {
                            "type": "AND",
                            "values": [{"key": "team_id", "value": "6", "type": "person"}],
                        }
                    ],
                },
                "name_length": 9,
                "deleted": False,
                "updated_by_creator": True,
            },
        )

    @patch("posthog.api.cohort.report_user_action")
    @patch("posthog.tasks.calculate_cohort.calculate_cohort_ch.delay", side_effect=calculate_cohort_ch)
    @patch("posthog.models.cohort.util.sync_execute", side_effect=sync_execute)
    def test_action_persons_on_events(self, patch_sync_execute, patch_calculate_cohort, patch_capture):
        materialize("events", "team_id", table_column="person_properties")
        self.team.modifiers = {"personsOnEventsMode": PersonsOnEventsMode.PERSON_ID_OVERRIDE_PROPERTIES_ON_EVENTS}
        self.team.save()
        _create_person(
            team=self.team,
            distinct_ids=[f"person_1"],
            properties={"team_id": 5},
        )
        _create_person(
            team=self.team,
            distinct_ids=[f"person_2"],
            properties={"team_id": 6},
        )
        _create_event(
            team=self.team,
            event="$pageview",
            distinct_id="person_1",
            timestamp=datetime.now() - timedelta(hours=12),
        )
        action = Action.objects.create(
            team=self.team,
            steps_json=[
                {
                    "event": "$pageview",
                    "properties": [{"key": "team_id", "type": "person", "value": "5"}],
                }
            ],
        )

        # Make sure the endpoint works with and without the trailing slash
        response = self.client.post(
            f"/api/projects/{self.team.id}/cohorts",
            data={
                "name": "whatever",
                "filters": {
                    "properties": {
                        "type": "OR",
                        "values": [
                            {
                                "type": "AND",
                                "values": [
                                    {
                                        "key": action.pk,
                                        "type": "behavioral",
                                        "value": "performed_event",
                                        "negation": False,
                                        "event_type": "actions",
                                        "time_value": 30,
                                        "time_interval": "day",
                                        "explicit_datetime": "-30d",
                                    }
                                ],
                            }
                        ],
                    }
                },
            },
        )
        self.assertEqual(response.status_code, 201, response.content)
        self.assertEqual(response.json()["created_by"]["id"], self.user.pk)
        self.assertEqual(patch_calculate_cohort.call_count, 1)
        self.assertEqual(patch_capture.call_count, 1)

        with self.capture_queries_startswith("INSERT INTO cohortpeople") as insert_statements:
            response = self.client.patch(
                f"/api/projects/{self.team.id}/cohorts/{response.json()['id']}",
                data={
                    "name": "whatever2",
                    "description": "A great cohort!",
                    "groups": [{"properties": {"team_id": 6}}],
                    "created_by": "something something",
                    "last_calculation": "some random date",
                    "errors_calculating": 100,
                    "deleted": False,
                },
            )

            self.assertIn(f"mat_pp_team_id", insert_statements[0])

    @patch("posthog.api.cohort.report_user_action")
    @patch("posthog.tasks.calculate_cohort.calculate_cohort_ch.delay")
    def test_list_cohorts_is_not_nplus1(self, patch_calculate_cohort, patch_capture):
        self.team.app_urls = ["http://somewebsite.com"]
        self.team.save()
        Person.objects.create(team=self.team, properties={"team_id": 5})
        Person.objects.create(team=self.team, properties={"team_id": 6})

        response = self.client.post(
            f"/api/projects/{self.team.id}/cohorts",
            data={"name": "whatever", "groups": [{"properties": {"team_id": 5}}]},
        )
        self.assertEqual(response.status_code, 201, response.content)

        with self.assertNumQueries(12):
            response = self.client.get(f"/api/projects/{self.team.id}/cohorts")
            assert len(response.json()["results"]) == 1

        response = self.client.post(
            f"/api/projects/{self.team.id}/cohorts",
            data={"name": "whatever", "groups": [{"properties": {"team_id": 5}}]},
        )
        self.assertEqual(response.status_code, 201, response.content)
        response = self.client.post(
            f"/api/projects/{self.team.id}/cohorts",
            data={"name": "whatever", "groups": [{"properties": {"team_id": 5}}]},
        )
        self.assertEqual(response.status_code, 201, response.content)

        with self.assertNumQueries(12):
            response = self.client.get(f"/api/projects/{self.team.id}/cohorts")
            assert len(response.json()["results"]) == 3

    @patch("posthog.tasks.calculate_cohort.calculate_cohort_from_list.delay")
    def test_static_cohort_csv_upload(self, patch_calculate_cohort_from_list):
        self.team.app_urls = ["http://somewebsite.com"]
        self.team.save()
        Person.objects.create(team=self.team, properties={"email": "email@example.org"})
        Person.objects.create(team=self.team, distinct_ids=["123"])
        Person.objects.create(team=self.team, distinct_ids=["456"])

        csv = SimpleUploadedFile(
            "example.csv",
            str.encode(
                """
User ID,
email@example.org,
123
"""
            ),
            content_type="application/csv",
        )

        response = self.client.post(
            f"/api/projects/{self.team.id}/cohorts/",
            {"name": "test", "csv": csv, "is_static": True},
            format="multipart",
        )
        self.assertEqual(response.status_code, 201)
        self.assertEqual(patch_calculate_cohort_from_list.call_count, 1)
        self.assertFalse(response.json()["is_calculating"], False)
        self.assertFalse(Cohort.objects.get(pk=response.json()["id"]).is_calculating)

        calculate_cohort_from_list(response.json()["id"], ["email@example.org", "123"])
        self.assertEqual(Cohort.objects.get(pk=response.json()["id"]).count, 1)

        csv = SimpleUploadedFile(
            "example.csv",
            str.encode(
                """
User ID,
456
"""
            ),
            content_type="application/csv",
        )

        #  A weird issue with pytest client, need to user Rest framework's one
        #  see https://stackoverflow.com/questions/39906956/patch-and-put-dont-work-as-expected-when-pytest-is-interacting-with-rest-framew
        client = APIClient()
        client.force_login(self.user)
        response = client.patch(
            f"/api/projects/{self.team.id}/cohorts/{response.json()['id']}",
            {"name": "test", "csv": csv},
            format="multipart",
        )
        self.assertEqual(response.status_code, 200)
        self.assertEqual(patch_calculate_cohort_from_list.call_count, 2)
        self.assertFalse(response.json()["is_calculating"], False)
        self.assertFalse(Cohort.objects.get(pk=response.json()["id"]).is_calculating)

        calculate_cohort_from_list(response.json()["id"], ["456"])
        self.assertEqual(Cohort.objects.get(pk=response.json()["id"]).count, 2)

        # Only change name without updating CSV
        response = client.patch(
            f"/api/projects/{self.team.id}/cohorts/{response.json()['id']}",
            {"name": "test2"},
            format="multipart",
        )

        self.assertEqual(response.status_code, 200)
        self.assertEqual(patch_calculate_cohort_from_list.call_count, 2)
        self.assertFalse(response.json()["is_calculating"], False)
        self.assertFalse(Cohort.objects.get(pk=response.json()["id"]).is_calculating)
        self.assertEqual(Cohort.objects.get(pk=response.json()["id"]).name, "test2")

    @patch("posthog.tasks.calculate_cohort.calculate_cohort_from_list.delay")
    @patch("posthog.tasks.calculate_cohort.calculate_cohort_ch.delay")
    def test_static_cohort_to_dynamic_cohort(self, patch_calculate_cohort, patch_calculate_cohort_from_list):
        self.team.app_urls = ["http://somewebsite.com"]
        self.team.save()
        Person.objects.create(team=self.team, properties={"email": "email@example.org"})
        Person.objects.create(team=self.team, distinct_ids=["123"])
        Person.objects.create(team=self.team, distinct_ids=["456"])

        csv = SimpleUploadedFile(
            "example.csv",
            str.encode(
                """
User ID,
email@example.org,
123
"""
            ),
            content_type="application/csv",
        )

        response = self.client.post(
            f"/api/projects/{self.team.id}/cohorts/",
            {"name": "test", "csv": csv, "is_static": True},
            format="multipart",
        )
        self.assertEqual(response.status_code, 201)
        self.assertEqual(patch_calculate_cohort_from_list.call_count, 1)
        self.assertFalse(response.json()["is_calculating"], False)
        self.assertFalse(Cohort.objects.get(pk=response.json()["id"]).is_calculating)

        response = self.client.patch(
            f"/api/projects/{self.team.id}/cohorts/{response.json()['id']}",
            {
                "is_static": False,
                "groups": [{"properties": [{"key": "email", "value": "email@example.org"}]}],
            },
        )
        self.assertEqual(response.status_code, 200)
        self.assertEqual(patch_calculate_cohort.call_count, 1)

    def test_cohort_list_with_search(self):
        self.team.app_urls = ["http://somewebsite.com"]
        self.team.save()

        Person.objects.create(team=self.team, properties={"prop": 5})
        Person.objects.create(team=self.team, properties={"prop": 6})

        self.client.post(
            f"/api/projects/{self.team.id}/cohorts",
            data={"name": "cohort1", "groups": [{"properties": {"prop": 5}}]},
        )

        self.client.post(
            f"/api/projects/{self.team.id}/cohorts",
            data={"name": "cohort2", "groups": [{"properties": {"prop": 6}}]},
        )

        response = self.client.get(f"/api/projects/{self.team.id}/cohorts").json()
        self.assertEqual(len(response["results"]), 2)

        response = self.client.get(f"/api/projects/{self.team.id}/cohorts?search=cohort1").json()
        self.assertEqual(len(response["results"]), 1)
        self.assertEqual(response["results"][0]["name"], "cohort1")

        response = self.client.get(f"/api/projects/{self.team.id}/cohorts?search=nomatch").json()
        self.assertEqual(len(response["results"]), 0)

    @patch("posthog.api.cohort.report_user_action")
    def test_list_cohorts_excludes_behavioral_cohorts(self, patch_capture):
        # Create a regular cohort
        regular_cohort = Cohort.objects.create(
            team=self.team,
            name="regular cohort",
            filters={
                "properties": {
                    "type": "OR",
                    "values": [{"type": "person", "key": "email", "value": "test@posthog.com"}],
                }
            },
        )

        # Create a behavioral cohort
        Cohort.objects.create(
            team=self.team,
            name="behavioral cohort",
            filters={
                "properties": {
                    "type": "OR",
                    "values": [
                        {
                            "type": "OR",
                            "values": [
                                {
                                    "type": "behavioral",
                                    "key": "$pageview",
                                    "value": "performed_event",
                                    "event_type": "events",
                                    "time_value": 30,
                                    "time_interval": "day",
                                }
                            ],
                        }
                    ],
                }
            },
        )

        # Test without filter
        response = self.client.get(f"/api/projects/{self.team.id}/cohorts")
        self.assertEqual(response.status_code, status.HTTP_200_OK)
        self.assertEqual(len(response.json()["results"]), 2)

        # Test with behavioral filter
        response = self.client.get(f"/api/projects/{self.team.id}/cohorts?hide_behavioral_cohorts=true")
        self.assertEqual(response.status_code, status.HTTP_200_OK)
        results = response.json()["results"]
        self.assertEqual(len(results), 1)
        self.assertEqual(results[0]["id"], regular_cohort.id)

    @patch("posthog.api.cohort.report_user_action")
    def test_list_cohorts_excludes_nested_behavioral_cohorts(self, patch_capture):
        # Create a behavioral cohort
        behavioral_cohort = Cohort.objects.create(
            team=self.team,
            name="behavioral cohort",
            filters={
                "properties": {
                    "type": "OR",
                    "values": [
                        {
                            "type": "behavioral",
                            "key": "$pageview",
                            "value": "performed_event",
                            "event_type": "events",
                            "time_value": 30,
                            "time_interval": "day",
                        }
                    ],
                }
            },
        )

        # Create a cohort that references the behavioral cohort
        Cohort.objects.create(
            team=self.team,
            name="cohort with nested behavioral",
            filters={
                "properties": {
                    "type": "OR",
                    "values": [
                        {
                            "type": "cohort",
                            "value": str(behavioral_cohort.pk),
                        }
                    ],
                }
            },
        )

        # Create a regular cohort
        regular_cohort = Cohort.objects.create(
            team=self.team,
            name="regular cohort not behavioral",
            filters={
                "properties": {
                    "type": "OR",
                    "values": [{"type": "person", "key": "email", "value": "test@posthog.com"}],
                }
            },
        )

        response = self.client.get(f"/api/projects/{self.team.id}/cohorts?hide_behavioral_cohorts=true")
        self.assertEqual(response.status_code, status.HTTP_200_OK)
        results = response.json()["results"]
        self.assertEqual(len(results), 1)
        self.assertEqual(results[0]["id"], regular_cohort.id)

    def test_cohort_activity_log(self):
        self.team.app_urls = ["http://somewebsite.com"]
        self.team.save()
        Person.objects.create(team=self.team, properties={"prop": 5})
        Person.objects.create(team=self.team, properties={"prop": 6})

        self.client.post(
            f"/api/projects/{self.team.id}/cohorts",
            data={"name": "whatever", "groups": [{"properties": {"prop": "5"}}]},
        )

        cohort = Cohort.objects.filter(team=self.team).last()
        assert cohort is not None

        self.assert_cohort_activity(
            cohort_id=cohort.pk,
            expected=[
                {
                    "user": {"first_name": "", "email": "user1@posthog.com"},
                    "activity": "created",
                    "scope": "Cohort",
                    "item_id": str(cohort.pk),
                    "detail": {"changes": None, "trigger": None, "name": "whatever", "short_id": None, "type": None},
                    "created_at": mock.ANY,
                }
            ],
        )

        self.client.patch(
            f"/api/projects/{self.team.id}/cohorts/{cohort.pk}",
            data={"name": "woohoo", "groups": [{"properties": {"prop": "6"}}]},
        )
        cohort.refresh_from_db()
        assert cohort.name == "woohoo"

        self.assert_cohort_activity(
            cohort_id=cohort.pk,
            expected=[
                {
                    "user": {"first_name": "", "email": "user1@posthog.com"},
                    "activity": "updated",
                    "scope": "Cohort",
                    "item_id": str(cohort.pk),
                    "detail": {
                        "changes": [
                            {
                                "type": "Cohort",
                                "action": "changed",
                                "field": "name",
                                "before": "whatever",
                                "after": "woohoo",
                            },
                            {
                                "type": "Cohort",
                                "action": "changed",
                                "field": "groups",
                                "before": [
                                    {
                                        "days": None,
                                        "count": None,
                                        "label": None,
                                        "end_date": None,
                                        "event_id": None,
                                        "action_id": None,
                                        "properties": [{"key": "prop", "type": "person", "value": "5"}],
                                        "start_date": None,
                                        "count_operator": None,
                                    }
                                ],
                                "after": [{"properties": [{"key": "prop", "type": "person", "value": "6"}]}],
                            },
                        ],
                        "trigger": None,
                        "name": "woohoo",
                        "short_id": None,
                        "type": None,
                    },
                    "created_at": mock.ANY,
                },
                {
                    "user": {"first_name": "", "email": "user1@posthog.com"},
                    "activity": "created",
                    "scope": "Cohort",
                    "item_id": str(cohort.pk),
                    "detail": {"changes": None, "trigger": None, "name": "whatever", "short_id": None, "type": None},
                    "created_at": mock.ANY,
                },
            ],
        )

    def test_csv_export_new(self):
        # Test 100s of distinct_ids, we only want ~10
        Person.objects.create(
            distinct_ids=["person3"] + [f"person_{i}" for i in range(4, 100)],
            team_id=self.team.pk,
            properties={"$some_prop": "something"},
        )
        Person.objects.create(
            distinct_ids=["person1"],
            team_id=self.team.pk,
            properties={"$some_prop": "something", "email": "test@test.com"},
        )
        Person.objects.create(distinct_ids=["person2"], team_id=self.team.pk, properties={})
        cohort = Cohort.objects.create(
            team=self.team,
            groups=[{"properties": [{"key": "$some_prop", "value": "something", "type": "person"}]}],
            name="cohort1",
        )
        cohort.calculate_people_ch(pending_version=0)

        lines = self._get_export_output(f"/api/cohort/{cohort.pk}/persons")
        headers = lines[0].split(",")
        self.assertEqual(len(lines), 3)
        self.assertEqual(lines[1].split(",")[headers.index("email")], "test@test.com")
        self.assertEqual(lines[0].count("distinct_id"), 10)

    def test_filter_by_cohort(self):
        _create_person(team=self.team, distinct_ids=[f"fake"], properties={})
        for i in range(150):
            _create_person(
                team=self.team,
                distinct_ids=[f"person_{i}"],
                properties={"$os": "Chrome"},
            )

        flush_persons_and_events()
        cohort = Cohort.objects.create(
            team=self.team,
            groups=[{"properties": [{"key": "$os", "value": "Chrome", "type": "person"}]}],
        )
        cohort.calculate_people_ch(pending_version=0)

        response = self.client.get(f"/api/cohort/{cohort.pk}/persons")
        self.assertEqual(len(response.json()["results"]), 100, response)

        response = self.client.get(response.json()["next"])
        self.assertEqual(len(response.json()["results"]), 50, response)

    def test_filter_by_cohort_prop(self):
        for i in range(5):
            _create_person(
                team=self.team,
                distinct_ids=[f"person_{i}"],
                properties={"$os": "Chrome"},
            )

        _create_person(
            team=self.team,
            distinct_ids=[f"target"],
            properties={"$os": "Chrome", "$browser": "Safari"},
        )

        cohort = Cohort.objects.create(
            team=self.team,
            groups=[{"properties": [{"key": "$os", "value": "Chrome", "type": "person"}]}],
        )
        cohort.calculate_people_ch(pending_version=0)

        response = self.client.get(
            f"/api/cohort/{cohort.pk}/persons?properties=%s"
            % (json.dumps([{"key": "$browser", "value": "Safari", "type": "person"}]))
        )
        self.assertEqual(len(response.json()["results"]), 1, response)

    def test_filter_by_cohort_prop_from_clickhouse(self):
        for i in range(5):
            _create_person(
                team=self.team,
                distinct_ids=[f"person_{i}"],
                properties={"$os": "Chrome"},
            )

        _create_person(
            team=self.team,
            distinct_ids=[f"target"],
            properties={"$os": "Chrome", "$browser": "Safari"},
        )
        _create_person(
            team=self.team,
            distinct_ids=[f"not_target"],
            properties={"$os": "Something else", "$browser": "Safari"},
        )

        cohort = Cohort.objects.create(
            team=self.team,
            groups=[{"properties": [{"key": "$os", "value": "Chrome", "type": "person"}]}],
        )
        cohort.calculate_people_ch(pending_version=0)

        response = self.client.get(
            f"/api/cohort/{cohort.pk}/persons?properties=%s"
            % (json.dumps([{"key": "$browser", "value": "Safari", "type": "person"}]))
        )
        self.assertEqual(len(response.json()["results"]), 1, response)

    def test_filter_by_cohort_search(self):
        for i in range(5):
            _create_person(
                team=self.team,
                distinct_ids=[f"person_{i}"],
                properties={"$os": "Chrome"},
            )

        _create_person(
            team=self.team,
            distinct_ids=[f"target"],
            properties={"$os": "Chrome", "$browser": "Safari"},
        )
        flush_persons_and_events()

        cohort = Cohort.objects.create(
            team=self.team,
            groups=[{"properties": [{"key": "$os", "value": "Chrome", "type": "person"}]}],
        )
        cohort.calculate_people_ch(pending_version=0)

        response = self.client.get(f"/api/cohort/{cohort.pk}/persons?search=target")
        self.assertEqual(len(response.json()["results"]), 1, response)

    def test_filter_by_static_cohort(self):
        Person.objects.create(team_id=self.team.pk, distinct_ids=["1"])
        Person.objects.create(team_id=self.team.pk, distinct_ids=["123"])
        Person.objects.create(team_id=self.team.pk, distinct_ids=["2"])
        # Team leakage
        team2 = Team.objects.create(organization=self.organization)
        Person.objects.create(team=team2, distinct_ids=["1"])

        cohort = Cohort.objects.create(team=self.team, groups=[], is_static=True, last_calculation=timezone.now())
        cohort.insert_users_by_list(["1", "123"])

        response = self.client.get(f"/api/cohort/{cohort.pk}/persons")
        self.assertEqual(len(response.json()["results"]), 2, response)

    @patch("posthog.api.cohort.report_user_action")
    @patch("posthog.tasks.calculate_cohort.calculate_cohort_ch.delay")
    def test_creating_update_and_calculating_with_cycle(self, patch_calculate_cohort, patch_capture):
        # Cohort A
        response_a = self.client.post(
            f"/api/projects/{self.team.id}/cohorts",
            data={"name": "cohort A", "groups": [{"properties": {"team_id": 5}}]},
        )
        self.assertEqual(patch_calculate_cohort.call_count, 1)

        # Cohort B that depends on Cohort A
        response_b = self.client.post(
            f"/api/projects/{self.team.id}/cohorts",
            data={
                "name": "cohort B",
                "groups": [
                    {
                        "properties": [
                            {
                                "type": "cohort",
                                "value": response_a.json()["id"],
                                "key": "id",
                            }
                        ]
                    }
                ],
            },
        )
        self.assertEqual(patch_calculate_cohort.call_count, 2)

        # Cohort C that depends on Cohort B
        response_c = self.client.post(
            f"/api/projects/{self.team.id}/cohorts",
            data={
                "name": "cohort C",
                "groups": [
                    {
                        "properties": [
                            {
                                "type": "cohort",
                                "value": response_b.json()["id"],
                                "key": "id",
                            }
                        ]
                    }
                ],
            },
        )
        self.assertEqual(patch_calculate_cohort.call_count, 3)

        # Update Cohort A to depend on Cohort C
        response = self.client.patch(
            f"/api/projects/{self.team.id}/cohorts/{response_a.json()['id']}",
            data={
                "name": "Cohort A, reloaded",
                "groups": [
                    {
                        "properties": [
                            {
                                "type": "cohort",
                                "value": response_c.json()["id"],
                                "key": "id",
                            }
                        ]
                    }
                ],
            },
        )
        self.assertEqual(response.status_code, 400, response.content)
        self.assertDictContainsSubset(
            {
                "detail": "Cohorts cannot reference other cohorts in a loop.",
                "type": "validation_error",
            },
            response.json(),
        )
        self.assertEqual(patch_calculate_cohort.call_count, 3)

        # Update Cohort A to depend on Cohort A itself
        response = self.client.patch(
            f"/api/projects/{self.team.id}/cohorts/{response_a.json()['id']}",
            data={
                "name": "Cohort A, reloaded",
                "groups": [
                    {
                        "properties": [
                            {
                                "type": "cohort",
                                "value": response_a.json()["id"],
                                "key": "id",
                            }
                        ]
                    }
                ],
            },
        )
        self.assertEqual(response.status_code, 400, response.content)
        self.assertDictContainsSubset(
            {
                "detail": "Cohorts cannot reference other cohorts in a loop.",
                "type": "validation_error",
            },
            response.json(),
        )
        self.assertEqual(patch_calculate_cohort.call_count, 3)

    @patch("posthog.api.cohort.report_user_action")
    @patch("posthog.tasks.calculate_cohort.calculate_cohort_ch.delay")
    def test_creating_update_with_non_directed_cycle(self, patch_calculate_cohort, patch_capture):
        # Cohort A
        response_a = self.client.post(
            f"/api/projects/{self.team.id}/cohorts",
            data={"name": "cohort A", "groups": [{"properties": {"team_id": 5}}]},
        )
        self.assertEqual(patch_calculate_cohort.call_count, 1)

        # Cohort B that depends on Cohort A
        response_b = self.client.post(
            f"/api/projects/{self.team.id}/cohorts",
            data={
                "name": "cohort B",
                "groups": [
                    {
                        "properties": [
                            {
                                "type": "cohort",
                                "value": response_a.json()["id"],
                                "key": "id",
                            }
                        ]
                    }
                ],
            },
        )
        self.assertEqual(patch_calculate_cohort.call_count, 2)

        # Cohort C that depends on both Cohort A & B
        response_c = self.client.post(
            f"/api/projects/{self.team.id}/cohorts",
            data={
                "name": "cohort C",
                "groups": [
                    {
                        "properties": [
                            {
                                "type": "cohort",
                                "value": response_b.json()["id"],
                                "key": "id",
                            },
                            {
                                "type": "cohort",
                                "value": response_a.json()["id"],
                                "key": "id",
                            },
                        ]
                    }
                ],
            },
        )
        self.assertEqual(patch_calculate_cohort.call_count, 3)

        # Update Cohort C
        response = self.client.patch(
            f"/api/projects/{self.team.id}/cohorts/{response_c.json()['id']}",
            data={
                "name": "Cohort C, reloaded",
            },
        )
        # it's not a loop because C depends on A & B, B depends on A, and A depends on nothing.
        self.assertEqual(response.status_code, 200, response.content)
        self.assertEqual(patch_calculate_cohort.call_count, 4)

    @patch("posthog.api.cohort.report_user_action")
    @patch("posthog.tasks.calculate_cohort.calculate_cohort_ch.delay")
    def test_creating_update_and_calculating_with_invalid_cohort(self, patch_calculate_cohort, patch_capture):
        # Cohort A
        response_a = self.client.post(
            f"/api/projects/{self.team.id}/cohorts",
            data={"name": "cohort A", "groups": [{"properties": {"team_id": 5}}]},
        )
        self.assertEqual(patch_calculate_cohort.call_count, 1)

        # Update Cohort A to depend on an invalid cohort
        response = self.client.patch(
            f"/api/projects/{self.team.id}/cohorts/{response_a.json()['id']}",
            data={
                "name": "Cohort A, reloaded",
                "groups": [{"properties": [{"type": "cohort", "value": "99999", "key": "id"}]}],
            },
        )
        self.assertEqual(response.status_code, 400, response.content)
        self.assertDictContainsSubset(
            {"detail": "Invalid Cohort ID in filter", "type": "validation_error"},
            response.json(),
        )
        self.assertEqual(patch_calculate_cohort.call_count, 1)

    @patch("posthog.api.cohort.report_user_action")
    def test_creating_update_and_calculating_with_new_cohort_filters(self, patch_capture):
        _create_person(
            distinct_ids=["p1"],
            team_id=self.team.pk,
            properties={"$some_prop": "something"},
        )
        _create_event(
            team=self.team,
            event="$pageview",
            distinct_id="p1",
            timestamp=datetime.now() - timedelta(hours=12),
        )

        _create_person(
            distinct_ids=["p2"],
            team_id=self.team.pk,
            properties={"$some_prop": "not it"},
        )
        _create_event(
            team=self.team,
            event="$pageview",
            distinct_id="p2",
            timestamp=datetime.now() - timedelta(hours=12),
        )

        _create_person(
            distinct_ids=["p3"],
            team_id=self.team.pk,
            properties={"$some_prop": "not it"},
        )
        _create_event(
            team=self.team,
            event="$pageview",
            distinct_id="p3",
            timestamp=datetime.now() - timedelta(days=12),
        )

        flush_persons_and_events()

        response = self.client.post(
            f"/api/projects/{self.team.id}/cohorts",
            data={
                "name": "cohort A",
                "filters": {
                    "properties": {
                        "type": "OR",
                        "values": [
                            {
                                "key": "$some_prop",
                                "value": "something",
                                "type": "person",
                                "operator": "exact",
                            },
                            {
                                "key": "$pageview",
                                "event_type": "events",
                                "time_value": 1,
                                "time_interval": "day",
                                "value": "performed_event",
                                "type": "behavioral",
                            },
                        ],
                    }
                },
            },
        )
        self.assertEqual(response.status_code, 201, response.content)

        cohort_id = response.json()["id"]

        while response.json()["is_calculating"]:
            response = self.client.get(f"/api/projects/{self.team.id}/cohorts/{cohort_id}")

        response = self.client.get(f"/api/projects/{self.team.id}/cohorts/{cohort_id}/persons/?cohort={cohort_id}")
        self.assertEqual(response.status_code, 200, response.content)
        self.assertEqual(2, len(response.json()["results"]))

    @patch("posthog.api.cohort.report_user_action")
    def test_calculating_with_new_cohort_event_filters(self, patch_capture):
        _create_person(
            distinct_ids=["p1"],
            team_id=self.team.pk,
            properties={"$some_prop": "something"},
        )
        _create_event(
            team=self.team,
            event="$pageview",
            distinct_id="p1",
            properties={"$filter_prop": "something"},
            timestamp=datetime.now() - timedelta(hours=12),
        )

        _create_person(
            distinct_ids=["p2"],
            team_id=self.team.pk,
            properties={"$some_prop": "not it"},
        )
        _create_event(
            team=self.team,
            event="$pageview",
            distinct_id="p2",
            properties={"$filter_prop": "something2"},
            timestamp=datetime.now() - timedelta(hours=12),
        )

        _create_person(
            distinct_ids=["p3"],
            team_id=self.team.pk,
            properties={"$some_prop": "something"},
        )
        _create_event(
            team=self.team,
            event="$pageview",
            distinct_id="p3",
            properties={"$filter_prop": "something2"},
            timestamp=datetime.now() - timedelta(days=12),
        )

        flush_persons_and_events()

        response = self.client.post(
            f"/api/projects/{self.team.id}/cohorts",
            data={
                "name": "cohort A",
                "filters": {
                    "properties": {
                        "type": "OR",
                        "values": [
                            {
                                "key": "$pageview",
                                "event_type": "events",
                                "time_value": 1,
                                "time_interval": "day",
                                "value": "performed_event",
                                "type": "behavioral",
                                "event_filters": [
                                    {"key": "$filter_prop", "value": "something", "operator": "exact", "type": "event"}
                                ],
                            },
                        ],
                    }
                },
            },
        )
        self.assertEqual(response.status_code, 201, response.content)

        cohort_id = response.json()["id"]

        while response.json()["is_calculating"]:
            response = self.client.get(f"/api/projects/{self.team.id}/cohorts/{cohort_id}")

        response = self.client.get(f"/api/projects/{self.team.id}/cohorts/{cohort_id}/persons/?cohort={cohort_id}")
        self.assertEqual(response.status_code, 200, response.content)
        self.assertEqual(1, len(response.json()["results"]))

    @patch("posthog.api.cohort.report_user_action")
    def test_creating_update_and_calculating_with_new_cohort_query(self, patch_capture):
        _create_person(
            distinct_ids=["p1"],
            team_id=self.team.pk,
            properties={"$some_prop": "something"},
        )
        _create_event(
            team=self.team,
            event="$pageview",
            distinct_id="p1",
            timestamp=datetime.now() - timedelta(hours=12),
        )

        _create_person(
            distinct_ids=["p2"],
            team_id=self.team.pk,
            properties={"$some_prop": "not it"},
        )
        _create_event(
            team=self.team,
            event="$pageview",
            distinct_id="p2",
            timestamp=datetime.now() - timedelta(hours=12),
        )

        flush_persons_and_events()

        response = self.client.post(
            f"/api/projects/{self.team.id}/cohorts",
            data={
                "name": "cohort A",
                "is_static": True,
                "query": {
                    "kind": "ActorsQuery",
                    "properties": [
                        {
                            "key": "$some_prop",
                            "value": "something",
                            "type": "person",
                            "operator": PropertyOperator.EXACT,
                        }
                    ],
                },
            },
        )
        self.assertEqual(response.status_code, 201, response.content)

        cohort_id = response.json()["id"]

        while response.json()["is_calculating"]:
            response = self.client.get(f"/api/projects/{self.team.id}/cohorts/{cohort_id}")

        response = self.client.get(f"/api/projects/{self.team.id}/cohorts/{cohort_id}/persons/?cohort={cohort_id}")
        self.assertEqual(response.status_code, 200, response.content)
        self.assertEqual(1, len(response.json()["results"]))

    @patch("posthog.api.cohort.report_user_action")
    def test_creating_update_and_calculating_with_new_cohort_query_dynamic_error(self, patch_capture):
        response = self.client.post(
            f"/api/projects/{self.team.id}/cohorts",
            data={
                "name": "cohort A",
                "query": {
                    "kind": "ActorsQuery",
                    "properties": [
                        {
                            "key": "$some_prop",
                            "value": "something",
                            "type": "person",
                            "operator": PropertyOperator.EXACT,
                        }
                    ],
                },
            },
        )
        self.assertEqual(response.status_code, 400, response.content)

    @patch("posthog.api.cohort.report_user_action")
    def test_creating_with_query_and_fields(self, patch_capture):
        _create_person(
            distinct_ids=["p1"],
            team_id=self.team.pk,
            properties={"$some_prop": "something"},
        )
        _create_person(
            distinct_ids=["p2"],
            team_id=self.team.pk,
            properties={"$some_prop": "not it"},
        )
        _create_person(
            distinct_ids=["p3"],
            team_id=self.team.pk,
            properties={"$some_prop": "not it"},
        )
        _create_person(distinct_ids=["p4"], team_id=self.team.pk, properties={})
        _create_event(team=self.team, event="$pageview", distinct_id="p4", timestamp=datetime.now())
        _create_event(team=self.team, event="$pageview", distinct_id="p4", timestamp=datetime.now())
        flush_persons_and_events()

        def _calc(query: str) -> int:
            response = self.client.post(
                f"/api/projects/{self.team.id}/cohorts",
                data={
                    "name": "cohort A",
                    "is_static": True,
                    "query": {
                        "kind": "HogQLQuery",
                        "query": query,
                    },
                },
            )
            cohort_id = response.json()["id"]
            while response.json()["is_calculating"]:
                response = self.client.get(f"/api/projects/{self.team.id}/cohorts/{cohort_id}")
            response = self.client.get(f"/api/projects/{self.team.id}/cohorts/{cohort_id}/persons/?cohort={cohort_id}")
            return len(response.json()["results"])

        # works with "actor_id"
        self.assertEqual(2, _calc("select id as actor_id from persons where properties.$some_prop='not it'"))

        # works with "person_id"
        self.assertEqual(2, _calc("select id as person_id from persons where properties.$some_prop='not it'"))

        # works with "id"
        self.assertEqual(2, _calc("select id from persons where properties.$some_prop='not it'"))

        # only "p4" had events
        self.assertEqual(1, _calc("select person_id from events"))

        # works with selecting anything from persons and events
        self.assertEqual(4, _calc("select 1 from persons"))
        self.assertEqual(1, _calc("select 1 from events"))

        # raises on all other cases
        query_post_response = self.client.post(
            f"/api/projects/{self.team.id}/cohorts",
            data={
                "name": "cohort A",
                "is_static": True,
                "query": {
                    "kind": "HogQLQuery",
                    "query": "select 1 from groups",
                },
            },
        )
        query_get_response = self.client.get(
            f"/api/projects/{self.team.id}/cohorts/{query_post_response.json()['id']}/"
        )

        self.assertEqual(query_post_response.status_code, 201)
        self.assertEqual(query_get_response.status_code, 200)
        self.assertEqual(
            query_get_response.json()["errors_calculating"], 1
        )  # Should be because selecting from groups is not allowed

    @patch("posthog.api.cohort.report_user_action")
    def test_cohort_with_is_set_filter_missing_value(self, patch_capture):
        # regression test: Removing `value` was silently failing

        _create_person(
            distinct_ids=["p1"],
            team_id=self.team.pk,
            properties={"$some_prop": "something"},
        )
        _create_person(
            distinct_ids=["p2"],
            team_id=self.team.pk,
            properties={"$some_prop": "not it"},
        )
        _create_person(
            distinct_ids=["p3"],
            team_id=self.team.pk,
            properties={"$some_prop": "not it"},
        )
        _create_person(distinct_ids=["p4"], team_id=self.team.pk, properties={})
        flush_persons_and_events()

        response = self.client.post(
            f"/api/projects/{self.team.id}/cohorts",
            data={
                "name": "cohort A",
                "filters": {
                    "properties": {
                        "type": "OR",
                        "values": [
                            {
                                "key": "$some_prop",
                                "type": "person",
                                "operator": "is_set",
                            }
                        ],
                    }
                },
            },
        )
        self.assertEqual(response.status_code, 201, response.content)

        cohort_id = response.json()["id"]

        while response.json()["is_calculating"]:
            response = self.client.get(f"/api/projects/{self.team.id}/cohorts/{cohort_id}")

        response = self.client.get(f"/api/projects/{self.team.id}/cohorts/{cohort_id}/persons/?cohort={cohort_id}")
        self.assertEqual(response.status_code, 200, response.content)
        self.assertEqual(3, len(response.json()["results"]))

    @patch("posthog.api.cohort.report_user_action")
    @patch("posthog.tasks.calculate_cohort.calculate_cohort_ch.delay")
    def test_creating_update_and_calculating_ignore_bad_filters(self, patch_calculate_cohort, patch_capture):
        self.team.app_urls = ["http://somewebsite.com"]
        self.team.save()
        Person.objects.create(team=self.team, properties={"team_id": 5})
        Person.objects.create(team=self.team, properties={"team_id": 6})

        # Make sure the endpoint works with and without the trailing slash
        response = self.client.post(
            f"/api/projects/{self.team.id}/cohorts",
            data={"name": "whatever", "groups": [{"properties": {"team_id": 5}}]},
        )

        update_response = self.client.patch(
            f"/api/projects/{self.team.id}/cohorts/{response.json()['id']}",
            data={
                "name": "whatever",
                "filters": "[Slkasd=lkxcn]",
                "groups": [{"properties": {"team_id": 5}}],
            },
        )

        self.assertEqual(update_response.status_code, 400, response.content)
        self.assertDictContainsSubset(
            {
                "detail": "Must contain a 'properties' key with type and values",
                "type": "validation_error",
            },
            update_response.json(),
        )

    @patch("posthog.api.cohort.report_user_action")
    @patch("posthog.tasks.calculate_cohort.calculate_cohort_ch.delay")
    def test_hard_delete_is_forbidden(self, patch_calculate_cohort, patch_capture):
        response_a = self.client.post(
            f"/api/projects/{self.team.id}/cohorts",
            data={"name": "cohort A", "groups": [{"properties": {"team_id": 5}}]},
        )

        response = self.client.delete(f"/api/projects/{self.team.id}/cohorts/{response_a.json()['id']}")
        self.assertEqual(response.status_code, status.HTTP_405_METHOD_NOT_ALLOWED)

    @patch("posthog.api.cohort.report_user_action")
    @patch("posthog.tasks.calculate_cohort.calculate_cohort_ch.delay")
    def test_update_cohort_used_in_flags(self, patch_calculate_cohort, patch_capture):
        self.team.app_urls = ["http://somewebsite.com"]
        self.team.save()

        # Make sure the endpoint works with and without the trailing slash
        response = self.client.post(
            f"/api/projects/{self.team.id}/cohorts",
            data={
                "name": "cohort A",
                "filters": {
                    "properties": {
                        "type": "OR",
                        "values": [
                            {
                                "key": "$some_prop",
                                "value": "something",
                                "type": "person",
                                "operator": "exact",
                            },
                        ],
                    }
                },
            },
        )

        cohort_pk = response.json()["id"]

        second_cohort_pk = self.client.post(
            f"/api/projects/{self.team.id}/cohorts",
            data={
                "name": "cohort XX",
                "filters": {
                    "properties": {
                        "type": "OR",
                        "values": [
                            {
                                "key": "$pageview",
                                "event_type": "events",
                                "time_value": 1,
                                "time_interval": "day",
                                "value": "performed_event",
                                "type": "behavioral",
                            },
                        ],
                    }
                },
            },
        ).json()["id"]

        FeatureFlag.objects.create(
            team=self.team,
            filters={"groups": [{"properties": [{"key": "id", "value": cohort_pk, "type": "cohort"}]}]},
            name="This is a cohort-based flag",
            key="cohort-flag",
            created_by=self.user,
        )

        response = self.client.patch(
            f"/api/projects/{self.team.id}/cohorts/{cohort_pk}",
            data={
                "name": "cohort A",
                "filters": {
                    "properties": {
                        "type": "OR",
                        "values": [
                            {
                                "key": "$some_prop",
                                "value": "something",
                                "type": "person",
                                "operator": "exact",
                            },
                            {
                                "key": "$pageview",
                                "event_type": "events",
                                "time_value": 1,
                                "time_interval": "day",
                                "value": "performed_event",
                                "type": "behavioral",
                            },
                        ],
                    }
                },
            },
        )
        self.assertEqual(response.status_code, 400)
        self.assertDictContainsSubset(
            {
                "type": "validation_error",
                "code": "behavioral_cohort_found",
                "detail": "Behavioral filters cannot be added to cohorts used in feature flags.",
                "attr": "filters",
            },
            response.json(),
        )

        response = self.client.patch(
            f"/api/projects/{self.team.id}/cohorts/{cohort_pk}",
            data={
                "name": "cohort C",
                "filters": {
                    "properties": {
                        "type": "OR",
                        "values": [
                            {
                                "key": "$some_prop",
                                "value": "something",
                                "type": "person",
                                "operator": "exact",
                            },
                            {
                                "key": "id",
                                "value": second_cohort_pk,
                                "type": "cohort",
                            },
                        ],
                    }
                },
            },
        )
        self.assertEqual(response.status_code, 400)
        self.assertDictContainsSubset(
            {
                "type": "validation_error",
                "code": "behavioral_cohort_found",
                "detail": "A dependent cohort (cohort XX) has filters based on events. These cohorts can't be used in feature flags.",
                "attr": "filters",
            },
            response.json(),
        )

    @patch("posthog.api.cohort.report_user_action")
    def test_duplicating_dynamic_cohort_as_static(self, patch_capture):
        _create_person(
            distinct_ids=["p1"],
            team_id=self.team.pk,
            properties={"$some_prop": "something"},
        )
        _create_event(
            team=self.team,
            event="$pageview",
            distinct_id="p1",
            timestamp=datetime.now() - timedelta(hours=12),
        )

        _create_person(
            distinct_ids=["p2"],
            team_id=self.team.pk,
            properties={"$some_prop": "not it"},
        )
        _create_event(
            team=self.team,
            event="$pageview",
            distinct_id="p2",
            timestamp=datetime.now() - timedelta(hours=12),
        )

        _create_person(
            distinct_ids=["p3"],
            team_id=self.team.pk,
            properties={"$some_prop": "not it"},
        )
        _create_event(
            team=self.team,
            event="$pageview",
            distinct_id="p3",
            timestamp=datetime.now() - timedelta(days=12),
        )

        flush_persons_and_events()

        response = self.client.post(
            f"/api/projects/{self.team.id}/cohorts",
            data={
                "name": "cohort A",
                "filters": {
                    "properties": {
                        "type": "OR",
                        "values": [
                            {
                                "key": "$some_prop",
                                "value": "something",
                                "type": "person",
                                "operator": "exact",
                            },
                            {
                                "key": "$pageview",
                                "event_type": "events",
                                "time_value": 1,
                                "time_interval": "day",
                                "value": "performed_event",
                                "type": "behavioral",
                            },
                        ],
                    }
                },
            },
        )
        self.assertEqual(response.status_code, 201, response.content)

        cohort_id = response.json()["id"]

        while response.json()["is_calculating"]:
            response = self.client.get(f"/api/projects/{self.team.id}/cohorts/{cohort_id}")

        response = self.client.get(f"/api/projects/{self.team.id}/cohorts/{cohort_id}/duplicate_as_static_cohort")
        self.assertEqual(response.status_code, 200, response.content)

        new_cohort_id = response.json()["id"]
        new_cohort = Cohort.objects.get(pk=new_cohort_id)
        self.assertEqual(new_cohort.is_static, True)

        while new_cohort.is_calculating:
            new_cohort.refresh_from_db()
            import time

            time.sleep(0.1)
        self.assertEqual(new_cohort.name, "cohort A (static copy)")
        self.assertEqual(new_cohort.is_calculating, False)
        self.assertEqual(new_cohort.errors_calculating, 0)
        self.assertEqual(new_cohort.count, 2)

    def test_deletion_of_cohort_cancels_async_deletion(self):
        cohort = Cohort.objects.create(
            team=self.team,
            groups=[{"properties": [{"key": "$some_prop", "value": "something", "type": "person"}]}],
            name="cohort1",
        )

        self.client.patch(
            f"/api/projects/{self.team.id}/cohorts/{cohort.pk}",
            data={
                "deleted": True,
            },
        )

        self.assertEqual(len(AsyncDeletion.objects.all()), 1)

        self.client.patch(
            f"/api/projects/{self.team.id}/cohorts/{cohort.pk}",
            data={
                "deleted": False,
            },
        )

        self.assertEqual(len(AsyncDeletion.objects.all()), 0)

<<<<<<< HEAD
    @patch("posthog.api.cohort.report_user_action")
    def test_cohort_property_validation_missing_operator(self, patch_capture):
        response = self.client.post(
            f"/api/projects/{self.team.id}/cohorts",
            data={
                "name": "cohort missing operator",
                "filters": {
                    "properties": {
                        "type": "OR",
                        "values": [
                            {
                                "key": "some_prop",
                                "value": "some_value",
                                "type": "person",
                                # Missing operator
                            }
                        ],
                    }
                },
            },
        )
        self.assertEqual(response.status_code, 400)
        self.assertEqual(response.json()["detail"], "Missing required keys for person filter: operator")

    @patch("posthog.api.cohort.report_user_action")
    def test_cohort_property_validation_missing_value(self, patch_capture):
        response = self.client.post(
            f"/api/projects/{self.team.id}/cohorts",
            data={
                "name": "cohort missing value",
                "filters": {
                    "properties": {
                        "type": "OR",
                        "values": [
                            {
                                "key": "some_prop",
                                "type": "person",
                                "operator": "exact",
                                # Missing value
                            }
                        ],
                    }
                },
            },
        )
        self.assertEqual(response.status_code, 400)
        self.assertEqual(response.json()["detail"], "Missing required keys for person filter: value")

    @patch("posthog.api.cohort.report_user_action")
    def test_cohort_property_validation_behavioral_filter(self, patch_capture):
        response = self.client.post(
            f"/api/projects/{self.team.id}/cohorts",
            data={
                "name": "cohort behavioral",
                "filters": {
                    "properties": {
                        "type": "OR",
                        "values": [
                            {
                                "key": "$pageview",
                                "type": "behavioral",
                                "value": "performed_event",
                                # Missing event_type
                            }
                        ],
                    }
                },
            },
        )
        self.assertEqual(response.status_code, 400)
        self.assertEqual(response.json()["detail"], "Missing required keys for behavioral filter: event_type")

    @patch("posthog.api.cohort.report_user_action")
    def test_cohort_property_validation_nested_groups(self, patch_capture):
        response = self.client.post(
            f"/api/projects/{self.team.id}/cohorts",
            data={
                "name": "cohort nested groups",
                "filters": {
                    "properties": {
                        "type": "OR",
                        "values": [
                            {
                                "type": "AND",
                                "values": [
                                    {"key": "some_prop", "value": "some_value", "type": "person", "operator": "exact"},
                                    {
                                        "key": "another_prop",
                                        "type": "person",
                                        # Missing value and operator
                                    },
                                ],
                            }
                        ],
                    }
                },
            },
        )
        self.assertEqual(response.status_code, 400)
        self.assertEqual(response.json()["detail"], "Missing required keys for person filter: value, operator")

    @patch("posthog.api.cohort.report_user_action")
    def test_cohort_property_validation_is_set_operator(self, patch_capture):
        # Test that is_set operator doesn't require a value
        response = self.client.post(
            f"/api/projects/{self.team.id}/cohorts",
            data={
                "name": "cohort is_set",
                "filters": {
                    "properties": {
                        "type": "OR",
                        "values": [{"key": "some_prop", "type": "person", "operator": "is_set"}],
                    }
                },
            },
        )
        self.assertEqual(response.status_code, 201)
        self.assertNotEqual(response.json()["id"], None)

    @patch("posthog.api.cohort.report_user_action")
    def test_cohort_property_validation_cohort_filter(self, patch_capture):
        # First create a cohort to reference
        self.client.post(
            f"/api/projects/{self.team.id}/cohorts",
            data={
                "name": "first cohort",
                "filters": {
                    "properties": {
                        "type": "OR",
                        "values": [{"key": "some_prop", "value": "some_value", "type": "person", "operator": "exact"}],
                    }
                },
            },
        ).json()

        # Test cohort filter validation
        response = self.client.post(
            f"/api/projects/{self.team.id}/cohorts",
            data={
                "name": "cohort with cohort filter",
                "filters": {
                    "properties": {
                        "type": "OR",
                        "values": [
                            {
                                "key": "id",
                                "type": "cohort",
                                # Missing value (cohort id)
                            }
                        ],
                    }
                },
            },
        )
        self.assertEqual(response.status_code, 400)
        self.assertEqual(response.json()["detail"], "Missing required keys for cohort filter: value")
=======
    def test_create_cohort_in_specific_folder(self):
        response = self.client.post(
            f"/api/projects/{self.team.id}/cohorts",
            data={
                "name": "Test Cohort in folder",
                "groups": [{"properties": {"prop": "5"}}],
                "_create_in_folder": "Special Folder/Cohorts",
            },
            format="json",
        )
        assert response.status_code == 201, response.json()

        cohort_id = response.json()["id"]
        assert cohort_id is not None

        from posthog.models.file_system.file_system import FileSystem

        fs_entry = FileSystem.objects.filter(team=self.team, ref=str(cohort_id), type="cohort").first()
        assert fs_entry is not None, "A FileSystem entry was not created for this Cohort."
        assert (
            "Special Folder/Cohorts" in fs_entry.path
        ), f"Expected path to include 'Special Folder/Cohorts', got '{fs_entry.path}'."
>>>>>>> d76701d7


def create_cohort(client: Client, team_id: int, name: str, groups: list[dict[str, Any]]):
    return client.post(f"/api/projects/{team_id}/cohorts", {"name": name, "groups": json.dumps(groups)})


def create_cohort_ok(client: Client, team_id: int, name: str, groups: list[dict[str, Any]]):
    response = create_cohort(client=client, team_id=team_id, name=name, groups=groups)
    assert response.status_code == 201, response.content
    return response.json()<|MERGE_RESOLUTION|>--- conflicted
+++ resolved
@@ -1625,7 +1625,6 @@
 
         self.assertEqual(len(AsyncDeletion.objects.all()), 0)
 
-<<<<<<< HEAD
     @patch("posthog.api.cohort.report_user_action")
     def test_cohort_property_validation_missing_operator(self, patch_capture):
         response = self.client.post(
@@ -1782,7 +1781,7 @@
         )
         self.assertEqual(response.status_code, 400)
         self.assertEqual(response.json()["detail"], "Missing required keys for cohort filter: value")
-=======
+
     def test_create_cohort_in_specific_folder(self):
         response = self.client.post(
             f"/api/projects/{self.team.id}/cohorts",
@@ -1805,7 +1804,6 @@
         assert (
             "Special Folder/Cohorts" in fs_entry.path
         ), f"Expected path to include 'Special Folder/Cohorts', got '{fs_entry.path}'."
->>>>>>> d76701d7
 
 
 def create_cohort(client: Client, team_id: int, name: str, groups: list[dict[str, Any]]):
