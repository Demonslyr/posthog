--- conflicted
+++ resolved
@@ -562,6 +562,7 @@
          "posthog_cohort"."errors_calculating",
          "posthog_cohort"."last_error_at",
          "posthog_cohort"."is_static",
+         "posthog_cohort"."cohort_type",
          "posthog_cohort"."groups"
   FROM "posthog_cohort"
   INNER JOIN "posthog_team" ON ("posthog_cohort"."team_id" = "posthog_team"."id")
@@ -611,95 +612,7 @@
                   AND "posthog_filesystemshortcut"."href" IS NOT NULL))
   '''
 # ---
-<<<<<<< HEAD
-# name: TestCohortGenerationForFeatureFlag.test_creating_static_cohort_iterator.2
-  '''
-  SELECT "posthog_cohort"."id",
-         "posthog_cohort"."name",
-         "posthog_cohort"."description",
-         "posthog_cohort"."team_id",
-         "posthog_cohort"."deleted",
-         "posthog_cohort"."filters",
-         "posthog_cohort"."query",
-         "posthog_cohort"."version",
-         "posthog_cohort"."pending_version",
-         "posthog_cohort"."count",
-         "posthog_cohort"."created_by_id",
-         "posthog_cohort"."created_at",
-         "posthog_cohort"."is_calculating",
-         "posthog_cohort"."last_calculation",
-         "posthog_cohort"."errors_calculating",
-         "posthog_cohort"."last_error_at",
-         "posthog_cohort"."is_static",
-         "posthog_cohort"."cohort_type",
-         "posthog_cohort"."groups"
-  FROM "posthog_cohort"
-  INNER JOIN "posthog_team" ON ("posthog_cohort"."team_id" = "posthog_team"."id")
-  WHERE ("posthog_cohort"."id" = 99999
-         AND "posthog_team"."project_id" = 99999)
-  LIMIT 21
-  '''
-# ---
-# name: TestCohortGenerationForFeatureFlag.test_creating_static_cohort_iterator.3
-  '''
-  SELECT "posthog_person"."id",
-         "posthog_person"."created_at",
-         "posthog_person"."properties_last_updated_at",
-         "posthog_person"."properties_last_operation",
-         "posthog_person"."team_id",
-         "posthog_person"."properties",
-         "posthog_person"."is_user_id",
-         "posthog_person"."is_identified",
-         "posthog_person"."uuid",
-         "posthog_person"."version"
-  FROM "posthog_person"
-  WHERE ("posthog_person"."team_id" = 99999
-         AND ("posthog_person"."properties" -> 'key') = '"value"'::jsonb
-         AND "posthog_person"."properties" ? 'key'
-         AND NOT (("posthog_person"."properties" -> 'key') = 'null'::jsonb))
-  ORDER BY "posthog_person"."id" ASC
-  LIMIT 2
-  '''
-# ---
-# name: TestCohortGenerationForFeatureFlag.test_creating_static_cohort_iterator.4
-  '''
-  SELECT "posthog_persondistinctid"."id",
-         "posthog_persondistinctid"."team_id",
-         "posthog_persondistinctid"."person_id",
-         "posthog_persondistinctid"."distinct_id",
-         "posthog_persondistinctid"."version"
-  FROM "posthog_persondistinctid"
-  WHERE ("posthog_persondistinctid"."id" IN
-           (SELECT U0."id"
-            FROM "posthog_persondistinctid" U0
-            WHERE U0."person_id" = ("posthog_persondistinctid"."person_id")
-            LIMIT 3)
-         AND "posthog_persondistinctid"."person_id" IN (1,
-                                                        2,
-                                                        3,
-                                                        4,
-                                                        5 /* ... */))
-  '''
-# ---
-# name: TestCohortGenerationForFeatureFlag.test_creating_static_cohort_iterator.5
-  '''
-  SELECT "posthog_person"."uuid"
-  FROM "posthog_person"
-  WHERE ("posthog_person"."team_id" = 99999
-         AND "posthog_person"."uuid" IN ('00000000000000000000000000000000'::uuid,
-                                         '00000000000000000000000000000000'::uuid)
-         AND NOT (EXISTS
-                    (SELECT 1 AS "a"
-                     FROM "posthog_cohortpeople" U1
-                     WHERE (U1."cohort_id" = 99999
-                            AND U1."person_id" = ("posthog_person"."id"))
-                     LIMIT 1)))
-  '''
-# ---
-# name: TestCohortGenerationForFeatureFlag.test_creating_static_cohort_iterator.6
-=======
 # name: TestCohortGenerationForFeatureFlag.test_creating_static_cohort_iterator.22
->>>>>>> d338e5fe
   '''
   SELECT "posthog_team"."id",
          "posthog_team"."uuid",
@@ -1105,31 +1018,6 @@
 # ---
 # name: TestCohortGenerationForFeatureFlag.test_creating_static_cohort_iterator.9
   '''
-<<<<<<< HEAD
-  SELECT "posthog_cohort"."id",
-         "posthog_cohort"."name",
-         "posthog_cohort"."description",
-         "posthog_cohort"."team_id",
-         "posthog_cohort"."deleted",
-         "posthog_cohort"."filters",
-         "posthog_cohort"."query",
-         "posthog_cohort"."version",
-         "posthog_cohort"."pending_version",
-         "posthog_cohort"."count",
-         "posthog_cohort"."created_by_id",
-         "posthog_cohort"."created_at",
-         "posthog_cohort"."is_calculating",
-         "posthog_cohort"."last_calculation",
-         "posthog_cohort"."errors_calculating",
-         "posthog_cohort"."last_error_at",
-         "posthog_cohort"."is_static",
-         "posthog_cohort"."cohort_type",
-         "posthog_cohort"."groups"
-  FROM "posthog_cohort"
-  INNER JOIN "posthog_team" ON ("posthog_cohort"."team_id" = "posthog_team"."id")
-  WHERE ("posthog_cohort"."id" = 99999
-         AND "posthog_team"."project_id" = 99999)
-=======
   SELECT "posthog_team"."id",
          "posthog_team"."uuid",
          "posthog_team"."organization_id",
@@ -1204,36 +1092,11 @@
          "posthog_team"."base_currency"
   FROM "posthog_team"
   WHERE "posthog_team"."id" = 99999
->>>>>>> d338e5fe
   LIMIT 21
   '''
 # ---
 # name: TestCohortGenerationForFeatureFlag.test_creating_static_cohort_with_cohort_flag_adds_cohort_props_as_default_too
   '''
-<<<<<<< HEAD
-  SELECT "posthog_cohort"."id",
-         "posthog_cohort"."name",
-         "posthog_cohort"."description",
-         "posthog_cohort"."team_id",
-         "posthog_cohort"."deleted",
-         "posthog_cohort"."filters",
-         "posthog_cohort"."query",
-         "posthog_cohort"."version",
-         "posthog_cohort"."pending_version",
-         "posthog_cohort"."count",
-         "posthog_cohort"."created_by_id",
-         "posthog_cohort"."created_at",
-         "posthog_cohort"."is_calculating",
-         "posthog_cohort"."last_calculation",
-         "posthog_cohort"."errors_calculating",
-         "posthog_cohort"."last_error_at",
-         "posthog_cohort"."is_static",
-         "posthog_cohort"."cohort_type",
-         "posthog_cohort"."groups"
-  FROM "posthog_cohort"
-  INNER JOIN "posthog_team" ON ("posthog_cohort"."team_id" = "posthog_team"."id")
-  WHERE (NOT "posthog_cohort"."deleted"
-=======
   SELECT "posthog_team"."id",
          "posthog_team"."project_id"
   FROM "posthog_team"
@@ -1266,7 +1129,6 @@
   FROM "posthog_featureflag"
   INNER JOIN "posthog_team" ON ("posthog_featureflag"."team_id" = "posthog_team"."id")
   WHERE ("posthog_featureflag"."key" = 'some-feature-new'
->>>>>>> d338e5fe
          AND "posthog_team"."project_id" = 99999)
   LIMIT 21
   '''
@@ -1650,6 +1512,7 @@
          "posthog_cohort"."errors_calculating",
          "posthog_cohort"."last_error_at",
          "posthog_cohort"."is_static",
+         "posthog_cohort"."cohort_type",
          "posthog_cohort"."groups"
   FROM "posthog_cohort"
   INNER JOIN "posthog_team" ON ("posthog_cohort"."team_id" = "posthog_team"."id")
@@ -1722,6 +1585,7 @@
          "posthog_cohort"."errors_calculating",
          "posthog_cohort"."last_error_at",
          "posthog_cohort"."is_static",
+         "posthog_cohort"."cohort_type",
          "posthog_cohort"."groups"
   FROM "posthog_cohort"
   INNER JOIN "posthog_team" ON ("posthog_cohort"."team_id" = "posthog_team"."id")
@@ -2180,6 +2044,7 @@
          "posthog_cohort"."errors_calculating",
          "posthog_cohort"."last_error_at",
          "posthog_cohort"."is_static",
+         "posthog_cohort"."cohort_type",
          "posthog_cohort"."groups"
   FROM "posthog_cohort"
   INNER JOIN "posthog_team" ON ("posthog_cohort"."team_id" = "posthog_team"."id")
@@ -2514,6 +2379,7 @@
          "posthog_cohort"."errors_calculating",
          "posthog_cohort"."last_error_at",
          "posthog_cohort"."is_static",
+         "posthog_cohort"."cohort_type",
          "posthog_cohort"."groups"
   FROM "posthog_cohort"
   INNER JOIN "posthog_team" ON ("posthog_cohort"."team_id" = "posthog_team"."id")
@@ -2606,7 +2472,6 @@
          "posthog_cohort"."errors_calculating",
          "posthog_cohort"."last_error_at",
          "posthog_cohort"."is_static",
-         "posthog_cohort"."cohort_type",
          "posthog_cohort"."groups"
   FROM "posthog_cohort"
   INNER JOIN "posthog_team" ON ("posthog_cohort"."team_id" = "posthog_team"."id")
@@ -3589,6 +3454,7 @@
          "posthog_cohort"."errors_calculating",
          "posthog_cohort"."last_error_at",
          "posthog_cohort"."is_static",
+         "posthog_cohort"."cohort_type",
          "posthog_cohort"."groups"
   FROM "posthog_cohort"
   INNER JOIN "posthog_team" ON ("posthog_cohort"."team_id" = "posthog_team"."id")
@@ -3815,178 +3681,6 @@
 # ---
 # name: TestFeatureFlag.test_creating_static_cohort.21
   '''
-<<<<<<< HEAD
-  SELECT "posthog_cohort"."id",
-         "posthog_cohort"."name",
-         "posthog_cohort"."description",
-         "posthog_cohort"."team_id",
-         "posthog_cohort"."deleted",
-         "posthog_cohort"."filters",
-         "posthog_cohort"."query",
-         "posthog_cohort"."version",
-         "posthog_cohort"."pending_version",
-         "posthog_cohort"."count",
-         "posthog_cohort"."created_by_id",
-         "posthog_cohort"."created_at",
-         "posthog_cohort"."is_calculating",
-         "posthog_cohort"."last_calculation",
-         "posthog_cohort"."errors_calculating",
-         "posthog_cohort"."last_error_at",
-         "posthog_cohort"."is_static",
-         "posthog_cohort"."cohort_type",
-         "posthog_cohort"."groups"
-  FROM "posthog_cohort"
-  INNER JOIN "posthog_team" ON ("posthog_cohort"."team_id" = "posthog_team"."id")
-  WHERE ("posthog_cohort"."id" = 99999
-         AND "posthog_team"."project_id" = 99999)
-=======
-  SELECT "posthog_team"."id",
-         "posthog_team"."uuid",
-         "posthog_team"."organization_id",
-         "posthog_team"."parent_team_id",
-         "posthog_team"."project_id",
-         "posthog_team"."api_token",
-         "posthog_team"."app_urls",
-         "posthog_team"."name",
-         "posthog_team"."slack_incoming_webhook",
-         "posthog_team"."created_at",
-         "posthog_team"."updated_at",
-         "posthog_team"."anonymize_ips",
-         "posthog_team"."completed_snippet_onboarding",
-         "posthog_team"."has_completed_onboarding_for",
-         "posthog_team"."onboarding_tasks",
-         "posthog_team"."ingested_event",
-         "posthog_team"."autocapture_opt_out",
-         "posthog_team"."autocapture_web_vitals_opt_in",
-         "posthog_team"."autocapture_web_vitals_allowed_metrics",
-         "posthog_team"."autocapture_exceptions_opt_in",
-         "posthog_team"."autocapture_exceptions_errors_to_ignore",
-         "posthog_team"."person_processing_opt_out",
-         "posthog_team"."secret_api_token",
-         "posthog_team"."secret_api_token_backup",
-         "posthog_team"."session_recording_opt_in",
-         "posthog_team"."session_recording_sample_rate",
-         "posthog_team"."session_recording_minimum_duration_milliseconds",
-         "posthog_team"."session_recording_linked_flag",
-         "posthog_team"."session_recording_network_payload_capture_config",
-         "posthog_team"."session_recording_masking_config",
-         "posthog_team"."session_recording_url_trigger_config",
-         "posthog_team"."session_recording_url_blocklist_config",
-         "posthog_team"."session_recording_event_trigger_config",
-         "posthog_team"."session_recording_trigger_match_type_config",
-         "posthog_team"."session_replay_config",
-         "posthog_team"."survey_config",
-         "posthog_team"."capture_console_log_opt_in",
-         "posthog_team"."capture_performance_opt_in",
-         "posthog_team"."capture_dead_clicks",
-         "posthog_team"."surveys_opt_in",
-         "posthog_team"."heatmaps_opt_in",
-         "posthog_team"."flags_persistence_default",
-         "posthog_team"."feature_flag_confirmation_enabled",
-         "posthog_team"."feature_flag_confirmation_message",
-         "posthog_team"."session_recording_version",
-         "posthog_team"."signup_token",
-         "posthog_team"."is_demo",
-         "posthog_team"."access_control",
-         "posthog_team"."week_start_day",
-         "posthog_team"."inject_web_apps",
-         "posthog_team"."test_account_filters",
-         "posthog_team"."test_account_filters_default_checked",
-         "posthog_team"."path_cleaning_filters",
-         "posthog_team"."timezone",
-         "posthog_team"."data_attributes",
-         "posthog_team"."person_display_name_properties",
-         "posthog_team"."live_events_columns",
-         "posthog_team"."recording_domains",
-         "posthog_team"."human_friendly_comparison_periods",
-         "posthog_team"."cookieless_server_hash_mode",
-         "posthog_team"."primary_dashboard_id",
-         "posthog_team"."default_data_theme",
-         "posthog_team"."extra_settings",
-         "posthog_team"."modifiers",
-         "posthog_team"."correlation_config",
-         "posthog_team"."session_recording_retention_period_days",
-         "posthog_team"."plugins_opt_in",
-         "posthog_team"."opt_out_capture",
-         "posthog_team"."event_names",
-         "posthog_team"."event_names_with_usage",
-         "posthog_team"."event_properties",
-         "posthog_team"."event_properties_with_usage",
-         "posthog_team"."event_properties_numerical",
-         "posthog_team"."external_data_workspace_id",
-         "posthog_team"."external_data_workspace_last_synced_at",
-         "posthog_team"."api_query_rate_limit",
-         "posthog_team"."revenue_tracking_config",
-         "posthog_team"."drop_events_older_than",
-         "posthog_team"."base_currency"
-  FROM "posthog_team"
-  WHERE "posthog_team"."id" = 99999
->>>>>>> d338e5fe
-  LIMIT 21
-  '''
-# ---
-# name: TestFeatureFlag.test_creating_static_cohort.22
-  '''
-  SELECT "posthog_experiment"."id",
-         "posthog_experiment"."name",
-         "posthog_experiment"."description",
-         "posthog_experiment"."team_id",
-         "posthog_experiment"."filters",
-         "posthog_experiment"."parameters",
-         "posthog_experiment"."secondary_metrics",
-         "posthog_experiment"."created_by_id",
-         "posthog_experiment"."feature_flag_id",
-         "posthog_experiment"."exposure_cohort_id",
-         "posthog_experiment"."holdout_id",
-         "posthog_experiment"."start_date",
-         "posthog_experiment"."end_date",
-         "posthog_experiment"."created_at",
-         "posthog_experiment"."updated_at",
-         "posthog_experiment"."archived",
-         "posthog_experiment"."deleted",
-         "posthog_experiment"."type",
-         "posthog_experiment"."variants",
-         "posthog_experiment"."exposure_criteria",
-         "posthog_experiment"."metrics",
-         "posthog_experiment"."metrics_secondary",
-         "posthog_experiment"."stats_config",
-         "posthog_experiment"."conclusion",
-         "posthog_experiment"."conclusion_comment"
-  FROM "posthog_experiment"
-  WHERE "posthog_experiment"."exposure_cohort_id" = 99999
-  '''
-# ---
-# name: TestFeatureFlag.test_creating_static_cohort.23
-  '''
-  /* user_id:0 celery:posthog.tasks.calculate_cohort.insert_cohort_from_feature_flag */
-  SELECT count(DISTINCT person_id)
-  FROM person_static_cohort
-  WHERE team_id = 99999
-    AND cohort_id = 99999
-  '''
-# ---
-# name: TestFeatureFlag.test_creating_static_cohort.24
-  '''
-  /* user_id:0 request:_snapshot_ */
-  SELECT id
-  FROM person
-  INNER JOIN
-    (SELECT person_id
-     FROM person_static_cohort
-     WHERE team_id = 99999
-       AND cohort_id = 99999
-     GROUP BY person_id,
-              cohort_id,
-              team_id) cohort_persons ON cohort_persons.person_id = person.id
-  WHERE team_id = 99999
-  GROUP BY id
-  HAVING max(is_deleted) = 0
-  ORDER BY argMax(person.created_at, version) DESC, id DESC
-  LIMIT 100 SETTINGS optimize_aggregation_in_order = 1
-  '''
-# ---
-# name: TestFeatureFlag.test_creating_static_cohort.25
-  '''
   SELECT "posthog_team"."id",
          "posthog_team"."uuid",
          "posthog_team"."organization_id",
@@ -4071,443 +3765,67 @@
   LIMIT 21
   '''
 # ---
-# name: TestFeatureFlag.test_creating_static_cohort.26
-  '''
-  SELECT "posthog_filesystem"."team_id",
-         "posthog_filesystem"."id",
-         "posthog_filesystem"."path",
-         "posthog_filesystem"."depth",
-         "posthog_filesystem"."type",
-         "posthog_filesystem"."ref",
-         "posthog_filesystem"."href",
-         "posthog_filesystem"."shortcut",
-         "posthog_filesystem"."meta",
-         "posthog_filesystem"."created_at",
-         "posthog_filesystem"."created_by_id",
-         "posthog_filesystem"."project_id"
-  FROM "posthog_filesystem"
-  WHERE ("posthog_filesystem"."ref" = '0001'
-         AND "posthog_filesystem"."team_id" = 99999
-         AND "posthog_filesystem"."type" = 'cohort'
-         AND NOT ("posthog_filesystem"."shortcut"
-                  AND "posthog_filesystem"."shortcut" IS NOT NULL))
-  '''
-# ---
-<<<<<<< HEAD
-# name: TestFeatureFlag.test_creating_static_cohort.11
-  '''
-  SELECT "posthog_team"."id",
-         "posthog_team"."project_id"
-  FROM "posthog_team"
-  WHERE "posthog_team"."id" = 99999
-  LIMIT 21
-  '''
-# ---
-# name: TestFeatureFlag.test_creating_static_cohort.12
-  '''
-  SELECT "posthog_featureflag"."id",
-         "posthog_featureflag"."key",
-         "posthog_featureflag"."name",
-         "posthog_featureflag"."filters",
-         "posthog_featureflag"."rollout_percentage",
-         "posthog_featureflag"."team_id",
-         "posthog_featureflag"."created_by_id",
-         "posthog_featureflag"."created_at",
-         "posthog_featureflag"."deleted",
-         "posthog_featureflag"."active",
-         "posthog_featureflag"."version",
-         "posthog_featureflag"."last_modified_by_id",
-         "posthog_featureflag"."rollback_conditions",
-         "posthog_featureflag"."performed_rollback",
-         "posthog_featureflag"."ensure_experience_continuity",
-         "posthog_featureflag"."usage_dashboard_id",
-         "posthog_featureflag"."has_enriched_analytics",
-         "posthog_featureflag"."is_remote_configuration",
-         "posthog_featureflag"."has_encrypted_payloads",
-         "posthog_featureflag"."evaluation_runtime"
-  FROM "posthog_featureflag"
-  INNER JOIN "posthog_team" ON ("posthog_featureflag"."team_id" = "posthog_team"."id")
-  WHERE ("posthog_featureflag"."key" = 'some-feature'
-         AND "posthog_team"."project_id" = 99999)
-  LIMIT 21
-  '''
-# ---
-# name: TestFeatureFlag.test_creating_static_cohort.13
-  '''
-  SELECT "posthog_cohort"."id",
-         "posthog_cohort"."name",
-         "posthog_cohort"."description",
-         "posthog_cohort"."team_id",
-         "posthog_cohort"."deleted",
-         "posthog_cohort"."filters",
-         "posthog_cohort"."query",
-         "posthog_cohort"."version",
-         "posthog_cohort"."pending_version",
-         "posthog_cohort"."count",
-         "posthog_cohort"."created_by_id",
-         "posthog_cohort"."created_at",
-         "posthog_cohort"."is_calculating",
-         "posthog_cohort"."last_calculation",
-         "posthog_cohort"."errors_calculating",
-         "posthog_cohort"."last_error_at",
-         "posthog_cohort"."is_static",
-         "posthog_cohort"."cohort_type",
-         "posthog_cohort"."groups"
-  FROM "posthog_cohort"
-  INNER JOIN "posthog_team" ON ("posthog_cohort"."team_id" = "posthog_team"."id")
-  WHERE ("posthog_cohort"."id" = 99999
-         AND "posthog_team"."project_id" = 99999)
-  LIMIT 21
-  '''
-# ---
-# name: TestFeatureFlag.test_creating_static_cohort.14
-  '''
-  SELECT "posthog_person"."id",
-         "posthog_person"."created_at",
-         "posthog_person"."properties_last_updated_at",
-         "posthog_person"."properties_last_operation",
-         "posthog_person"."team_id",
-         "posthog_person"."properties",
-         "posthog_person"."is_user_id",
-         "posthog_person"."is_identified",
-         "posthog_person"."uuid",
-         "posthog_person"."version"
-  FROM "posthog_person"
-  WHERE ("posthog_person"."team_id" = 99999
-         AND ("posthog_person"."properties" -> 'key') = '"value"'::jsonb
-         AND "posthog_person"."properties" ? 'key'
-         AND NOT (("posthog_person"."properties" -> 'key') = 'null'::jsonb))
-  ORDER BY "posthog_person"."id" ASC
-  LIMIT 10000
-  '''
-# ---
-# name: TestFeatureFlag.test_creating_static_cohort.15
-  '''
-  SELECT "posthog_persondistinctid"."id",
-         "posthog_persondistinctid"."team_id",
-         "posthog_persondistinctid"."person_id",
-         "posthog_persondistinctid"."distinct_id",
-         "posthog_persondistinctid"."version"
-  FROM "posthog_persondistinctid"
-  WHERE ("posthog_persondistinctid"."id" IN
-           (SELECT U0."id"
-            FROM "posthog_persondistinctid" U0
-            WHERE U0."person_id" = ("posthog_persondistinctid"."person_id")
-            LIMIT 3)
-         AND "posthog_persondistinctid"."person_id" IN (1,
-                                                        2,
-                                                        3,
-                                                        4,
-                                                        5 /* ... */))
-  '''
-# ---
-# name: TestFeatureFlag.test_creating_static_cohort.16
-  '''
-  SELECT "posthog_person"."id",
-         "posthog_person"."created_at",
-         "posthog_person"."properties_last_updated_at",
-         "posthog_person"."properties_last_operation",
-         "posthog_person"."team_id",
-         "posthog_person"."properties",
-         "posthog_person"."is_user_id",
-         "posthog_person"."is_identified",
-         "posthog_person"."uuid",
-         "posthog_person"."version"
-  FROM "posthog_person"
-  WHERE ("posthog_person"."team_id" = 99999
-         AND ("posthog_person"."properties" -> 'key') = '"value"'::jsonb
-         AND "posthog_person"."properties" ? 'key'
-         AND NOT (("posthog_person"."properties" -> 'key') = 'null'::jsonb))
-  ORDER BY "posthog_person"."id" ASC
-  LIMIT 10000
-  OFFSET 10000
-  '''
-# ---
-# name: TestFeatureFlag.test_creating_static_cohort.17
-=======
-# name: TestFeatureFlag.test_creating_static_cohort.27
->>>>>>> d338e5fe
-  '''
-  SELECT "posthog_filesystemshortcut"."id",
-         "posthog_filesystemshortcut"."team_id",
-         "posthog_filesystemshortcut"."user_id",
-         "posthog_filesystemshortcut"."path",
-         "posthog_filesystemshortcut"."type",
-         "posthog_filesystemshortcut"."ref",
-         "posthog_filesystemshortcut"."href",
-         "posthog_filesystemshortcut"."created_at"
-  FROM "posthog_filesystemshortcut"
-  WHERE ("posthog_filesystemshortcut"."ref" = '0001'
-         AND "posthog_filesystemshortcut"."team_id" = 99999
-         AND "posthog_filesystemshortcut"."type" = 'cohort'
-         AND NOT ("posthog_filesystemshortcut"."path" = 'Users with feature flag some-feature enabled at 2021-01-01 00:00:00'
-                  AND "posthog_filesystemshortcut"."href" = '__skipped__'
-                  AND "posthog_filesystemshortcut"."href" IS NOT NULL))
-  '''
-# ---
-# name: TestFeatureFlag.test_creating_static_cohort.28
-  '''
-  SELECT "posthog_team"."id",
-         "posthog_team"."uuid",
-         "posthog_team"."organization_id",
-         "posthog_team"."parent_team_id",
-         "posthog_team"."project_id",
-         "posthog_team"."api_token",
-         "posthog_team"."app_urls",
-         "posthog_team"."name",
-         "posthog_team"."slack_incoming_webhook",
-         "posthog_team"."created_at",
-         "posthog_team"."updated_at",
-         "posthog_team"."anonymize_ips",
-         "posthog_team"."completed_snippet_onboarding",
-         "posthog_team"."has_completed_onboarding_for",
-         "posthog_team"."onboarding_tasks",
-         "posthog_team"."ingested_event",
-         "posthog_team"."autocapture_opt_out",
-         "posthog_team"."autocapture_web_vitals_opt_in",
-         "posthog_team"."autocapture_web_vitals_allowed_metrics",
-         "posthog_team"."autocapture_exceptions_opt_in",
-         "posthog_team"."autocapture_exceptions_errors_to_ignore",
-         "posthog_team"."person_processing_opt_out",
-         "posthog_team"."secret_api_token",
-         "posthog_team"."secret_api_token_backup",
-         "posthog_team"."session_recording_opt_in",
-         "posthog_team"."session_recording_sample_rate",
-         "posthog_team"."session_recording_minimum_duration_milliseconds",
-         "posthog_team"."session_recording_linked_flag",
-         "posthog_team"."session_recording_network_payload_capture_config",
-         "posthog_team"."session_recording_masking_config",
-         "posthog_team"."session_recording_url_trigger_config",
-         "posthog_team"."session_recording_url_blocklist_config",
-         "posthog_team"."session_recording_event_trigger_config",
-         "posthog_team"."session_recording_trigger_match_type_config",
-         "posthog_team"."session_replay_config",
-         "posthog_team"."survey_config",
-         "posthog_team"."capture_console_log_opt_in",
-         "posthog_team"."capture_performance_opt_in",
-         "posthog_team"."capture_dead_clicks",
-         "posthog_team"."surveys_opt_in",
-         "posthog_team"."heatmaps_opt_in",
-         "posthog_team"."flags_persistence_default",
-         "posthog_team"."feature_flag_confirmation_enabled",
-         "posthog_team"."feature_flag_confirmation_message",
-         "posthog_team"."session_recording_version",
-         "posthog_team"."signup_token",
-         "posthog_team"."is_demo",
-         "posthog_team"."access_control",
-         "posthog_team"."week_start_day",
-         "posthog_team"."inject_web_apps",
-         "posthog_team"."test_account_filters",
-         "posthog_team"."test_account_filters_default_checked",
-         "posthog_team"."path_cleaning_filters",
-         "posthog_team"."timezone",
-         "posthog_team"."data_attributes",
-         "posthog_team"."person_display_name_properties",
-         "posthog_team"."live_events_columns",
-         "posthog_team"."recording_domains",
-         "posthog_team"."human_friendly_comparison_periods",
-         "posthog_team"."cookieless_server_hash_mode",
-         "posthog_team"."primary_dashboard_id",
-         "posthog_team"."default_data_theme",
-         "posthog_team"."extra_settings",
-         "posthog_team"."modifiers",
-         "posthog_team"."correlation_config",
-         "posthog_team"."session_recording_retention_period_days",
-         "posthog_team"."external_data_workspace_id",
-         "posthog_team"."external_data_workspace_last_synced_at",
-         "posthog_team"."api_query_rate_limit",
-         "posthog_team"."revenue_tracking_config",
-         "posthog_team"."drop_events_older_than",
-         "posthog_team"."base_currency"
-  FROM "posthog_team"
-  WHERE "posthog_team"."id" = 99999
-  LIMIT 21
-  '''
-# ---
-# name: TestFeatureFlag.test_creating_static_cohort.29
-  '''
-  SELECT "posthog_cohort"."id",
-         "posthog_cohort"."name",
-         "posthog_cohort"."description",
-         "posthog_cohort"."team_id",
-         "posthog_cohort"."deleted",
-         "posthog_cohort"."filters",
-         "posthog_cohort"."query",
-         "posthog_cohort"."version",
-         "posthog_cohort"."pending_version",
-         "posthog_cohort"."count",
-         "posthog_cohort"."created_by_id",
-         "posthog_cohort"."created_at",
-         "posthog_cohort"."is_calculating",
-         "posthog_cohort"."last_calculation",
-         "posthog_cohort"."errors_calculating",
-         "posthog_cohort"."last_error_at",
-         "posthog_cohort"."is_static",
-         "posthog_cohort"."groups"
-  FROM "posthog_cohort"
-  INNER JOIN "posthog_team" ON ("posthog_cohort"."team_id" = "posthog_team"."id")
-  WHERE (NOT "posthog_cohort"."deleted"
-         AND "posthog_team"."project_id" = 99999)
-  '''
-# ---
-# name: TestFeatureFlag.test_creating_static_cohort.3
-  '''
-  SELECT "posthog_organizationmembership"."id",
-         "posthog_organizationmembership"."organization_id",
-         "posthog_organizationmembership"."user_id",
-         "posthog_organizationmembership"."level",
-         "posthog_organizationmembership"."joined_at",
-         "posthog_organizationmembership"."updated_at",
-         "posthog_organization"."id",
-         "posthog_organization"."name",
-         "posthog_organization"."slug",
-         "posthog_organization"."logo_media_id",
-         "posthog_organization"."created_at",
-         "posthog_organization"."updated_at",
-         "posthog_organization"."session_cookie_age",
-         "posthog_organization"."is_member_join_email_enabled",
-         "posthog_organization"."is_ai_data_processing_approved",
-         "posthog_organization"."enforce_2fa",
-         "posthog_organization"."members_can_invite",
-         "posthog_organization"."members_can_use_personal_api_keys",
-         "posthog_organization"."allow_publicly_shared_resources",
-         "posthog_organization"."plugins_access_level",
-         "posthog_organization"."for_internal_metrics",
-         "posthog_organization"."default_experiment_stats_method",
-         "posthog_organization"."is_hipaa",
-         "posthog_organization"."customer_id",
-         "posthog_organization"."available_product_features",
-         "posthog_organization"."usage",
-         "posthog_organization"."never_drop_data",
-         "posthog_organization"."customer_trust_scores",
-         "posthog_organization"."setup_section_2_completed",
-         "posthog_organization"."personalization",
-         "posthog_organization"."domain_whitelist",
-         "posthog_organization"."is_platform"
-  FROM "posthog_organizationmembership"
-  INNER JOIN "posthog_organization" ON ("posthog_organizationmembership"."organization_id" = "posthog_organization"."id")
-  WHERE ("posthog_organizationmembership"."organization_id" = '00000000-0000-0000-0000-000000000000'::uuid
-         AND "posthog_organizationmembership"."user_id" = 99999)
-  LIMIT 21
-  '''
-# ---
-# name: TestFeatureFlag.test_creating_static_cohort.30
-  '''
-  SELECT "posthog_featureflag"."id",
-         "posthog_featureflag"."key",
-         "posthog_featureflag"."name",
-         "posthog_featureflag"."filters",
-         "posthog_featureflag"."rollout_percentage",
-         "posthog_featureflag"."team_id",
-         "posthog_featureflag"."created_by_id",
-         "posthog_featureflag"."created_at",
-         "posthog_featureflag"."deleted",
-         "posthog_featureflag"."active",
-         "posthog_featureflag"."version",
-         "posthog_featureflag"."last_modified_by_id",
-         "posthog_featureflag"."rollback_conditions",
-         "posthog_featureflag"."performed_rollback",
-         "posthog_featureflag"."ensure_experience_continuity",
-         "posthog_featureflag"."usage_dashboard_id",
-         "posthog_featureflag"."has_enriched_analytics",
-         "posthog_featureflag"."is_remote_configuration",
-         "posthog_featureflag"."has_encrypted_payloads",
-         "posthog_featureflag"."evaluation_runtime"
-  FROM "posthog_featureflag"
-  INNER JOIN "posthog_team" ON ("posthog_featureflag"."team_id" = "posthog_team"."id")
-  WHERE (NOT ("posthog_featureflag"."is_remote_configuration"
-              AND "posthog_featureflag"."is_remote_configuration" IS NOT NULL)
-         AND NOT "posthog_featureflag"."deleted"
-         AND "posthog_team"."project_id" = 99999)
-  '''
-# ---
-# name: TestFeatureFlag.test_creating_static_cohort.31
-  '''
-  SELECT "posthog_grouptypemapping"."id",
-         "posthog_grouptypemapping"."team_id",
-         "posthog_grouptypemapping"."project_id",
-         "posthog_grouptypemapping"."group_type",
-         "posthog_grouptypemapping"."group_type_index",
-         "posthog_grouptypemapping"."name_singular",
-         "posthog_grouptypemapping"."name_plural",
-         "posthog_grouptypemapping"."default_columns",
-         "posthog_grouptypemapping"."detail_dashboard_id"
-  FROM "posthog_grouptypemapping"
-  WHERE "posthog_grouptypemapping"."project_id" = 99999
-  '''
-# ---
-# name: TestFeatureFlag.test_creating_static_cohort.32
-  '''
-  SELECT "posthog_cohort"."id",
-         "posthog_cohort"."name",
-         "posthog_cohort"."description",
-         "posthog_cohort"."team_id",
-         "posthog_cohort"."deleted",
-         "posthog_cohort"."filters",
-         "posthog_cohort"."query",
-         "posthog_cohort"."version",
-         "posthog_cohort"."pending_version",
-         "posthog_cohort"."count",
-         "posthog_cohort"."created_by_id",
-         "posthog_cohort"."created_at",
-         "posthog_cohort"."is_calculating",
-         "posthog_cohort"."last_calculation",
-         "posthog_cohort"."errors_calculating",
-         "posthog_cohort"."last_error_at",
-         "posthog_cohort"."is_static",
-         "posthog_cohort"."groups"
-  FROM "posthog_cohort"
-  INNER JOIN "posthog_team" ON ("posthog_cohort"."team_id" = "posthog_team"."id")
-  WHERE (NOT "posthog_cohort"."deleted"
-         AND "posthog_team"."project_id" = 99999)
-  '''
-# ---
-# name: TestFeatureFlag.test_creating_static_cohort.33
-  '''
-  SELECT "posthog_featureflag"."id",
-         "posthog_featureflag"."key",
-         "posthog_featureflag"."name",
-         "posthog_featureflag"."filters",
-         "posthog_featureflag"."rollout_percentage",
-         "posthog_featureflag"."team_id",
-         "posthog_featureflag"."created_by_id",
-         "posthog_featureflag"."created_at",
-         "posthog_featureflag"."deleted",
-         "posthog_featureflag"."active",
-         "posthog_featureflag"."version",
-         "posthog_featureflag"."last_modified_by_id",
-         "posthog_featureflag"."rollback_conditions",
-         "posthog_featureflag"."performed_rollback",
-         "posthog_featureflag"."ensure_experience_continuity",
-         "posthog_featureflag"."usage_dashboard_id",
-         "posthog_featureflag"."has_enriched_analytics",
-         "posthog_featureflag"."is_remote_configuration",
-         "posthog_featureflag"."has_encrypted_payloads",
-         "posthog_featureflag"."evaluation_runtime"
-  FROM "posthog_featureflag"
-  INNER JOIN "posthog_team" ON ("posthog_featureflag"."team_id" = "posthog_team"."id")
-  WHERE (NOT ("posthog_featureflag"."is_remote_configuration"
-              AND "posthog_featureflag"."is_remote_configuration" IS NOT NULL)
-         AND NOT "posthog_featureflag"."deleted"
-         AND "posthog_team"."project_id" = 99999)
-  '''
-# ---
-# name: TestFeatureFlag.test_creating_static_cohort.34
-  '''
-  SELECT "posthog_grouptypemapping"."id",
-         "posthog_grouptypemapping"."team_id",
-         "posthog_grouptypemapping"."project_id",
-         "posthog_grouptypemapping"."group_type",
-         "posthog_grouptypemapping"."group_type_index",
-         "posthog_grouptypemapping"."name_singular",
-         "posthog_grouptypemapping"."name_plural",
-         "posthog_grouptypemapping"."default_columns",
-         "posthog_grouptypemapping"."detail_dashboard_id"
-  FROM "posthog_grouptypemapping"
-  WHERE "posthog_grouptypemapping"."project_id" = 99999
-  '''
-# ---
-# name: TestFeatureFlag.test_creating_static_cohort.35
+# name: TestFeatureFlag.test_creating_static_cohort.22
+  '''
+  SELECT "posthog_experiment"."id",
+         "posthog_experiment"."name",
+         "posthog_experiment"."description",
+         "posthog_experiment"."team_id",
+         "posthog_experiment"."filters",
+         "posthog_experiment"."parameters",
+         "posthog_experiment"."secondary_metrics",
+         "posthog_experiment"."created_by_id",
+         "posthog_experiment"."feature_flag_id",
+         "posthog_experiment"."exposure_cohort_id",
+         "posthog_experiment"."holdout_id",
+         "posthog_experiment"."start_date",
+         "posthog_experiment"."end_date",
+         "posthog_experiment"."created_at",
+         "posthog_experiment"."updated_at",
+         "posthog_experiment"."archived",
+         "posthog_experiment"."deleted",
+         "posthog_experiment"."type",
+         "posthog_experiment"."variants",
+         "posthog_experiment"."exposure_criteria",
+         "posthog_experiment"."metrics",
+         "posthog_experiment"."metrics_secondary",
+         "posthog_experiment"."stats_config",
+         "posthog_experiment"."conclusion",
+         "posthog_experiment"."conclusion_comment"
+  FROM "posthog_experiment"
+  WHERE "posthog_experiment"."exposure_cohort_id" = 99999
+  '''
+# ---
+# name: TestFeatureFlag.test_creating_static_cohort.23
+  '''
+  /* user_id:0 celery:posthog.tasks.calculate_cohort.insert_cohort_from_feature_flag */
+  SELECT count(DISTINCT person_id)
+  FROM person_static_cohort
+  WHERE team_id = 99999
+    AND cohort_id = 99999
+  '''
+# ---
+# name: TestFeatureFlag.test_creating_static_cohort.24
+  '''
+  /* user_id:0 request:_snapshot_ */
+  SELECT id
+  FROM person
+  INNER JOIN
+    (SELECT person_id
+     FROM person_static_cohort
+     WHERE team_id = 99999
+       AND cohort_id = 99999
+     GROUP BY person_id,
+              cohort_id,
+              team_id) cohort_persons ON cohort_persons.person_id = person.id
+  WHERE team_id = 99999
+  GROUP BY id
+  HAVING max(is_deleted) = 0
+  ORDER BY argMax(person.created_at, version) DESC, id DESC
+  LIMIT 100 SETTINGS optimize_aggregation_in_order = 1
+  '''
+# ---
+# name: TestFeatureFlag.test_creating_static_cohort.25
   '''
   SELECT "posthog_team"."id",
          "posthog_team"."uuid",
@@ -4593,113 +3911,153 @@
   LIMIT 21
   '''
 # ---
-# name: TestFeatureFlag.test_creating_static_cohort.36
-  '''
-  SELECT "posthog_experiment"."id",
-         "posthog_experiment"."name",
-         "posthog_experiment"."description",
-         "posthog_experiment"."team_id",
-         "posthog_experiment"."filters",
-         "posthog_experiment"."parameters",
-         "posthog_experiment"."secondary_metrics",
-         "posthog_experiment"."created_by_id",
-         "posthog_experiment"."feature_flag_id",
-         "posthog_experiment"."exposure_cohort_id",
-         "posthog_experiment"."holdout_id",
-         "posthog_experiment"."start_date",
-         "posthog_experiment"."end_date",
-         "posthog_experiment"."created_at",
-         "posthog_experiment"."updated_at",
-         "posthog_experiment"."archived",
-         "posthog_experiment"."deleted",
-         "posthog_experiment"."type",
-         "posthog_experiment"."variants",
-         "posthog_experiment"."exposure_criteria",
-         "posthog_experiment"."metrics",
-         "posthog_experiment"."metrics_secondary",
-         "posthog_experiment"."stats_config",
-         "posthog_experiment"."conclusion",
-         "posthog_experiment"."conclusion_comment"
-  FROM "posthog_experiment"
-  WHERE "posthog_experiment"."exposure_cohort_id" = 99999
-  '''
-# ---
-# name: TestFeatureFlag.test_creating_static_cohort.37
-  '''
-  /* celery:posthog.tasks.calculate_cohort.insert_cohort_from_feature_flag */
-  SELECT count(DISTINCT person_id)
-  FROM person_static_cohort
-  WHERE team_id = 99999
-    AND cohort_id = 99999
-  '''
-# ---
-# name: TestFeatureFlag.test_creating_static_cohort.38
-  '''
-  /* user_id:0 request:_snapshot_ */
-  SELECT id
-  FROM person
-  INNER JOIN
-    (SELECT person_id
-     FROM person_static_cohort
-     WHERE team_id = 99999
-       AND cohort_id = 99999
-     GROUP BY person_id,
-              cohort_id,
-              team_id) cohort_persons ON cohort_persons.person_id = person.id
-  WHERE team_id = 99999
-  GROUP BY id
-  HAVING max(is_deleted) = 0
-  ORDER BY argMax(person.created_at, version) DESC, id DESC
-  LIMIT 100 SETTINGS optimize_aggregation_in_order = 1
-  '''
-# ---
-# name: TestFeatureFlag.test_creating_static_cohort.4
-  '''
-  SELECT "ee_accesscontrol"."id",
-         "ee_accesscontrol"."team_id",
-         "ee_accesscontrol"."access_level",
-         "ee_accesscontrol"."resource",
-         "ee_accesscontrol"."resource_id",
-         "ee_accesscontrol"."organization_member_id",
-         "ee_accesscontrol"."role_id",
-         "ee_accesscontrol"."created_by_id",
-         "ee_accesscontrol"."created_at",
-         "ee_accesscontrol"."updated_at"
-  FROM "ee_accesscontrol"
-  LEFT OUTER JOIN "posthog_organizationmembership" ON ("ee_accesscontrol"."organization_member_id" = "posthog_organizationmembership"."id")
-  WHERE (("ee_accesscontrol"."organization_member_id" IS NULL
-          AND "ee_accesscontrol"."resource" = 'project'
-          AND "ee_accesscontrol"."resource_id" = '99999'
-          AND "ee_accesscontrol"."role_id" IS NULL
-          AND "ee_accesscontrol"."team_id" = 99999)
-         OR ("posthog_organizationmembership"."user_id" = 99999
-             AND "ee_accesscontrol"."resource" = 'project'
-             AND "ee_accesscontrol"."resource_id" = '99999'
-             AND "ee_accesscontrol"."role_id" IS NULL
-             AND "ee_accesscontrol"."team_id" = 99999)
-         OR ("ee_accesscontrol"."organization_member_id" IS NULL
-             AND "ee_accesscontrol"."resource" = 'feature_flag'
-             AND "ee_accesscontrol"."resource_id" IS NULL
-             AND "ee_accesscontrol"."role_id" IS NULL
-             AND "ee_accesscontrol"."team_id" = 99999)
-         OR ("posthog_organizationmembership"."user_id" = 99999
-             AND "ee_accesscontrol"."resource" = 'feature_flag'
-             AND "ee_accesscontrol"."resource_id" IS NULL
-             AND "ee_accesscontrol"."role_id" IS NULL
-             AND "ee_accesscontrol"."team_id" = 99999)
-         OR ("ee_accesscontrol"."organization_member_id" IS NULL
-             AND "ee_accesscontrol"."resource" = 'feature_flag'
-             AND "ee_accesscontrol"."resource_id" = '99999'
-             AND "ee_accesscontrol"."role_id" IS NULL
-             AND "ee_accesscontrol"."team_id" = 99999)
-         OR ("posthog_organizationmembership"."user_id" = 99999
-             AND "ee_accesscontrol"."resource" = 'feature_flag'
-             AND "ee_accesscontrol"."resource_id" = '99999'
-             AND "ee_accesscontrol"."role_id" IS NULL
-             AND "ee_accesscontrol"."team_id" = 99999))
-  '''
-# ---
-# name: TestFeatureFlag.test_creating_static_cohort.5
+# name: TestFeatureFlag.test_creating_static_cohort.26
+  '''
+  SELECT "posthog_filesystem"."team_id",
+         "posthog_filesystem"."id",
+         "posthog_filesystem"."path",
+         "posthog_filesystem"."depth",
+         "posthog_filesystem"."type",
+         "posthog_filesystem"."ref",
+         "posthog_filesystem"."href",
+         "posthog_filesystem"."shortcut",
+         "posthog_filesystem"."meta",
+         "posthog_filesystem"."created_at",
+         "posthog_filesystem"."created_by_id",
+         "posthog_filesystem"."project_id"
+  FROM "posthog_filesystem"
+  WHERE ("posthog_filesystem"."ref" = '0001'
+         AND "posthog_filesystem"."team_id" = 99999
+         AND "posthog_filesystem"."type" = 'cohort'
+         AND NOT ("posthog_filesystem"."shortcut"
+                  AND "posthog_filesystem"."shortcut" IS NOT NULL))
+  '''
+# ---
+# name: TestFeatureFlag.test_creating_static_cohort.27
+  '''
+  SELECT "posthog_filesystemshortcut"."id",
+         "posthog_filesystemshortcut"."team_id",
+         "posthog_filesystemshortcut"."user_id",
+         "posthog_filesystemshortcut"."path",
+         "posthog_filesystemshortcut"."type",
+         "posthog_filesystemshortcut"."ref",
+         "posthog_filesystemshortcut"."href",
+         "posthog_filesystemshortcut"."created_at"
+  FROM "posthog_filesystemshortcut"
+  WHERE ("posthog_filesystemshortcut"."ref" = '0001'
+         AND "posthog_filesystemshortcut"."team_id" = 99999
+         AND "posthog_filesystemshortcut"."type" = 'cohort'
+         AND NOT ("posthog_filesystemshortcut"."path" = 'Users with feature flag some-feature enabled at 2021-01-01 00:00:00'
+                  AND "posthog_filesystemshortcut"."href" = '__skipped__'
+                  AND "posthog_filesystemshortcut"."href" IS NOT NULL))
+  '''
+# ---
+# name: TestFeatureFlag.test_creating_static_cohort.28
+  '''
+  SELECT "posthog_team"."id",
+         "posthog_team"."uuid",
+         "posthog_team"."organization_id",
+         "posthog_team"."parent_team_id",
+         "posthog_team"."project_id",
+         "posthog_team"."api_token",
+         "posthog_team"."app_urls",
+         "posthog_team"."name",
+         "posthog_team"."slack_incoming_webhook",
+         "posthog_team"."created_at",
+         "posthog_team"."updated_at",
+         "posthog_team"."anonymize_ips",
+         "posthog_team"."completed_snippet_onboarding",
+         "posthog_team"."has_completed_onboarding_for",
+         "posthog_team"."onboarding_tasks",
+         "posthog_team"."ingested_event",
+         "posthog_team"."autocapture_opt_out",
+         "posthog_team"."autocapture_web_vitals_opt_in",
+         "posthog_team"."autocapture_web_vitals_allowed_metrics",
+         "posthog_team"."autocapture_exceptions_opt_in",
+         "posthog_team"."autocapture_exceptions_errors_to_ignore",
+         "posthog_team"."person_processing_opt_out",
+         "posthog_team"."secret_api_token",
+         "posthog_team"."secret_api_token_backup",
+         "posthog_team"."session_recording_opt_in",
+         "posthog_team"."session_recording_sample_rate",
+         "posthog_team"."session_recording_minimum_duration_milliseconds",
+         "posthog_team"."session_recording_linked_flag",
+         "posthog_team"."session_recording_network_payload_capture_config",
+         "posthog_team"."session_recording_masking_config",
+         "posthog_team"."session_recording_url_trigger_config",
+         "posthog_team"."session_recording_url_blocklist_config",
+         "posthog_team"."session_recording_event_trigger_config",
+         "posthog_team"."session_recording_trigger_match_type_config",
+         "posthog_team"."session_replay_config",
+         "posthog_team"."survey_config",
+         "posthog_team"."capture_console_log_opt_in",
+         "posthog_team"."capture_performance_opt_in",
+         "posthog_team"."capture_dead_clicks",
+         "posthog_team"."surveys_opt_in",
+         "posthog_team"."heatmaps_opt_in",
+         "posthog_team"."flags_persistence_default",
+         "posthog_team"."feature_flag_confirmation_enabled",
+         "posthog_team"."feature_flag_confirmation_message",
+         "posthog_team"."session_recording_version",
+         "posthog_team"."signup_token",
+         "posthog_team"."is_demo",
+         "posthog_team"."access_control",
+         "posthog_team"."week_start_day",
+         "posthog_team"."inject_web_apps",
+         "posthog_team"."test_account_filters",
+         "posthog_team"."test_account_filters_default_checked",
+         "posthog_team"."path_cleaning_filters",
+         "posthog_team"."timezone",
+         "posthog_team"."data_attributes",
+         "posthog_team"."person_display_name_properties",
+         "posthog_team"."live_events_columns",
+         "posthog_team"."recording_domains",
+         "posthog_team"."human_friendly_comparison_periods",
+         "posthog_team"."cookieless_server_hash_mode",
+         "posthog_team"."primary_dashboard_id",
+         "posthog_team"."default_data_theme",
+         "posthog_team"."extra_settings",
+         "posthog_team"."modifiers",
+         "posthog_team"."correlation_config",
+         "posthog_team"."session_recording_retention_period_days",
+         "posthog_team"."external_data_workspace_id",
+         "posthog_team"."external_data_workspace_last_synced_at",
+         "posthog_team"."api_query_rate_limit",
+         "posthog_team"."revenue_tracking_config",
+         "posthog_team"."drop_events_older_than",
+         "posthog_team"."base_currency"
+  FROM "posthog_team"
+  WHERE "posthog_team"."id" = 99999
+  LIMIT 21
+  '''
+# ---
+# name: TestFeatureFlag.test_creating_static_cohort.29
+  '''
+  SELECT "posthog_cohort"."id",
+         "posthog_cohort"."name",
+         "posthog_cohort"."description",
+         "posthog_cohort"."team_id",
+         "posthog_cohort"."deleted",
+         "posthog_cohort"."filters",
+         "posthog_cohort"."query",
+         "posthog_cohort"."version",
+         "posthog_cohort"."pending_version",
+         "posthog_cohort"."count",
+         "posthog_cohort"."created_by_id",
+         "posthog_cohort"."created_at",
+         "posthog_cohort"."is_calculating",
+         "posthog_cohort"."last_calculation",
+         "posthog_cohort"."errors_calculating",
+         "posthog_cohort"."last_error_at",
+         "posthog_cohort"."is_static",
+         "posthog_cohort"."groups"
+  FROM "posthog_cohort"
+  INNER JOIN "posthog_team" ON ("posthog_cohort"."team_id" = "posthog_team"."id")
+  WHERE (NOT "posthog_cohort"."deleted"
+         AND "posthog_team"."project_id" = 99999)
+  '''
+# ---
+# name: TestFeatureFlag.test_creating_static_cohort.3
   '''
   SELECT "posthog_organizationmembership"."id",
          "posthog_organizationmembership"."organization_id",
@@ -4735,43 +4093,12 @@
          "posthog_organization"."is_platform"
   FROM "posthog_organizationmembership"
   INNER JOIN "posthog_organization" ON ("posthog_organizationmembership"."organization_id" = "posthog_organization"."id")
-  WHERE "posthog_organizationmembership"."user_id" = 99999
-  '''
-# ---
-# name: TestFeatureFlag.test_creating_static_cohort.6
-  '''
-  SELECT "posthog_organization"."id",
-         "posthog_organization"."name",
-         "posthog_organization"."slug",
-         "posthog_organization"."logo_media_id",
-         "posthog_organization"."created_at",
-         "posthog_organization"."updated_at",
-         "posthog_organization"."session_cookie_age",
-         "posthog_organization"."is_member_join_email_enabled",
-         "posthog_organization"."is_ai_data_processing_approved",
-         "posthog_organization"."enforce_2fa",
-         "posthog_organization"."members_can_invite",
-         "posthog_organization"."members_can_use_personal_api_keys",
-         "posthog_organization"."allow_publicly_shared_resources",
-         "posthog_organization"."plugins_access_level",
-         "posthog_organization"."for_internal_metrics",
-         "posthog_organization"."default_experiment_stats_method",
-         "posthog_organization"."is_hipaa",
-         "posthog_organization"."customer_id",
-         "posthog_organization"."available_product_features",
-         "posthog_organization"."usage",
-         "posthog_organization"."never_drop_data",
-         "posthog_organization"."customer_trust_scores",
-         "posthog_organization"."setup_section_2_completed",
-         "posthog_organization"."personalization",
-         "posthog_organization"."domain_whitelist",
-         "posthog_organization"."is_platform"
-  FROM "posthog_organization"
-  WHERE "posthog_organization"."id" = '00000000-0000-0000-0000-000000000000'::uuid
+  WHERE ("posthog_organizationmembership"."organization_id" = '00000000-0000-0000-0000-000000000000'::uuid
+         AND "posthog_organizationmembership"."user_id" = 99999)
   LIMIT 21
   '''
 # ---
-# name: TestFeatureFlag.test_creating_static_cohort.7
+# name: TestFeatureFlag.test_creating_static_cohort.30
   '''
   SELECT "posthog_featureflag"."id",
          "posthog_featureflag"."key",
@@ -4792,107 +4119,102 @@
          "posthog_featureflag"."has_enriched_analytics",
          "posthog_featureflag"."is_remote_configuration",
          "posthog_featureflag"."has_encrypted_payloads",
-         "posthog_featureflag"."evaluation_runtime",
-         "posthog_user"."id",
-         "posthog_user"."password",
-         "posthog_user"."last_login",
-         "posthog_user"."first_name",
-         "posthog_user"."last_name",
-         "posthog_user"."is_staff",
-         "posthog_user"."date_joined",
-         "posthog_user"."uuid",
-         "posthog_user"."current_organization_id",
-         "posthog_user"."current_team_id",
-         "posthog_user"."email",
-         "posthog_user"."pending_email",
-         "posthog_user"."temporary_token",
-         "posthog_user"."distinct_id",
-         "posthog_user"."is_email_verified",
-         "posthog_user"."requested_password_reset_at",
-         "posthog_user"."has_seen_product_intro_for",
-         "posthog_user"."strapi_id",
-         "posthog_user"."is_active",
-         "posthog_user"."role_at_organization",
-         "posthog_user"."theme_mode",
-         "posthog_user"."partial_notification_settings",
-         "posthog_user"."anonymize_data",
-         "posthog_user"."toolbar_mode",
-         "posthog_user"."hedgehog_config",
-         "posthog_user"."events_column_config",
-         "posthog_user"."email_opt_in",
-         T5."id",
-         T5."password",
-         T5."last_login",
-         T5."first_name",
-         T5."last_name",
-         T5."is_staff",
-         T5."date_joined",
-         T5."uuid",
-         T5."current_organization_id",
-         T5."current_team_id",
-         T5."email",
-         T5."pending_email",
-         T5."temporary_token",
-         T5."distinct_id",
-         T5."is_email_verified",
-         T5."requested_password_reset_at",
-         T5."has_seen_product_intro_for",
-         T5."strapi_id",
-         T5."is_active",
-         T5."role_at_organization",
-         T5."theme_mode",
-         T5."partial_notification_settings",
-         T5."anonymize_data",
-         T5."toolbar_mode",
-         T5."hedgehog_config",
-         T5."events_column_config",
-         T5."email_opt_in"
+         "posthog_featureflag"."evaluation_runtime"
   FROM "posthog_featureflag"
   INNER JOIN "posthog_team" ON ("posthog_featureflag"."team_id" = "posthog_team"."id")
-  LEFT OUTER JOIN "posthog_user" ON ("posthog_featureflag"."created_by_id" = "posthog_user"."id")
-  LEFT OUTER JOIN "posthog_user" T5 ON ("posthog_featureflag"."last_modified_by_id" = T5."id")
-  WHERE ("posthog_team"."project_id" = 99999
-         AND "posthog_featureflag"."id" = 99999)
-  LIMIT 21
-  '''
-# ---
-# name: TestFeatureFlag.test_creating_static_cohort.8
-  '''
-  SELECT "posthog_experiment"."id",
-         "posthog_experiment"."name",
-         "posthog_experiment"."description",
-         "posthog_experiment"."team_id",
-         "posthog_experiment"."filters",
-         "posthog_experiment"."parameters",
-         "posthog_experiment"."secondary_metrics",
-         "posthog_experiment"."created_by_id",
-         "posthog_experiment"."feature_flag_id",
-         "posthog_experiment"."exposure_cohort_id",
-         "posthog_experiment"."holdout_id",
-         "posthog_experiment"."start_date",
-         "posthog_experiment"."end_date",
-         "posthog_experiment"."created_at",
-         "posthog_experiment"."updated_at",
-         "posthog_experiment"."archived",
-         "posthog_experiment"."deleted",
-         "posthog_experiment"."type",
-         "posthog_experiment"."variants",
-         "posthog_experiment"."exposure_criteria",
-         "posthog_experiment"."metrics",
-         "posthog_experiment"."metrics_secondary",
-         "posthog_experiment"."stats_config",
-         "posthog_experiment"."conclusion",
-         "posthog_experiment"."conclusion_comment"
-  FROM "posthog_experiment"
-  WHERE (NOT "posthog_experiment"."deleted"
-         AND "posthog_experiment"."feature_flag_id" IN (1,
-                                                        2,
-                                                        3,
-                                                        4,
-                                                        5 /* ... */))
-  '''
-# ---
-# name: TestFeatureFlag.test_creating_static_cohort.9
+  WHERE (NOT ("posthog_featureflag"."is_remote_configuration"
+              AND "posthog_featureflag"."is_remote_configuration" IS NOT NULL)
+         AND NOT "posthog_featureflag"."deleted"
+         AND "posthog_team"."project_id" = 99999)
+  '''
+# ---
+# name: TestFeatureFlag.test_creating_static_cohort.31
+  '''
+  SELECT "posthog_grouptypemapping"."id",
+         "posthog_grouptypemapping"."team_id",
+         "posthog_grouptypemapping"."project_id",
+         "posthog_grouptypemapping"."group_type",
+         "posthog_grouptypemapping"."group_type_index",
+         "posthog_grouptypemapping"."name_singular",
+         "posthog_grouptypemapping"."name_plural",
+         "posthog_grouptypemapping"."default_columns",
+         "posthog_grouptypemapping"."detail_dashboard_id"
+  FROM "posthog_grouptypemapping"
+  WHERE "posthog_grouptypemapping"."project_id" = 99999
+  '''
+# ---
+# name: TestFeatureFlag.test_creating_static_cohort.32
+  '''
+  SELECT "posthog_cohort"."id",
+         "posthog_cohort"."name",
+         "posthog_cohort"."description",
+         "posthog_cohort"."team_id",
+         "posthog_cohort"."deleted",
+         "posthog_cohort"."filters",
+         "posthog_cohort"."query",
+         "posthog_cohort"."version",
+         "posthog_cohort"."pending_version",
+         "posthog_cohort"."count",
+         "posthog_cohort"."created_by_id",
+         "posthog_cohort"."created_at",
+         "posthog_cohort"."is_calculating",
+         "posthog_cohort"."last_calculation",
+         "posthog_cohort"."errors_calculating",
+         "posthog_cohort"."last_error_at",
+         "posthog_cohort"."is_static",
+         "posthog_cohort"."groups"
+  FROM "posthog_cohort"
+  INNER JOIN "posthog_team" ON ("posthog_cohort"."team_id" = "posthog_team"."id")
+  WHERE (NOT "posthog_cohort"."deleted"
+         AND "posthog_team"."project_id" = 99999)
+  '''
+# ---
+# name: TestFeatureFlag.test_creating_static_cohort.33
+  '''
+  SELECT "posthog_featureflag"."id",
+         "posthog_featureflag"."key",
+         "posthog_featureflag"."name",
+         "posthog_featureflag"."filters",
+         "posthog_featureflag"."rollout_percentage",
+         "posthog_featureflag"."team_id",
+         "posthog_featureflag"."created_by_id",
+         "posthog_featureflag"."created_at",
+         "posthog_featureflag"."deleted",
+         "posthog_featureflag"."active",
+         "posthog_featureflag"."version",
+         "posthog_featureflag"."last_modified_by_id",
+         "posthog_featureflag"."rollback_conditions",
+         "posthog_featureflag"."performed_rollback",
+         "posthog_featureflag"."ensure_experience_continuity",
+         "posthog_featureflag"."usage_dashboard_id",
+         "posthog_featureflag"."has_enriched_analytics",
+         "posthog_featureflag"."is_remote_configuration",
+         "posthog_featureflag"."has_encrypted_payloads",
+         "posthog_featureflag"."evaluation_runtime"
+  FROM "posthog_featureflag"
+  INNER JOIN "posthog_team" ON ("posthog_featureflag"."team_id" = "posthog_team"."id")
+  WHERE (NOT ("posthog_featureflag"."is_remote_configuration"
+              AND "posthog_featureflag"."is_remote_configuration" IS NOT NULL)
+         AND NOT "posthog_featureflag"."deleted"
+         AND "posthog_team"."project_id" = 99999)
+  '''
+# ---
+# name: TestFeatureFlag.test_creating_static_cohort.34
+  '''
+  SELECT "posthog_grouptypemapping"."id",
+         "posthog_grouptypemapping"."team_id",
+         "posthog_grouptypemapping"."project_id",
+         "posthog_grouptypemapping"."group_type",
+         "posthog_grouptypemapping"."group_type_index",
+         "posthog_grouptypemapping"."name_singular",
+         "posthog_grouptypemapping"."name_plural",
+         "posthog_grouptypemapping"."default_columns",
+         "posthog_grouptypemapping"."detail_dashboard_id"
+  FROM "posthog_grouptypemapping"
+  WHERE "posthog_grouptypemapping"."project_id" = 99999
+  '''
+# ---
+# name: TestFeatureFlag.test_creating_static_cohort.35
   '''
   SELECT "posthog_team"."id",
          "posthog_team"."uuid",
@@ -4978,6 +4300,391 @@
   LIMIT 21
   '''
 # ---
+# name: TestFeatureFlag.test_creating_static_cohort.36
+  '''
+  SELECT "posthog_experiment"."id",
+         "posthog_experiment"."name",
+         "posthog_experiment"."description",
+         "posthog_experiment"."team_id",
+         "posthog_experiment"."filters",
+         "posthog_experiment"."parameters",
+         "posthog_experiment"."secondary_metrics",
+         "posthog_experiment"."created_by_id",
+         "posthog_experiment"."feature_flag_id",
+         "posthog_experiment"."exposure_cohort_id",
+         "posthog_experiment"."holdout_id",
+         "posthog_experiment"."start_date",
+         "posthog_experiment"."end_date",
+         "posthog_experiment"."created_at",
+         "posthog_experiment"."updated_at",
+         "posthog_experiment"."archived",
+         "posthog_experiment"."deleted",
+         "posthog_experiment"."type",
+         "posthog_experiment"."variants",
+         "posthog_experiment"."exposure_criteria",
+         "posthog_experiment"."metrics",
+         "posthog_experiment"."metrics_secondary",
+         "posthog_experiment"."stats_config",
+         "posthog_experiment"."conclusion",
+         "posthog_experiment"."conclusion_comment"
+  FROM "posthog_experiment"
+  WHERE "posthog_experiment"."exposure_cohort_id" = 99999
+  '''
+# ---
+# name: TestFeatureFlag.test_creating_static_cohort.37
+  '''
+  /* celery:posthog.tasks.calculate_cohort.insert_cohort_from_feature_flag */
+  SELECT count(DISTINCT person_id)
+  FROM person_static_cohort
+  WHERE team_id = 99999
+    AND cohort_id = 99999
+  '''
+# ---
+# name: TestFeatureFlag.test_creating_static_cohort.38
+  '''
+  /* user_id:0 request:_snapshot_ */
+  SELECT id
+  FROM person
+  INNER JOIN
+    (SELECT person_id
+     FROM person_static_cohort
+     WHERE team_id = 99999
+       AND cohort_id = 99999
+     GROUP BY person_id,
+              cohort_id,
+              team_id) cohort_persons ON cohort_persons.person_id = person.id
+  WHERE team_id = 99999
+  GROUP BY id
+  HAVING max(is_deleted) = 0
+  ORDER BY argMax(person.created_at, version) DESC, id DESC
+  LIMIT 100 SETTINGS optimize_aggregation_in_order = 1
+  '''
+# ---
+# name: TestFeatureFlag.test_creating_static_cohort.4
+  '''
+  SELECT "ee_accesscontrol"."id",
+         "ee_accesscontrol"."team_id",
+         "ee_accesscontrol"."access_level",
+         "ee_accesscontrol"."resource",
+         "ee_accesscontrol"."resource_id",
+         "ee_accesscontrol"."organization_member_id",
+         "ee_accesscontrol"."role_id",
+         "ee_accesscontrol"."created_by_id",
+         "ee_accesscontrol"."created_at",
+         "ee_accesscontrol"."updated_at"
+  FROM "ee_accesscontrol"
+  LEFT OUTER JOIN "posthog_organizationmembership" ON ("ee_accesscontrol"."organization_member_id" = "posthog_organizationmembership"."id")
+  WHERE (("ee_accesscontrol"."organization_member_id" IS NULL
+          AND "ee_accesscontrol"."resource" = 'project'
+          AND "ee_accesscontrol"."resource_id" = '99999'
+          AND "ee_accesscontrol"."role_id" IS NULL
+          AND "ee_accesscontrol"."team_id" = 99999)
+         OR ("posthog_organizationmembership"."user_id" = 99999
+             AND "ee_accesscontrol"."resource" = 'project'
+             AND "ee_accesscontrol"."resource_id" = '99999'
+             AND "ee_accesscontrol"."role_id" IS NULL
+             AND "ee_accesscontrol"."team_id" = 99999)
+         OR ("ee_accesscontrol"."organization_member_id" IS NULL
+             AND "ee_accesscontrol"."resource" = 'feature_flag'
+             AND "ee_accesscontrol"."resource_id" IS NULL
+             AND "ee_accesscontrol"."role_id" IS NULL
+             AND "ee_accesscontrol"."team_id" = 99999)
+         OR ("posthog_organizationmembership"."user_id" = 99999
+             AND "ee_accesscontrol"."resource" = 'feature_flag'
+             AND "ee_accesscontrol"."resource_id" IS NULL
+             AND "ee_accesscontrol"."role_id" IS NULL
+             AND "ee_accesscontrol"."team_id" = 99999)
+         OR ("ee_accesscontrol"."organization_member_id" IS NULL
+             AND "ee_accesscontrol"."resource" = 'feature_flag'
+             AND "ee_accesscontrol"."resource_id" = '99999'
+             AND "ee_accesscontrol"."role_id" IS NULL
+             AND "ee_accesscontrol"."team_id" = 99999)
+         OR ("posthog_organizationmembership"."user_id" = 99999
+             AND "ee_accesscontrol"."resource" = 'feature_flag'
+             AND "ee_accesscontrol"."resource_id" = '99999'
+             AND "ee_accesscontrol"."role_id" IS NULL
+             AND "ee_accesscontrol"."team_id" = 99999))
+  '''
+# ---
+# name: TestFeatureFlag.test_creating_static_cohort.5
+  '''
+  SELECT "posthog_organizationmembership"."id",
+         "posthog_organizationmembership"."organization_id",
+         "posthog_organizationmembership"."user_id",
+         "posthog_organizationmembership"."level",
+         "posthog_organizationmembership"."joined_at",
+         "posthog_organizationmembership"."updated_at",
+         "posthog_organization"."id",
+         "posthog_organization"."name",
+         "posthog_organization"."slug",
+         "posthog_organization"."logo_media_id",
+         "posthog_organization"."created_at",
+         "posthog_organization"."updated_at",
+         "posthog_organization"."session_cookie_age",
+         "posthog_organization"."is_member_join_email_enabled",
+         "posthog_organization"."is_ai_data_processing_approved",
+         "posthog_organization"."enforce_2fa",
+         "posthog_organization"."members_can_invite",
+         "posthog_organization"."members_can_use_personal_api_keys",
+         "posthog_organization"."allow_publicly_shared_resources",
+         "posthog_organization"."plugins_access_level",
+         "posthog_organization"."for_internal_metrics",
+         "posthog_organization"."default_experiment_stats_method",
+         "posthog_organization"."is_hipaa",
+         "posthog_organization"."customer_id",
+         "posthog_organization"."available_product_features",
+         "posthog_organization"."usage",
+         "posthog_organization"."never_drop_data",
+         "posthog_organization"."customer_trust_scores",
+         "posthog_organization"."setup_section_2_completed",
+         "posthog_organization"."personalization",
+         "posthog_organization"."domain_whitelist",
+         "posthog_organization"."is_platform"
+  FROM "posthog_organizationmembership"
+  INNER JOIN "posthog_organization" ON ("posthog_organizationmembership"."organization_id" = "posthog_organization"."id")
+  WHERE "posthog_organizationmembership"."user_id" = 99999
+  '''
+# ---
+# name: TestFeatureFlag.test_creating_static_cohort.6
+  '''
+  SELECT "posthog_organization"."id",
+         "posthog_organization"."name",
+         "posthog_organization"."slug",
+         "posthog_organization"."logo_media_id",
+         "posthog_organization"."created_at",
+         "posthog_organization"."updated_at",
+         "posthog_organization"."session_cookie_age",
+         "posthog_organization"."is_member_join_email_enabled",
+         "posthog_organization"."is_ai_data_processing_approved",
+         "posthog_organization"."enforce_2fa",
+         "posthog_organization"."members_can_invite",
+         "posthog_organization"."members_can_use_personal_api_keys",
+         "posthog_organization"."allow_publicly_shared_resources",
+         "posthog_organization"."plugins_access_level",
+         "posthog_organization"."for_internal_metrics",
+         "posthog_organization"."default_experiment_stats_method",
+         "posthog_organization"."is_hipaa",
+         "posthog_organization"."customer_id",
+         "posthog_organization"."available_product_features",
+         "posthog_organization"."usage",
+         "posthog_organization"."never_drop_data",
+         "posthog_organization"."customer_trust_scores",
+         "posthog_organization"."setup_section_2_completed",
+         "posthog_organization"."personalization",
+         "posthog_organization"."domain_whitelist",
+         "posthog_organization"."is_platform"
+  FROM "posthog_organization"
+  WHERE "posthog_organization"."id" = '00000000-0000-0000-0000-000000000000'::uuid
+  LIMIT 21
+  '''
+# ---
+# name: TestFeatureFlag.test_creating_static_cohort.7
+  '''
+  SELECT "posthog_featureflag"."id",
+         "posthog_featureflag"."key",
+         "posthog_featureflag"."name",
+         "posthog_featureflag"."filters",
+         "posthog_featureflag"."rollout_percentage",
+         "posthog_featureflag"."team_id",
+         "posthog_featureflag"."created_by_id",
+         "posthog_featureflag"."created_at",
+         "posthog_featureflag"."deleted",
+         "posthog_featureflag"."active",
+         "posthog_featureflag"."version",
+         "posthog_featureflag"."last_modified_by_id",
+         "posthog_featureflag"."rollback_conditions",
+         "posthog_featureflag"."performed_rollback",
+         "posthog_featureflag"."ensure_experience_continuity",
+         "posthog_featureflag"."usage_dashboard_id",
+         "posthog_featureflag"."has_enriched_analytics",
+         "posthog_featureflag"."is_remote_configuration",
+         "posthog_featureflag"."has_encrypted_payloads",
+         "posthog_featureflag"."evaluation_runtime",
+         "posthog_user"."id",
+         "posthog_user"."password",
+         "posthog_user"."last_login",
+         "posthog_user"."first_name",
+         "posthog_user"."last_name",
+         "posthog_user"."is_staff",
+         "posthog_user"."date_joined",
+         "posthog_user"."uuid",
+         "posthog_user"."current_organization_id",
+         "posthog_user"."current_team_id",
+         "posthog_user"."email",
+         "posthog_user"."pending_email",
+         "posthog_user"."temporary_token",
+         "posthog_user"."distinct_id",
+         "posthog_user"."is_email_verified",
+         "posthog_user"."requested_password_reset_at",
+         "posthog_user"."has_seen_product_intro_for",
+         "posthog_user"."strapi_id",
+         "posthog_user"."is_active",
+         "posthog_user"."role_at_organization",
+         "posthog_user"."theme_mode",
+         "posthog_user"."partial_notification_settings",
+         "posthog_user"."anonymize_data",
+         "posthog_user"."toolbar_mode",
+         "posthog_user"."hedgehog_config",
+         "posthog_user"."events_column_config",
+         "posthog_user"."email_opt_in",
+         T5."id",
+         T5."password",
+         T5."last_login",
+         T5."first_name",
+         T5."last_name",
+         T5."is_staff",
+         T5."date_joined",
+         T5."uuid",
+         T5."current_organization_id",
+         T5."current_team_id",
+         T5."email",
+         T5."pending_email",
+         T5."temporary_token",
+         T5."distinct_id",
+         T5."is_email_verified",
+         T5."requested_password_reset_at",
+         T5."has_seen_product_intro_for",
+         T5."strapi_id",
+         T5."is_active",
+         T5."role_at_organization",
+         T5."theme_mode",
+         T5."partial_notification_settings",
+         T5."anonymize_data",
+         T5."toolbar_mode",
+         T5."hedgehog_config",
+         T5."events_column_config",
+         T5."email_opt_in"
+  FROM "posthog_featureflag"
+  INNER JOIN "posthog_team" ON ("posthog_featureflag"."team_id" = "posthog_team"."id")
+  LEFT OUTER JOIN "posthog_user" ON ("posthog_featureflag"."created_by_id" = "posthog_user"."id")
+  LEFT OUTER JOIN "posthog_user" T5 ON ("posthog_featureflag"."last_modified_by_id" = T5."id")
+  WHERE ("posthog_team"."project_id" = 99999
+         AND "posthog_featureflag"."id" = 99999)
+  LIMIT 21
+  '''
+# ---
+# name: TestFeatureFlag.test_creating_static_cohort.8
+  '''
+  SELECT "posthog_experiment"."id",
+         "posthog_experiment"."name",
+         "posthog_experiment"."description",
+         "posthog_experiment"."team_id",
+         "posthog_experiment"."filters",
+         "posthog_experiment"."parameters",
+         "posthog_experiment"."secondary_metrics",
+         "posthog_experiment"."created_by_id",
+         "posthog_experiment"."feature_flag_id",
+         "posthog_experiment"."exposure_cohort_id",
+         "posthog_experiment"."holdout_id",
+         "posthog_experiment"."start_date",
+         "posthog_experiment"."end_date",
+         "posthog_experiment"."created_at",
+         "posthog_experiment"."updated_at",
+         "posthog_experiment"."archived",
+         "posthog_experiment"."deleted",
+         "posthog_experiment"."type",
+         "posthog_experiment"."variants",
+         "posthog_experiment"."exposure_criteria",
+         "posthog_experiment"."metrics",
+         "posthog_experiment"."metrics_secondary",
+         "posthog_experiment"."stats_config",
+         "posthog_experiment"."conclusion",
+         "posthog_experiment"."conclusion_comment"
+  FROM "posthog_experiment"
+  WHERE (NOT "posthog_experiment"."deleted"
+         AND "posthog_experiment"."feature_flag_id" IN (1,
+                                                        2,
+                                                        3,
+                                                        4,
+                                                        5 /* ... */))
+  '''
+# ---
+# name: TestFeatureFlag.test_creating_static_cohort.9
+  '''
+  SELECT "posthog_team"."id",
+         "posthog_team"."uuid",
+         "posthog_team"."organization_id",
+         "posthog_team"."parent_team_id",
+         "posthog_team"."project_id",
+         "posthog_team"."api_token",
+         "posthog_team"."app_urls",
+         "posthog_team"."name",
+         "posthog_team"."slack_incoming_webhook",
+         "posthog_team"."created_at",
+         "posthog_team"."updated_at",
+         "posthog_team"."anonymize_ips",
+         "posthog_team"."completed_snippet_onboarding",
+         "posthog_team"."has_completed_onboarding_for",
+         "posthog_team"."onboarding_tasks",
+         "posthog_team"."ingested_event",
+         "posthog_team"."autocapture_opt_out",
+         "posthog_team"."autocapture_web_vitals_opt_in",
+         "posthog_team"."autocapture_web_vitals_allowed_metrics",
+         "posthog_team"."autocapture_exceptions_opt_in",
+         "posthog_team"."autocapture_exceptions_errors_to_ignore",
+         "posthog_team"."person_processing_opt_out",
+         "posthog_team"."secret_api_token",
+         "posthog_team"."secret_api_token_backup",
+         "posthog_team"."session_recording_opt_in",
+         "posthog_team"."session_recording_sample_rate",
+         "posthog_team"."session_recording_minimum_duration_milliseconds",
+         "posthog_team"."session_recording_linked_flag",
+         "posthog_team"."session_recording_network_payload_capture_config",
+         "posthog_team"."session_recording_masking_config",
+         "posthog_team"."session_recording_url_trigger_config",
+         "posthog_team"."session_recording_url_blocklist_config",
+         "posthog_team"."session_recording_event_trigger_config",
+         "posthog_team"."session_recording_trigger_match_type_config",
+         "posthog_team"."session_replay_config",
+         "posthog_team"."survey_config",
+         "posthog_team"."capture_console_log_opt_in",
+         "posthog_team"."capture_performance_opt_in",
+         "posthog_team"."capture_dead_clicks",
+         "posthog_team"."surveys_opt_in",
+         "posthog_team"."heatmaps_opt_in",
+         "posthog_team"."flags_persistence_default",
+         "posthog_team"."feature_flag_confirmation_enabled",
+         "posthog_team"."feature_flag_confirmation_message",
+         "posthog_team"."session_recording_version",
+         "posthog_team"."signup_token",
+         "posthog_team"."is_demo",
+         "posthog_team"."access_control",
+         "posthog_team"."week_start_day",
+         "posthog_team"."inject_web_apps",
+         "posthog_team"."test_account_filters",
+         "posthog_team"."test_account_filters_default_checked",
+         "posthog_team"."path_cleaning_filters",
+         "posthog_team"."timezone",
+         "posthog_team"."data_attributes",
+         "posthog_team"."person_display_name_properties",
+         "posthog_team"."live_events_columns",
+         "posthog_team"."recording_domains",
+         "posthog_team"."human_friendly_comparison_periods",
+         "posthog_team"."cookieless_server_hash_mode",
+         "posthog_team"."primary_dashboard_id",
+         "posthog_team"."default_data_theme",
+         "posthog_team"."extra_settings",
+         "posthog_team"."modifiers",
+         "posthog_team"."correlation_config",
+         "posthog_team"."session_recording_retention_period_days",
+         "posthog_team"."plugins_opt_in",
+         "posthog_team"."opt_out_capture",
+         "posthog_team"."event_names",
+         "posthog_team"."event_names_with_usage",
+         "posthog_team"."event_properties",
+         "posthog_team"."event_properties_with_usage",
+         "posthog_team"."event_properties_numerical",
+         "posthog_team"."external_data_workspace_id",
+         "posthog_team"."external_data_workspace_last_synced_at",
+         "posthog_team"."api_query_rate_limit",
+         "posthog_team"."revenue_tracking_config",
+         "posthog_team"."drop_events_older_than",
+         "posthog_team"."base_currency"
+  FROM "posthog_team"
+  WHERE "posthog_team"."id" = 99999
+  LIMIT 21
+  '''
+# ---
 # name: TestResiliency.test_feature_flags_v3_with_a_working_slow_db
   '''
   SELECT (("posthog_person"."properties" -> 'email') = '"tim@posthog.com"'::jsonb
