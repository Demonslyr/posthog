--- conflicted
+++ resolved
@@ -5331,9 +5331,6 @@
                                               'site_app'))
   '''
 # ---
-<<<<<<< HEAD
-# name: TestDecideRemoteConfig.test_decide_doesnt_error_out_when_database_is_down.41
-=======
 # name: TestDecideRemoteConfig.test_decide_doesnt_error_out_when_database_is_down.4
   '''
   SELECT "posthog_organizationmembership"."id",
@@ -5371,7 +5368,6 @@
   '''
 # ---
 # name: TestDecideRemoteConfig.test_decide_doesnt_error_out_when_database_is_down.40
->>>>>>> 9a3df429
   '''
   SELECT "posthog_featureflag"."id",
          "posthog_featureflag"."key",
