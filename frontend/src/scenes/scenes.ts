--- conflicted
+++ resolved
@@ -385,10 +385,5 @@
     [urls.unsubscribe()]: Scene.Unsubscribe,
     [urls.integrationsRedirect(':kind')]: Scene.IntegrationsRedirect,
     [urls.debugQuery()]: Scene.DebugQuery,
-<<<<<<< HEAD
     [urls.issues()]: Scene.Issues,
-=======
-    [urls.feedback()]: Scene.Feedback,
-    [urls.feedback() + '/*']: Scene.Feedback,
->>>>>>> eaf886a6
 }