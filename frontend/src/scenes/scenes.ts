import { combineUrl } from 'kea-router'
import { dayjs } from 'lib/dayjs'
import { lemonToast } from 'lib/lemon-ui/LemonToast/LemonToast'
import { getDefaultEventsSceneQuery } from 'scenes/activity/explore/defaults'
import { LoadedScene, Params, Scene, SceneConfig } from 'scenes/sceneTypes'
import { urls } from 'scenes/urls'

import { Error404 as Error404Component } from '~/layout/Error404'
import { ErrorNetwork as ErrorNetworkComponent } from '~/layout/ErrorNetwork'
import { ErrorProjectUnavailable as ErrorProjectUnavailableComponent } from '~/layout/ErrorProjectUnavailable'
import { EventsQuery } from '~/queries/schema'
<<<<<<< HEAD
import { ActivityScope, InsightShortId, PipelineTab, PropertyFilterType, ReplayTabs } from '~/types'
=======
import { ActivityScope, InsightShortId, PipelineStage, PipelineTab, PropertyFilterType, ReplayTabs } from '~/types'
>>>>>>> f0268a1a

export const emptySceneParams = { params: {}, searchParams: {}, hashParams: {} }

export const preloadedScenes: Record<string, LoadedScene> = {
    [Scene.Error404]: {
        id: Scene.Error404,
        component: Error404Component,
        sceneParams: emptySceneParams,
    },
    [Scene.ErrorNetwork]: {
        id: Scene.ErrorNetwork,
        component: ErrorNetworkComponent,
        sceneParams: emptySceneParams,
    },
    [Scene.ErrorProjectUnavailable]: {
        id: Scene.ErrorProjectUnavailable,
        component: ErrorProjectUnavailableComponent,
        sceneParams: emptySceneParams,
    },
}

export const sceneConfigurations: Record<Scene, SceneConfig> = {
    [Scene.Error404]: {
        name: 'Not found',
        projectBased: true,
    },
    [Scene.ErrorNetwork]: {
        name: 'Network error',
    },
    [Scene.ErrorProjectUnavailable]: {
        name: 'Project unavailable',
    },
    // Project-based routes
    [Scene.Dashboards]: {
        projectBased: true,
        name: 'Dashboards',
        activityScope: ActivityScope.DASHBOARD,
    },
    [Scene.Dashboard]: {
        projectBased: true,
        activityScope: ActivityScope.DASHBOARD,
        defaultDocsPath: '/docs/product-analytics/dashboards',
    },
    [Scene.ErrorTracking]: {
        projectBased: true,
        name: 'Error tracking',
    },
    [Scene.ErrorTrackingGroup]: {
        projectBased: true,
        name: 'Error tracking group',
    },
    [Scene.Insight]: {
        projectBased: true,
        name: 'Insights',
        activityScope: ActivityScope.INSIGHT,
        defaultDocsPath: '/docs/product-analytics/insights',
    },
    [Scene.WebAnalytics]: {
        projectBased: true,
        name: 'Web analytics',
        layout: 'app-container',
        defaultDocsPath: '/docs/web-analytics',
    },
    [Scene.Cohort]: {
        projectBased: true,
        name: 'Cohort',
        defaultDocsPath: '/docs/data/cohorts',
    },
    [Scene.Activity]: {
        projectBased: true,
        name: 'Activity',
        defaultDocsPath: '/docs/data/events',
    },
    [Scene.DataManagement]: {
        projectBased: true,
        name: 'Data management',
        activityScope: ActivityScope.DATA_MANAGEMENT,
        defaultDocsPath: '/docs/data',
    },
    [Scene.EventDefinition]: {
        projectBased: true,
        name: 'Data management',
        activityScope: ActivityScope.EVENT_DEFINITION,
        defaultDocsPath: '/docs/data/events',
    },
    [Scene.EventDefinitionEdit]: {
        projectBased: true,
        name: 'Data management',
        activityScope: ActivityScope.EVENT_DEFINITION,
        defaultDocsPath: '/docs/data/events',
    },
    [Scene.PropertyDefinition]: {
        projectBased: true,
        name: 'Data management',
        activityScope: ActivityScope.PROPERTY_DEFINITION,
    },
    [Scene.PropertyDefinitionEdit]: {
        projectBased: true,
        name: 'Data management',
        activityScope: ActivityScope.PROPERTY_DEFINITION,
    },
    [Scene.Replay]: {
        projectBased: true,
        name: 'Session replay',
        activityScope: ActivityScope.REPLAY,
        defaultDocsPath: '/docs/session-replay',
    },
    [Scene.ReplaySingle]: {
        projectBased: true,
        name: 'Replay recording',
        activityScope: ActivityScope.REPLAY,
        defaultDocsPath: '/docs/session-replay',
    },
    [Scene.ReplayPlaylist]: {
        projectBased: true,
        name: 'Replay playlist',
        activityScope: ActivityScope.REPLAY,
        defaultDocsPath: '/docs/session-replay',
    },
    [Scene.ReplayFilePlayback]: {
        projectBased: true,
        name: 'File playback',
        activityScope: ActivityScope.REPLAY,
        defaultDocsPath: '/docs/session-replay',
    },
    [Scene.Person]: {
        projectBased: true,
        name: 'Person',
        activityScope: ActivityScope.PERSON,
        defaultDocsPath: '/docs/data/persons',
    },
    [Scene.PersonsManagement]: {
        projectBased: true,
        name: 'People & groups',
        activityScope: ActivityScope.PERSON,
        defaultDocsPath: '/docs/data/persons',
    },
    [Scene.Action]: {
        projectBased: true,
        name: 'Action',
        defaultDocsPath: '/docs/data/actions',
    },
    [Scene.Group]: {
        projectBased: true,
        name: 'People & groups',
        defaultDocsPath: '/docs/product-analytics/group-analytics',
    },
    [Scene.PipelineNodeNew]: {
        projectBased: true,
        name: 'Pipeline new step',
        activityScope: ActivityScope.PLUGIN,
        defaultDocsPath: '/docs/cdp',
    },
    [Scene.Pipeline]: {
        projectBased: true,
        name: 'Pipeline',
        activityScope: ActivityScope.PLUGIN,
        defaultDocsPath: '/docs/cdp',
    },
    [Scene.PipelineNode]: {
        projectBased: true,
        name: 'Pipeline step',
        activityScope: ActivityScope.PLUGIN,
        defaultDocsPath: '/docs/cdp',
    },
    [Scene.Experiments]: {
        projectBased: true,
        name: 'A/B testing',
        defaultDocsPath: '/docs/experiments',
        activityScope: ActivityScope.EXPERIMENT,
    },
    [Scene.Experiment]: {
        projectBased: true,
        name: 'Experiment',
        defaultDocsPath: '/docs/experiments/creating-an-experiment',
        activityScope: ActivityScope.EXPERIMENT,
    },
    [Scene.FeatureFlags]: {
        projectBased: true,
        name: 'Feature flags',
        defaultDocsPath: '/docs/feature-flags',
        activityScope: ActivityScope.FEATURE_FLAG,
    },
    [Scene.FeatureFlag]: {
        projectBased: true,
        activityScope: ActivityScope.FEATURE_FLAG,
        defaultDocsPath: '/docs/feature-flags/creating-feature-flags',
    },
    [Scene.Surveys]: {
        projectBased: true,
        name: 'Surveys',
        defaultDocsPath: '/docs/surveys',
        activityScope: ActivityScope.SURVEY,
    },
    [Scene.Survey]: {
        projectBased: true,
        name: 'Survey',
        defaultDocsPath: '/docs/surveys',
        activityScope: ActivityScope.SURVEY,
    },
    [Scene.SurveyTemplates]: {
        projectBased: true,
        name: 'New survey',
        defaultDocsPath: '/docs/surveys/creating-surveys',
    },
    [Scene.DataWarehouse]: {
        projectBased: true,
        name: 'Data warehouse',
        defaultDocsPath: '/docs/data-warehouse',
    },
    [Scene.DataWarehouseExternal]: {
        projectBased: true,
        name: 'Data warehouse',
        defaultDocsPath: '/docs/data-warehouse/setup',
    },
    [Scene.DataWarehouseRedirect]: {
        name: 'Data warehouse redirect',
    },
    [Scene.DataWarehouseTable]: {
        projectBased: true,
        name: 'Data warehouse table',
        defaultDocsPath: '/docs/data-warehouse',
    },
    [Scene.EarlyAccessFeatures]: {
        projectBased: true,
        defaultDocsPath: '/docs/feature-flags/early-access-feature-management',
        activityScope: ActivityScope.EARLY_ACCESS_FEATURE,
    },
    [Scene.EarlyAccessFeature]: {
        projectBased: true,
        defaultDocsPath: '/docs/feature-flags/early-access-feature-management',
        activityScope: ActivityScope.EARLY_ACCESS_FEATURE,
    },
    [Scene.SavedInsights]: {
        projectBased: true,
        name: 'Product analytics',
        activityScope: ActivityScope.INSIGHT,
        defaultDocsPath: '/docs/product-analytics',
    },
    [Scene.ProjectHomepage]: {
        projectBased: true,
        name: 'Homepage',
    },
    [Scene.IntegrationsRedirect]: {
        name: 'Integrations redirect',
    },
    [Scene.Products]: {
        projectBased: true,
        hideProjectNotice: true,
    },
    [Scene.Onboarding]: {
        projectBased: true,
        hideBillingNotice: true,
        hideProjectNotice: true,
    },
    [Scene.ToolbarLaunch]: {
        projectBased: true,
        name: 'Launch toolbar',
        defaultDocsPath: '/docs/toolbar',
    },
    [Scene.Site]: {
        projectBased: true,
        hideProjectNotice: true,
        layout: 'app-raw',
    },
    // Organization-based routes
    [Scene.OrganizationCreateFirst]: {
        name: 'Organization creation',
        defaultDocsPath: '/docs/data/organizations-and-projects',
    },
    [Scene.OrganizationCreationConfirm]: {
        name: 'Confirm organization creation',
        onlyUnauthenticated: true,
        defaultDocsPath: '/docs/data/organizations-and-projects',
    },
    [Scene.ProjectCreateFirst]: {
        name: 'Project creation',
        organizationBased: true,
        defaultDocsPath: '/docs/data/organizations-and-projects',
    },
    // Onboarding/setup routes
    [Scene.Login]: {
        onlyUnauthenticated: true,
    },
    [Scene.Login2FA]: {
        onlyUnauthenticated: true,
    },
    [Scene.Signup]: {
        onlyUnauthenticated: true,
    },
    [Scene.PreflightCheck]: {
        onlyUnauthenticated: true,
    },
    [Scene.PasswordReset]: {
        onlyUnauthenticated: true,
    },
    [Scene.PasswordResetComplete]: {
        onlyUnauthenticated: true,
    },
    [Scene.InviteSignup]: {
        allowUnauthenticated: true,
        layout: 'plain',
    },
    // Instance management routes
    [Scene.SystemStatus]: {
        instanceLevel: true,
        name: 'Instance panel',
    },
    [Scene.AsyncMigrations]: {
        instanceLevel: true,
    },
    [Scene.DeadLetterQueue]: {
        instanceLevel: true,
    },
    // Cloud-only routes
    [Scene.Billing]: {
        hideProjectNotice: true,
        organizationBased: true,
        defaultDocsPath: '/pricing',
    },
    [Scene.Unsubscribe]: {
        allowUnauthenticated: true,
        layout: 'app-raw',
    },
    [Scene.DebugQuery]: {
        projectBased: true,
    },
    [Scene.VerifyEmail]: {
        allowUnauthenticated: true,
        layout: 'plain',
    },
    [Scene.Notebook]: {
        projectBased: true,
        hideProjectNotice: true, // Currently doesn't render well...
        name: 'Notebook',
        layout: 'app-raw',
        activityScope: ActivityScope.NOTEBOOK,
        defaultDocsPath: '/blog/introducing-notebooks',
    },
    [Scene.Notebooks]: {
        projectBased: true,
        name: 'Notebooks',
        activityScope: ActivityScope.NOTEBOOK,
        defaultDocsPath: '/blog/introducing-notebooks',
    },
    [Scene.Canvas]: {
        projectBased: true,
        name: 'Canvas',
        layout: 'app-raw',
        defaultDocsPath: '/blog/introducing-notebooks',
    },
    [Scene.Settings]: {
        projectBased: true,
        name: 'Settings',
    },
    [Scene.MoveToPostHogCloud]: {
        name: 'Move to PostHog Cloud',
        hideProjectNotice: true,
    },
    [Scene.Heatmaps]: {
        projectBased: true,
        name: 'Heatmaps',
    },
    [Scene.SessionAttributionExplorer]: {
        projectBased: true,
        name: 'Session attribution explorer (beta)',
    },
}

// NOTE: These redirects will fully replace the URL. If you want to keep support for query and hash params then you should use the above `preserveParams` function.
export const redirects: Record<
    string,
    string | ((params: Params, searchParams: Params, hashParams: Params) => string)
> = {
    '/home': urls.projectHomepage(),
    '/saved_insights': urls.savedInsights(),
    '/dashboards': urls.dashboards(),
    '/actions': urls.actions(),
    '/organization/members': urls.settings('organization'),
    '/i/:shortId': ({ shortId }) => urls.insightView(shortId),
    '/action/:id': ({ id }) => urls.action(id),
    '/action': urls.createAction(),
    '/events/actions': urls.actions(),
    '/events/stats': urls.eventDefinitions(),
    '/events/stats/:id': ({ id }) => urls.eventDefinition(id),
    '/events/:id/*': ({ id, _ }) => {
        const query = getDefaultEventsSceneQuery([
            {
                type: PropertyFilterType.HogQL,
                key: `uuid = '${id.replaceAll(/[^a-f0-9-]/g, '')}'`,
                value: null,
            },
        ])
        try {
            const timestamp = decodeURIComponent(_)
            const after = dayjs(timestamp).subtract(1, 'second').startOf('second').toISOString()
            const before = dayjs(timestamp).add(1, 'second').startOf('second').toISOString()
            Object.assign(query.source as EventsQuery, { before, after })
        } catch (e) {
            lemonToast.error('Invalid event timestamp')
        }
        return combineUrl(urls.events(), {}, { q: query }).url
    },
    '/events/properties': urls.propertyDefinitions(),
    '/events/properties/:id': ({ id }) => urls.propertyDefinition(id),
    '/annotations': () => urls.annotations(),
    '/annotations/:id': ({ id }) => urls.annotation(id),
    '/recordings/:id': ({ id }) => urls.replaySingle(id),
    '/recordings/playlists/:id': ({ id }) => urls.replayPlaylist(id),
    '/recordings/file-playback': () => urls.replayFilePlayback(),
    '/recordings': (_params, _searchParams, hashParams) => {
        if (hashParams.sessionRecordingId) {
            // Previous URLs for an individual recording were like: /recordings/#sessionRecordingId=foobar
            return urls.replaySingle(hashParams.sessionRecordingId)
        }
        return urls.replay()
    },
    '/replay': urls.replay(),
    '/settings': urls.settings(),
    '/project/settings': urls.settings('project'),
    '/organization/settings': urls.settings('organization'),
    '/me/settings': urls.settings('user'),
    '/pipeline': urls.pipeline(),
    '/instance': urls.instanceStatus(),
<<<<<<< HEAD
    '/data-management/database': urls.pipeline(PipelineTab.Sources),
    '/pipeline/data-import': urls.pipeline(PipelineTab.Sources),
=======
    '/batch_exports/:id': ({ id }) => urls.pipelineNode(PipelineStage.Destination, id),
    '/batch_exports': urls.pipeline(PipelineTab.Destinations),
    '/apps': urls.pipeline(PipelineTab.Overview),
    '/apps/:id': ({ id }) => urls.pipelineNode(PipelineStage.Transformation, id),
>>>>>>> f0268a1a
}

export const routes: Record<string, Scene> = {
    [urls.dashboards()]: Scene.Dashboards,
    [urls.dashboard(':id')]: Scene.Dashboard,
    [urls.dashboardTextTile(':id', ':textTileId')]: Scene.Dashboard,
    [urls.dashboardSharing(':id')]: Scene.Dashboard,
    [urls.dashboardSubcriptions(':id')]: Scene.Dashboard,
    [urls.dashboardSubcription(':id', ':subscriptionId')]: Scene.Dashboard,
    [urls.createAction()]: Scene.Action,
    [urls.copyAction(null)]: Scene.Action,
    [urls.action(':id')]: Scene.Action,
    [urls.ingestionWarnings()]: Scene.DataManagement,
    [urls.insightNew()]: Scene.Insight,
    [urls.insightEdit(':shortId' as InsightShortId)]: Scene.Insight,
    [urls.insightView(':shortId' as InsightShortId)]: Scene.Insight,
    [urls.insightSubcriptions(':shortId' as InsightShortId)]: Scene.Insight,
    [urls.insightSubcription(':shortId' as InsightShortId, ':subscriptionId')]: Scene.Insight,
    [urls.alert(':shortId' as InsightShortId, ':subscriptionId')]: Scene.Insight,
    [urls.alerts(':shortId' as InsightShortId)]: Scene.Insight,
    [urls.insightSharing(':shortId' as InsightShortId)]: Scene.Insight,
    [urls.savedInsights()]: Scene.SavedInsights,
    [urls.webAnalytics()]: Scene.WebAnalytics,
    [urls.actions()]: Scene.DataManagement,
    [urls.eventDefinitions()]: Scene.DataManagement,
    [urls.eventDefinition(':id')]: Scene.EventDefinition,
    [urls.eventDefinitionEdit(':id')]: Scene.EventDefinitionEdit,
    [urls.propertyDefinitions()]: Scene.DataManagement,
    [urls.propertyDefinition(':id')]: Scene.PropertyDefinition,
    [urls.propertyDefinitionEdit(':id')]: Scene.PropertyDefinitionEdit,
    [urls.dataManagementHistory()]: Scene.DataManagement,
    [urls.database()]: Scene.DataManagement,
    [urls.activity(':tab')]: Scene.Activity,
    [urls.events()]: Scene.Activity,
    [urls.replay()]: Scene.Replay,
    // One entry for every available tab
    ...Object.values(ReplayTabs).reduce((acc, tab) => {
        acc[urls.replay(tab)] = Scene.Replay
        return acc
    }, {} as Record<string, Scene>),
    [urls.replayFilePlayback()]: Scene.ReplayFilePlayback,
    [urls.replaySingle(':id')]: Scene.ReplaySingle,
    [urls.replayPlaylist(':id')]: Scene.ReplayPlaylist,
    [urls.personByDistinctId('*', false)]: Scene.Person,
    [urls.personByUUID('*', false)]: Scene.Person,
    [urls.persons()]: Scene.PersonsManagement,
    [urls.pipelineNodeNew(':stage')]: Scene.PipelineNodeNew,
    [urls.pipelineNodeNew(':stage', ':id')]: Scene.PipelineNodeNew,
    [urls.pipeline(':tab')]: Scene.Pipeline,
    [urls.pipelineNode(':stage', ':id', ':nodeTab')]: Scene.PipelineNode,
    [urls.groups(':groupTypeIndex')]: Scene.PersonsManagement,
    [urls.group(':groupTypeIndex', ':groupKey', false)]: Scene.Group,
    [urls.group(':groupTypeIndex', ':groupKey', false, ':groupTab')]: Scene.Group,
    [urls.cohort(':id')]: Scene.Cohort,
    [urls.cohorts()]: Scene.PersonsManagement,
    [urls.experiments()]: Scene.Experiments,
    [urls.experiment(':id')]: Scene.Experiment,
    [urls.earlyAccessFeatures()]: Scene.EarlyAccessFeatures,
    [urls.earlyAccessFeature(':id')]: Scene.EarlyAccessFeature,
    [urls.errorTracking()]: Scene.ErrorTracking,
    [urls.errorTrackingGroup(':id')]: Scene.ErrorTrackingGroup,
    [urls.surveys()]: Scene.Surveys,
    [urls.survey(':id')]: Scene.Survey,
    [urls.surveyTemplates()]: Scene.SurveyTemplates,
    [urls.dataWarehouse()]: Scene.DataWarehouse,
    [urls.dataWarehouseView(':id')]: Scene.DataWarehouse,
    [urls.dataWarehouseTable()]: Scene.DataWarehouseTable,
    [urls.dataWarehouseRedirect(':kind')]: Scene.DataWarehouseRedirect,
    [urls.featureFlags()]: Scene.FeatureFlags,
    [urls.featureFlag(':id')]: Scene.FeatureFlag,
    [urls.annotations()]: Scene.DataManagement,
    [urls.annotation(':id')]: Scene.DataManagement,
    [urls.projectHomepage()]: Scene.ProjectHomepage,
    [urls.projectCreateFirst()]: Scene.ProjectCreateFirst,
    [urls.organizationBilling()]: Scene.Billing,
    [urls.organizationCreateFirst()]: Scene.OrganizationCreateFirst,
    [urls.organizationCreationConfirm()]: Scene.OrganizationCreationConfirm,
    [urls.instanceStatus()]: Scene.SystemStatus,
    [urls.instanceSettings()]: Scene.SystemStatus,
    [urls.instanceStaffUsers()]: Scene.SystemStatus,
    [urls.instanceKafkaInspector()]: Scene.SystemStatus,
    [urls.instanceMetrics()]: Scene.SystemStatus,
    [urls.asyncMigrations()]: Scene.AsyncMigrations,
    [urls.asyncMigrationsFuture()]: Scene.AsyncMigrations,
    [urls.asyncMigrationsSettings()]: Scene.AsyncMigrations,
    [urls.deadLetterQueue()]: Scene.DeadLetterQueue,
    [urls.toolbarLaunch()]: Scene.ToolbarLaunch,
    [urls.site(':url')]: Scene.Site,
    // Onboarding / setup routes
    [urls.login()]: Scene.Login,
    [urls.login2FA()]: Scene.Login2FA,
    [urls.preflight()]: Scene.PreflightCheck,
    [urls.signup()]: Scene.Signup,
    [urls.inviteSignup(':id')]: Scene.InviteSignup,
    [urls.passwordReset()]: Scene.PasswordReset,
    [urls.passwordResetComplete(':uuid', ':token')]: Scene.PasswordResetComplete,
    [urls.products()]: Scene.Products,
    [urls.onboarding(':productKey')]: Scene.Onboarding,
    [urls.verifyEmail()]: Scene.VerifyEmail,
    [urls.verifyEmail(':uuid')]: Scene.VerifyEmail,
    [urls.verifyEmail(':uuid', ':token')]: Scene.VerifyEmail,
    [urls.unsubscribe()]: Scene.Unsubscribe,
    [urls.integrationsRedirect(':kind')]: Scene.IntegrationsRedirect,
    [urls.debugQuery()]: Scene.DebugQuery,
    [urls.notebook(':shortId')]: Scene.Notebook,
    [urls.notebooks()]: Scene.Notebooks,
    [urls.canvas()]: Scene.Canvas,
    [urls.settings(':section' as any)]: Scene.Settings,
    [urls.moveToPostHogCloud()]: Scene.MoveToPostHogCloud,
    [urls.heatmaps()]: Scene.Heatmaps,
    [urls.sessionAttributionExplorer()]: Scene.SessionAttributionExplorer,
}<|MERGE_RESOLUTION|>--- conflicted
+++ resolved
@@ -9,11 +9,7 @@
 import { ErrorNetwork as ErrorNetworkComponent } from '~/layout/ErrorNetwork'
 import { ErrorProjectUnavailable as ErrorProjectUnavailableComponent } from '~/layout/ErrorProjectUnavailable'
 import { EventsQuery } from '~/queries/schema'
-<<<<<<< HEAD
-import { ActivityScope, InsightShortId, PipelineTab, PropertyFilterType, ReplayTabs } from '~/types'
-=======
 import { ActivityScope, InsightShortId, PipelineStage, PipelineTab, PropertyFilterType, ReplayTabs } from '~/types'
->>>>>>> f0268a1a
 
 export const emptySceneParams = { params: {}, searchParams: {}, hashParams: {} }
 
@@ -438,15 +434,12 @@
     '/me/settings': urls.settings('user'),
     '/pipeline': urls.pipeline(),
     '/instance': urls.instanceStatus(),
-<<<<<<< HEAD
     '/data-management/database': urls.pipeline(PipelineTab.Sources),
     '/pipeline/data-import': urls.pipeline(PipelineTab.Sources),
-=======
     '/batch_exports/:id': ({ id }) => urls.pipelineNode(PipelineStage.Destination, id),
     '/batch_exports': urls.pipeline(PipelineTab.Destinations),
     '/apps': urls.pipeline(PipelineTab.Overview),
     '/apps/:id': ({ id }) => urls.pipelineNode(PipelineStage.Transformation, id),
->>>>>>> f0268a1a
 }
 
 export const routes: Record<string, Scene> = {
