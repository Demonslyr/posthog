--- conflicted
+++ resolved
@@ -1,20 +1,16 @@
-<<<<<<< HEAD
 import { useEffect } from 'react'
 
 import api from 'lib/api'
 
 export function Automations(): JSX.Element {
     useEffect(() => {
-        const getAutomations = async () => {
+        const getAutomations = async (): Promise<void> => {
             const response = await api.getResponse('/api/projects/1/automations')
             console.log('response: ', response)
         }
         getAutomations()
     }, [])
 
-=======
-export function Automation(): JSX.Element {
->>>>>>> e366661c
     return (
         <>
             <h1>Automation</h1>
