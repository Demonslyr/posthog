import React from 'react'
import { ChartFilter } from 'lib/components/ChartFilter'
import { CompareFilter } from 'lib/components/CompareFilter/CompareFilter'
import { IntervalFilter } from 'lib/components/IntervalFilter'
import { TZIndicator } from 'lib/components/TimezoneAware'
<<<<<<< HEAD
import { ACTIONS_BAR_CHART_VALUE, ACTIONS_LINE_GRAPH_LINEAR, ACTIONS_PIE_CHART, ACTIONS_TABLE } from 'lib/constants'
=======
import { ACTIONS_BAR_CHART_VALUE, ACTIONS_PIE_CHART, ACTIONS_TABLE, FEATURE_FLAGS } from 'lib/constants'
>>>>>>> fd6980d9
import { ChartDisplayType, FilterType, FunnelVizType, ItemMode, InsightType } from '~/types'
import { CalendarOutlined } from '@ant-design/icons'
import { InsightDateFilter } from '../InsightDateFilter'
import { RetentionDatePicker } from '../RetentionDatePicker'
import { FunnelStepReferencePicker } from './FunnelTab/FunnelStepReferencePicker'
import { FunnelDisplayLayoutPicker } from './FunnelTab/FunnelDisplayLayoutPicker'
import { FunnelBinsPicker } from 'scenes/insights/InsightTabs/FunnelTab/FunnelBinsPicker'
import { PathStepPicker } from './PathTab/PathStepPicker'
<<<<<<< HEAD
import { ReferencePicker as RetentionReferencePicker } from './RetentionTab/ReferencePicker'
=======
import { useValues } from 'kea'
import { featureFlagLogic } from 'lib/logic/featureFlagLogic'
>>>>>>> fd6980d9

interface InsightDisplayConfigProps {
    clearAnnotationsToCreate: () => void
    filters: FilterType
    activeView: InsightType
    insightMode: ItemMode
    annotationsToCreate: Record<string, any>[] // TODO: Annotate properly
}

const showIntervalFilter = function (activeView: InsightType, filter: FilterType): boolean {
    switch (activeView) {
        case InsightType.FUNNELS:
            return filter.funnel_viz_type === FunnelVizType.Trends
        case InsightType.RETENTION:
        case InsightType.PATHS:
            return false
        case InsightType.TRENDS:
        case InsightType.STICKINESS:
        case InsightType.LIFECYCLE:
        case InsightType.SESSIONS:
        default:
            return ![ACTIONS_PIE_CHART, ACTIONS_TABLE, ACTIONS_BAR_CHART_VALUE].includes(filter.display || '') // sometimes insights aren't set for trends
    }
}

const showChartFilter = function (activeView: InsightType): boolean {
    switch (activeView) {
        case InsightType.TRENDS:
        case InsightType.STICKINESS:
        case InsightType.SESSIONS:
        case InsightType.RETENTION:
            return true
        case InsightType.FUNNELS:
            return false
        case InsightType.LIFECYCLE:
        case InsightType.PATHS:
            return false
        default:
            return true // sometimes insights aren't set for trends
    }
}

const showDateFilter = {
    [`${InsightType.TRENDS}`]: true,
    [`${InsightType.STICKINESS}`]: true,
    [`${InsightType.LIFECYCLE}`]: true,
    [`${InsightType.SESSIONS}`]: true,
    [`${InsightType.FUNNELS}`]: true,
    [`${InsightType.RETENTION}`]: false,
    [`${InsightType.PATHS}`]: true,
}

const showComparePrevious = {
    [`${InsightType.TRENDS}`]: true,
    [`${InsightType.STICKINESS}`]: true,
    [`${InsightType.LIFECYCLE}`]: false,
    [`${InsightType.SESSIONS}`]: true,
    [`${InsightType.FUNNELS}`]: false,
    [`${InsightType.RETENTION}`]: false,
    [`${InsightType.PATHS}`]: false,
}

const isFunnelEmpty = (filters: FilterType): boolean => {
    return (!filters.actions && !filters.events) || (filters.actions?.length === 0 && filters.events?.length === 0)
}

export function InsightDisplayConfig({
    filters,
    activeView,
    clearAnnotationsToCreate,
}: InsightDisplayConfigProps): JSX.Element {
    const showFunnelBarOptions = activeView === InsightType.FUNNELS
    const showPathOptions = activeView === InsightType.PATHS
    const dateFilterDisabled = showFunnelBarOptions && isFunnelEmpty(filters)
    const { featureFlags } = useValues(featureFlagLogic)

    return (
        <div className="display-config-inner">
            <span className="hide-lte-md">
                <TZIndicator style={{ float: 'left', fontSize: '0.75rem', marginRight: 16 }} placement="topRight" />
            </span>
            <div style={{ width: '100%', textAlign: 'right' }}>
                {showChartFilter(activeView) && (
                    <ChartFilter
                        onChange={(display: ChartDisplayType | FunnelVizType) => {
                            if (display === ACTIONS_TABLE || display === ACTIONS_PIE_CHART) {
                                clearAnnotationsToCreate()
                            }
                        }}
                        filters={filters}
                        disabled={filters.insight === InsightType.LIFECYCLE}
                    />
                )}
                {showIntervalFilter(activeView, filters) && <IntervalFilter view={activeView} />}

                {activeView === InsightType.RETENTION && (
                    <>
                        {filters.display === ACTIONS_LINE_GRAPH_LINEAR ? <RetentionReferencePicker /> : null}
                        <RetentionDatePicker />
                    </>
                )}

                {showFunnelBarOptions && filters.funnel_viz_type === FunnelVizType.Steps && (
                    <>
                        <FunnelDisplayLayoutPicker />
                        {!featureFlags[FEATURE_FLAGS.FUNNEL_SIMPLE_MODE] && <FunnelStepReferencePicker />}
                    </>
                )}

                {showFunnelBarOptions && filters.funnel_viz_type === FunnelVizType.TimeToConvert && (
                    <>
                        <FunnelBinsPicker />
                    </>
                )}

                {showPathOptions && (
                    <>
                        <PathStepPicker />
                    </>
                )}

                {showDateFilter[activeView] && (
                    <>
                        <InsightDateFilter
                            defaultValue="Last 7 days"
                            disabled={dateFilterDisabled}
                            bordered={false}
                            makeLabel={(key) => (
                                <>
                                    <CalendarOutlined /> {key}
                                </>
                            )}
                        />
                    </>
                )}

                {showComparePrevious[activeView] && <CompareFilter />}
            </div>
        </div>
    )
}<|MERGE_RESOLUTION|>--- conflicted
+++ resolved
@@ -1,27 +1,26 @@
-import React from 'react'
+import { CalendarOutlined } from '@ant-design/icons'
+import { useValues } from 'kea'
 import { ChartFilter } from 'lib/components/ChartFilter'
 import { CompareFilter } from 'lib/components/CompareFilter/CompareFilter'
 import { IntervalFilter } from 'lib/components/IntervalFilter'
 import { TZIndicator } from 'lib/components/TimezoneAware'
-<<<<<<< HEAD
-import { ACTIONS_BAR_CHART_VALUE, ACTIONS_LINE_GRAPH_LINEAR, ACTIONS_PIE_CHART, ACTIONS_TABLE } from 'lib/constants'
-=======
-import { ACTIONS_BAR_CHART_VALUE, ACTIONS_PIE_CHART, ACTIONS_TABLE, FEATURE_FLAGS } from 'lib/constants'
->>>>>>> fd6980d9
-import { ChartDisplayType, FilterType, FunnelVizType, ItemMode, InsightType } from '~/types'
-import { CalendarOutlined } from '@ant-design/icons'
+import {
+    ACTIONS_BAR_CHART_VALUE,
+    ACTIONS_LINE_GRAPH_LINEAR,
+    ACTIONS_PIE_CHART,
+    ACTIONS_TABLE,
+    FEATURE_FLAGS,
+} from 'lib/constants'
+import { featureFlagLogic } from 'lib/logic/featureFlagLogic'
+import React from 'react'
+import { FunnelBinsPicker } from 'scenes/insights/InsightTabs/FunnelTab/FunnelBinsPicker'
+import { ChartDisplayType, FilterType, FunnelVizType, InsightType, ItemMode } from '~/types'
 import { InsightDateFilter } from '../InsightDateFilter'
 import { RetentionDatePicker } from '../RetentionDatePicker'
+import { FunnelDisplayLayoutPicker } from './FunnelTab/FunnelDisplayLayoutPicker'
 import { FunnelStepReferencePicker } from './FunnelTab/FunnelStepReferencePicker'
-import { FunnelDisplayLayoutPicker } from './FunnelTab/FunnelDisplayLayoutPicker'
-import { FunnelBinsPicker } from 'scenes/insights/InsightTabs/FunnelTab/FunnelBinsPicker'
 import { PathStepPicker } from './PathTab/PathStepPicker'
-<<<<<<< HEAD
 import { ReferencePicker as RetentionReferencePicker } from './RetentionTab/ReferencePicker'
-=======
-import { useValues } from 'kea'
-import { featureFlagLogic } from 'lib/logic/featureFlagLogic'
->>>>>>> fd6980d9
 
 interface InsightDisplayConfigProps {
     clearAnnotationsToCreate: () => void
