import 'chartjs-adapter-dayjs-3'

import { DeepPartial } from 'chart.js/dist/types/utils'
import annotationPlugin from 'chartjs-plugin-annotation'
import ChartDataLabels from 'chartjs-plugin-datalabels'
import ChartjsPluginStacked100, { ExtendedChartData } from 'chartjs-plugin-stacked100'
import chartTrendline from 'chartjs-plugin-trendline'
import clsx from 'clsx'
import { useValues } from 'kea'
import {
    ActiveElement,
    Chart,
    ChartDataset,
    ChartEvent,
    ChartItem,
    ChartOptions,
    ChartType,
    Color,
    GridLineOptions,
    InteractionItem,
    LegendOptions,
    ScaleOptions,
    ScriptableLineSegmentContext,
    TickOptions,
    TooltipModel,
    TooltipOptions,
} from 'lib/Chart'
import { getBarColorFromStatus, getGraphColors } from 'lib/colors'
import { AnnotationsOverlay } from 'lib/components/AnnotationsOverlay'
import { SeriesLetter } from 'lib/components/SeriesGlyph'
import { useResizeObserver } from 'lib/hooks/useResizeObserver'
import posthog from 'posthog-js'
import { useEffect, useRef, useState } from 'react'
import { createRoot, Root } from 'react-dom/client'
import { formatAggregationAxisValue, formatPercentStackAxisValue } from 'scenes/insights/aggregationAxisFormat'
import { insightLogic } from 'scenes/insights/insightLogic'
import { InsightTooltip } from 'scenes/insights/InsightTooltip/InsightTooltip'
import { TooltipConfig } from 'scenes/insights/InsightTooltip/insightTooltipUtils'
import { insightVizDataLogic } from 'scenes/insights/insightVizDataLogic'
import { PieChart } from 'scenes/insights/views/LineGraph/PieChart'
import { createTooltipData } from 'scenes/insights/views/LineGraph/tooltip-data'
import { trendsDataLogic } from 'scenes/trends/trendsDataLogic'

import { useOnMountEffect } from 'lib/hooks/useOnMountEffect'
import { ErrorBoundary } from '~/layout/ErrorBoundary'
import { themeLogic } from '~/layout/navigation-3000/themeLogic'
import { hexToRGBA, lightenDarkenColor } from '~/lib/utils'
import { groupsModel } from '~/models/groupsModel'
import { GoalLine, TrendsFilter } from '~/queries/schema/schema-general'
import { isInsightVizNode } from '~/queries/utils'
import { GraphDataset, GraphPoint, GraphPointPayload, GraphType } from '~/types'
<<<<<<< HEAD
import { useOnMountEffect } from 'lib/hooks/useOnMountEffect'
import { IndexedTrendResult } from 'scenes/trends/types'
=======
>>>>>>> 5a033a8b

let tooltipRoot: Root

export function ensureTooltip(): [Root, HTMLElement] {
    let tooltipEl = document.getElementById('InsightTooltipWrapper')

    if (!tooltipEl || !tooltipRoot) {
        if (!tooltipEl) {
            tooltipEl = document.createElement('div')
            tooltipEl.id = 'InsightTooltipWrapper'
            tooltipEl.classList.add('InsightTooltipWrapper')
            document.body.appendChild(tooltipEl)
        }

        tooltipRoot = createRoot(tooltipEl)
    }
    return [tooltipRoot, tooltipEl]
}

export function hideTooltip(): void {
    const tooltipEl = document.getElementById('InsightTooltipWrapper')
    if (tooltipEl) {
        tooltipEl.style.opacity = '0'
    }
}

function truncateString(str: string, num: number): string {
    if (str.length > num) {
        return str.slice(0, num) + ' ...'
    }
    return str
}

const RESOLVED_COLOR_MAP = new Map<string, string>()
function resolveVariableColor(color: string | undefined): string | undefined {
    if (!color) {
        return color
    }

    if (RESOLVED_COLOR_MAP.has(color)) {
        return RESOLVED_COLOR_MAP.get(color)
    }

    // Cache complex variables to avoid the `getComputedStyle` call on every call
    if (color.startsWith('var(--')) {
        const replaced = color.replace('var(', '').replace(')', '')
        const computedColor = getComputedStyle(document.documentElement).getPropertyValue(replaced)
        RESOLVED_COLOR_MAP.set(color, computedColor)
        return computedColor
    }

    // Optimize to avoid the `startsWith` check on every call
    RESOLVED_COLOR_MAP.set(color, color)

    return color
}

export function onChartClick(
    event: ChartEvent,
    chart: Chart,
    datasets: GraphDataset[],
    onClick?: { (payload: GraphPointPayload): void | undefined }
): void {
    const nativeEvent = event.native
    if (!nativeEvent) {
        return
    }
    // Get all points along line
    const sortDirection = 'y'
    const sortPoints = (a: InteractionItem, b: InteractionItem): number =>
        Math.abs(a.element[sortDirection] - (event[sortDirection] ?? 0)) -
        Math.abs(b.element[sortDirection] - (event[sortDirection] ?? 0))
    const pointsIntersectingLine = chart
        .getElementsAtEventForMode(
            nativeEvent,
            'index',
            {
                intersect: false,
            },
            true
        )
        .sort(sortPoints)
    // Get all points intersecting clicked point
    const pointsIntersectingClick = chart
        .getElementsAtEventForMode(
            nativeEvent,
            'point',
            {
                intersect: true,
            },
            true
        )
        .sort(sortPoints)

    if (!pointsIntersectingClick.length && !pointsIntersectingLine.length) {
        return
    }

    const clickedPointNotLine = pointsIntersectingClick.length !== 0

    // Take first point when clicking a specific point.
    const referencePoint: GraphPoint = clickedPointNotLine
        ? { ...pointsIntersectingClick[0], dataset: datasets[pointsIntersectingClick[0].datasetIndex] }
        : { ...pointsIntersectingLine[0], dataset: datasets[pointsIntersectingLine[0].datasetIndex] }

    const crossDataset = datasets
        .filter((_dt) => !_dt.dotted)
        .map((_dt) => ({
            ..._dt,
            personUrl: _dt.persons_urls?.[referencePoint.index].url,
            pointValue: _dt.data[referencePoint.index],
        }))

    onClick?.({
        points: {
            pointsIntersectingLine: pointsIntersectingLine.map((p) => ({
                ...p,
                dataset: datasets[p.datasetIndex],
            })),
            pointsIntersectingClick: pointsIntersectingClick.map((p) => ({
                ...p,
                dataset: datasets[p.datasetIndex],
            })),
            clickedPointNotLine,
            referencePoint,
        },
        index: referencePoint.index,
        crossDataset,
        seriesId: datasets[referencePoint.datasetIndex].id,
    })
}

export function onChartHover(
    event: ChartEvent,
    chart: Chart,
    onClick?: ((payload: GraphPointPayload) => void) | undefined
): void {
    const nativeEvent = event.native
    if (!nativeEvent) {
        return
    }

    const target = nativeEvent?.target as HTMLDivElement
    const point = chart.getElementsAtEventForMode(nativeEvent, 'index', {}, true)

    // Give the chart `cursor: pointer` only when hovering over a clickable area
    target.style.cursor = onClick && point.length ? 'pointer' : 'default'
}

function createPinstripePattern(color: string, isDarkMode: boolean): CanvasPattern {
    const stripeWidth = 8 // 0.5rem
    const stripeAngle = -22.5

    // create the canvas and context
    const canvas = document.createElement('canvas')
    canvas.width = 1
    canvas.height = stripeWidth * 2

    const ctx = canvas.getContext('2d')!

    // fill the canvas with given color
    ctx.fillStyle = color
    ctx.fillRect(0, 0, canvas.width, canvas.height)

    // overlay half-transparent black / white stripes
    ctx.fillStyle = isDarkMode ? 'rgba(35, 36, 41, 0.5)' : 'rgba(255, 255, 255, 0.5)'
    ctx.fillRect(0, stripeWidth, 1, 2 * stripeWidth)

    // create a canvas pattern and rotate it

    const pattern = ctx.createPattern(canvas, 'repeat')!
    const xAx = Math.cos(stripeAngle)
    const xAy = Math.sin(stripeAngle)
    pattern.setTransform(new DOMMatrix([xAx, xAy, -xAy, xAx, 0, 0]))

    return pattern
}

export interface LineGraphProps {
    datasets: GraphDataset[]
    labels: string[]
    type: GraphType
    isInProgress?: boolean
    onClick?: (payload: GraphPointPayload) => void
    ['data-attr']: string
    inSharedMode?: boolean
    showPersonsModal?: boolean
    tooltip?: TooltipConfig
    inSurveyView?: boolean
    isArea?: boolean
    incompletenessOffsetFromEnd?: number // Number of data points at end of dataset to replace with a dotted line. Only used in line graphs.
    labelGroupType: number | 'people' | 'none'
    trendsFilter?: TrendsFilter | null
    formula?: string | null
    showValuesOnSeries?: boolean | null
    showPercentStackView?: boolean | null
    supportsPercentStackView?: boolean
    showPercentView?: boolean | null
    hideAnnotations?: boolean
    hideXAxis?: boolean
    hideYAxis?: boolean
    legend?: DeepPartial<LegendOptions<ChartType>>
    yAxisScaleType?: string | null
    showMultipleYAxes?: boolean | null
    goalLines?: GoalLine[]
    isStacked?: boolean
    showTrendLines?: boolean
}

export const LineGraph = (props: LineGraphProps): JSX.Element => {
    return (
        <ErrorBoundary exceptionProps={{ feature: 'LineGraph' }}>
            {props.type === GraphType.Pie ? <PieChart {...props} /> : <LineGraph_ {...props} />}
        </ErrorBoundary>
    )
}

/**
 * Chart.js in log scale refuses to render points that are 0 - as log(0) is undefined - hence a special value for that case.
 */
const LOG_ZERO = 1e-10

export function LineGraph_({
    datasets: _datasets,
    labels,
    type,
    isInProgress = false,
    onClick,
    ['data-attr']: dataAttr,
    showPersonsModal = true,
    inSurveyView,
    isArea = false,
    incompletenessOffsetFromEnd = -1,
    tooltip: tooltipConfig,
    labelGroupType,
    trendsFilter,
    formula,
    showValuesOnSeries,
    showPercentStackView,
    supportsPercentStackView,
    showPercentView,
    hideAnnotations,
    hideXAxis,
    hideYAxis,
    yAxisScaleType,
    showMultipleYAxes = false,
    legend = { display: false },
    goalLines: _goalLines,
    isStacked = true,
    showTrendLines = false,
}: LineGraphProps): JSX.Element {
    const originalDatasets = _datasets
    let datasets = _datasets

    const { aggregationLabel } = useValues(groupsModel)
    const { isDarkModeOn } = useValues(themeLogic)

    const { insightProps, insight } = useValues(insightLogic)
    const { timezone, isTrends, breakdownFilter, query, interval, insightData } = useValues(
        insightVizDataLogic(insightProps)
    )
    const { theme, getTrendsColor, getTrendsHidden } = useValues(trendsDataLogic(insightProps))

    const hideTooltipOnScroll = isInsightVizNode(query) ? query.hideTooltipOnScroll : undefined

    const canvasRef = useRef<HTMLCanvasElement | null>(null)
    const [lineChart, setLineChart] = useState<Chart<ChartType, any, string>>()

    // Relying on useResizeObserver instead of Chart's onResize because the latter was not reliable
    const { width: chartWidth, height: chartHeight } = useResizeObserver({ ref: canvasRef })

    const colors = getGraphColors()
    const isHorizontal = type === GraphType.HorizontalBar
    const isPie = type === GraphType.Pie
    if (isPie) {
        throw new Error('Use PieChart not LineGraph for this `GraphType`')
    }

    const isBar = [GraphType.Bar, GraphType.HorizontalBar, GraphType.Histogram].includes(type)
    const isBackgroundBasedGraphType = [GraphType.Bar].includes(type)
    const isPercentStackView = !!supportsPercentStackView && !!showPercentStackView
    const showAnnotations = isTrends && !isHorizontal && !hideAnnotations
    const isLog10 = yAxisScaleType === 'log10' // Currently log10 is the only logarithmic scale supported

    // Add scrollend event on main element to hide tooltips when scrolling
    useEffect(() => {
        if (!hideTooltipOnScroll) {
            return
        }

        // Scroll events happen on the main element due to overflow-y: scroll
        // but we need to make sure it exists before adding the event listener,
        // e.g: it does not exist in the shared pages
        const main = document.getElementsByTagName('main')[0]
        if (main) {
            main.addEventListener('scrollend', hideTooltip)
        }

        return () => {
            if (main) {
                main.removeEventListener('scrollend', hideTooltip)
            }
        }
    }, [hideTooltipOnScroll])

    // Remove tooltip element on unmount
    useOnMountEffect(() => {
        return () => {
            const tooltipEl = document.getElementById('InsightTooltipWrapper')
            tooltipEl?.remove()
        }
    })

    // Add event listeners to canvas
    useOnMountEffect(() => {
        const canvas = canvasRef.current

        if (canvas) {
            const handleEvent = (event: Event): void => {
                if ((window.performance as any)?.memory) {
                    console.error(event, {
                        usedJSHeapSize:
                            ((window.performance as any)?.memory.usedJSHeapSize / 1024 / 1024).toFixed(2) + ' MB',
                        totalJSHeapSize:
                            ((window.performance as any)?.memory.totalJSHeapSize / 1024 / 1024).toFixed(2) + ' MB',
                        jsHeapSizeLimit:
                            ((window.performance as any)?.memory.jsHeapSizeLimit / 1024 / 1024).toFixed(2) + ' MB',
                    })
                } else {
                    console.error(event)
                }

                posthog.captureException(event)
            }

            canvas.addEventListener('contextlost', handleEvent)
            canvas.addEventListener('webglcontextcreationerror', handleEvent)
            canvas.addEventListener('webglcontextlost', handleEvent)

            return () => {
                canvas.removeEventListener('contextlost', handleEvent)
                canvas.removeEventListener('webglcontextcreationerror', handleEvent)
                canvas.removeEventListener('webglcontextlost', handleEvent)
            }
        }
    })

    function processDataset(dataset: ChartDataset<any>, index: number): ChartDataset<any> {
        const isPrevious = !!dataset.compare && dataset.compare_label === 'previous'

        const themeColor = dataset?.status
            ? getBarColorFromStatus(dataset.status)
            : isHorizontal
              ? dataset.backgroundColor
              : getTrendsColor(dataset) || '#000000' // Default to black if no color found
        const mainColor = isPrevious ? `${themeColor}80` : themeColor

        const hoverColor = dataset?.status ? getBarColorFromStatus(dataset.status, true) : mainColor

        let backgroundColor: string | undefined = undefined
        if (isBackgroundBasedGraphType) {
            backgroundColor = mainColor
        } else if (isArea) {
            backgroundColor = hexToRGBA(mainColor, 0.5)
        }

        let adjustedData = dataset.data
        if (isLog10 && Array.isArray(adjustedData)) {
            // In log scale, transform zeros to our special value
            adjustedData = adjustedData.map((value) => (value === 0 ? LOG_ZERO : value))
        }

        // Transform data to percentages if showPercentView is enabled
        if (showPercentView && Array.isArray(adjustedData)) {
            const count = dataset.count
            adjustedData = adjustedData.map((value) => (typeof value === 'number' ? (value / count) * 100 : value))
        }

        // `horizontalBar` colors are set in `ActionsHorizontalBar.tsx` and overridden in spread of `dataset` below
        return {
            borderColor: mainColor,
            hoverBorderColor: isBackgroundBasedGraphType ? lightenDarkenColor(mainColor, -20) : hoverColor,
            hoverBackgroundColor: isBackgroundBasedGraphType ? lightenDarkenColor(mainColor, -20) : undefined,
            fill: isArea ? 'origin' : false,
            backgroundColor,
            segment: {
                borderDash: (ctx: ScriptableLineSegmentContext) => {
                    // If chart is line graph, show dotted lines for incomplete data
                    if (!(type === GraphType.Line && isInProgress)) {
                        return undefined
                    }

                    const isIncomplete = ctx.p1DataIndex >= dataset.data.length + incompletenessOffsetFromEnd
                    const isActive = !dataset.compare || dataset.compare_label != 'previous'
                    // if last date is still active show dotted line
                    return isIncomplete && isActive ? [10, 10] : undefined
                },
                backgroundColor: (ctx: ScriptableLineSegmentContext) => {
                    // If chart is area graph, show pinstripe pattern for incomplete data
                    if (!(type === GraphType.Line && isInProgress && isArea)) {
                        return undefined
                    }

                    const isIncomplete = ctx.p1DataIndex >= dataset.data.length + incompletenessOffsetFromEnd
                    const isActive = !dataset.compare || dataset.compare_label != 'previous'
                    // if last date is still active show dotted line
                    const areaBackgroundColor = hexToRGBA(mainColor, 0.5)
                    const areaIncompletePattern = createPinstripePattern(areaBackgroundColor, isDarkModeOn)
                    return isIncomplete && isActive ? areaIncompletePattern : undefined
                },
            },
            borderWidth: isBar ? 0 : 2,
            pointRadius: 0,
            hitRadius: 0,
            order: 1,
            ...(type === GraphType.Histogram ? { barPercentage: 1 } : {}),
            ...dataset,
            data: adjustedData,
            hoverBorderWidth: isBar ? 0 : 2,
            hoverBorderRadius: isBar ? 0 : 2,
            type: (isHorizontal ? GraphType.Bar : type) as ChartType,
            yAxisID:
                type === GraphType.Line && showMultipleYAxes && index > 0 && !dataset.yAxisID
                    ? `y${index}`
                    : dataset.yAxisID
                      ? dataset.yAxisID
                      : 'y',
            ...(showTrendLines
                ? {
                      trendlineLinear: {
                          colorMin: mainColor,
                          colorMax: mainColor,
                          lineStyle: 'dotted',
                          width: 2,
                      },
                  }
                : {}),
        }
    }

    function formatYAxisTick(value: number | string): string {
        if (showPercentView) {
            return `${Number(value).toFixed(1)}%`
        }
        return formatPercentStackAxisValue(trendsFilter, value, isPercentStackView)
    }

    function generateYaxesForLineGraph(
        dataSetCount: number,
        seriesNonZeroMin: number,
        goalLines: GoalLine[],
        goalLinesY: number[],
        goalLinesWithColor: GoalLine[],
        tickOptions: Partial<TickOptions>,
        precision: number,
        gridOptions: Partial<GridLineOptions>
    ): Record<string, ScaleOptions<'linear' | 'logarithmic'>> {
        const defaultYAxisConfig = {
            display: !hideYAxis,
            ...(isLog10
                ? { type: 'logarithmic' as const, min: Math.pow(10, Math.ceil(Math.log10(seriesNonZeroMin)) - 1) }
                : { type: 'linear' as const }),
            beginAtZero: true,
            stacked: showPercentStackView || isArea,
            ticks: {
                ...tickOptions,
                display: !hideYAxis,
                ...(yAxisScaleType !== 'log10' && { precision }), // Precision is not supported for the log scale
                callback: formatYAxisTick,
                color: (context: any) => {
                    if (context.tick) {
                        for (const annotation of goalLinesWithColor) {
                            if (context.tick.value === annotation.value) {
                                return resolveVariableColor(annotation.borderColor)
                            }
                        }
                    }

                    return colors.axisLabel as Color
                },
            },
            afterTickToLabelConversion: (axis: { id: string; ticks: { value: number }[] }) => {
                if (!axis.id.startsWith('y')) {
                    return
                }

                const nonAnnotationTicks = axis.ticks.filter(
                    ({ value }: { value: number }) => !goalLinesY.includes(value)
                )
                const annotationTicks = goalLines.map((value) => ({
                    value: value.value,
                    label: `⬤ ${formatYAxisTick(value.value)}`,
                }))

                // Guarantee that all annotations exist as ticks
                axis.ticks = [...nonAnnotationTicks, ...annotationTicks]
            },
            grid: gridOptions,
        }

        type YAxisConfig = typeof defaultYAxisConfig & {
            position: 'left' | 'right'
        }

        const axes: Record<string, YAxisConfig> = {
            y: {
                ...defaultYAxisConfig,
                position: 'left',
            },
        }

        if (showMultipleYAxes) {
            for (let i = 1; i < dataSetCount; i++) {
                axes[`y${i}`] = {
                    ...defaultYAxisConfig,
                    position: i % 2 === 0 ? 'left' : 'right',
                }
            }
        }

        return axes
    }

    // Build chart
    useEffect(() => {
        // horizontal bar charts handle hidden items one level above
        if (!isHorizontal) {
            datasets = datasets.filter((data) => !getTrendsHidden(data as IndexedTrendResult))
        }

        datasets = datasets.map(processDataset)

        const seriesNonZeroMax = Math.max(...datasets.flatMap((d) => d.data).filter((n) => !!n && n !== LOG_ZERO))
        const seriesNonZeroMin = Math.min(...datasets.flatMap((d) => d.data).filter((n) => !!n && n !== LOG_ZERO))
        const precision = seriesNonZeroMax < 2 ? 2 : seriesNonZeroMax < 5 ? 1 : 0
        const goalLines = (_goalLines || []).filter(
            (goalLine) => goalLine.displayIfCrossed !== false || goalLine.value >= seriesNonZeroMax
        )
        const goalLinesY = goalLines.map((a) => a.value)
        const goalLinesWithColor = goalLines.filter((goalLine) => Boolean(goalLine.borderColor))

        const tickOptions: Partial<TickOptions> = {
            color: colors.axisLabel as Color,
            font: {
                family: '"Emoji Flags Polyfill", -apple-system, BlinkMacSystemFont, "Inter", "Segoe UI", "Roboto", Helvetica, Arial, sans-serif, "Apple Color Emoji", "Segoe UI Emoji", "Segoe UI Symbol"',
                size: 12,
                weight: 'normal',
            },
        }
        const gridOptions: Partial<GridLineOptions> = {
            color: (context) => {
                if (goalLinesY.includes(context.tick?.value) || showMultipleYAxes) {
                    return 'transparent'
                }

                return colors.axisLine as Color
            },
            tickColor: (context) => {
                if (goalLinesY.includes(context.tick?.value)) {
                    return 'transparent'
                }

                return colors.axisLine as Color
            },
            tickBorderDash: [4, 2],
        }

        const tooltipOptions: Partial<TooltipOptions> = {
            enabled: false, // disable builtin tooltip (use custom markup)
            mode: 'nearest',
            // If bar, we want to only show the tooltip for what we're hovering over
            // to avoid confusion
            axis: isHorizontal ? 'y' : 'x',
            intersect: false,
            itemSort: (a, b) => a.label.localeCompare(b.label),
        }

        const options: ChartOptions = {
            responsive: true,
            maintainAspectRatio: false,
            elements: {
                line: {
                    tension: 0,
                },
            },
            interaction: {
                includeInvisible: true, // Only important for log scale, where 0 values are always below the minimum
            },
            plugins: {
                stacked100: { enable: isPercentStackView, precision: 1 },
                datalabels: {
                    color: 'white',
                    anchor: (context) => {
                        // the type here doesn't allow for undefined, but we see errors where things are undefined
                        const datum = context.dataset?.data[context.dataIndex]
                        return typeof datum !== 'number' ? 'end' : datum > 0 ? 'end' : 'start'
                    },
                    backgroundColor: (context) => {
                        // the type here doesn't allow for undefined, but we see errors where things are undefined
                        return (context.dataset?.borderColor as string) || 'black'
                    },
                    display: (context) => {
                        // the type here doesn't allow for undefined, but we see errors where things are undefined
                        const datum = context.dataset?.data[context.dataIndex]
                        if (showValuesOnSeries && inSurveyView) {
                            return true
                        }
                        return showValuesOnSeries === true && typeof datum === 'number' && datum !== 0 ? 'auto' : false
                    },
                    formatter: (value: number, context) => {
                        // Handle survey view - show count + percentage
                        if (inSurveyView && showValuesOnSeries) {
                            const dataset = context.dataset as any
                            const total = dataset.data?.reduce((sum: number, val: number) => sum + val, 0) || 1
                            const percentage = ((value / total) * 100).toFixed(1)
                            return `${value} (${percentage}%)`
                        }

                        // the type here doesn't allow for undefined, but we see errors where things are undefined
                        const data = context.chart?.data as ExtendedChartData
                        if (!data) {
                            return ''
                        }
                        const { datasetIndex, dataIndex } = context
                        const percentageValue = data.calculatedData?.[datasetIndex][dataIndex]
                        return formatPercentStackAxisValue(trendsFilter, percentageValue || value, isPercentStackView)
                    },
                    borderWidth: 2,
                    borderRadius: 4,
                    borderColor: 'white',
                },
                legend: legend,
                annotation: {
                    annotations: goalLines.reduce((acc: Record<string, any>, annotation, idx) => {
                        acc[`line-${idx}`] = {
                            type: 'line',
                            yMin: annotation.value,
                            yMax: annotation.value,
                            borderColor: resolveVariableColor(annotation.borderColor) || 'rgb(255, 99, 132)',
                            label: {
                                content: annotation.label,
                                display: annotation.displayLabel ?? true,
                                position: 'end',
                            },
                            borderWidth: 1,
                            borderDash: [5, 8],
                        }

                        return acc
                    }, {}),
                },
                tooltip: {
                    ...tooltipOptions,
                    external({ tooltip }: { chart: Chart; tooltip: TooltipModel<ChartType> }) {
                        if (!canvasRef.current) {
                            return
                        }

                        const [tooltipRoot, tooltipEl] = ensureTooltip()
                        if (tooltip.opacity === 0) {
                            tooltipEl.style.opacity = '0'
                            return
                        }

                        // Set caret position
                        // Reference: https://www.chartjs.org/docs/master/configuration/tooltip.html
                        tooltipEl.classList.remove('above', 'below', 'no-transform')
                        tooltipEl.classList.add(tooltip.yAlign || 'no-transform')
                        tooltipEl.style.opacity = '1'

                        if (tooltip.body) {
                            const referenceDataPoint = tooltip.dataPoints[0] // Use this point as reference to get the date
                            const dataset = datasets[referenceDataPoint.datasetIndex]
                            const date = dataset?.days?.[referenceDataPoint.dataIndex]
                            const seriesData = createTooltipData(tooltip.dataPoints, (dp) => {
                                if (tooltipConfig?.filter) {
                                    return tooltipConfig.filter(dp)
                                }

                                const hasDotted =
                                    datasets.some((d) => d.dotted) &&
                                    dp.dataIndex - datasets?.[dp.datasetIndex]?.data?.length >=
                                        incompletenessOffsetFromEnd
                                return (
                                    dp.datasetIndex >= (hasDotted ? _datasets.length : 0) &&
                                    dp.datasetIndex < (hasDotted ? _datasets.length * 2 : _datasets.length)
                                )
                            })

                            tooltipRoot.render(
                                <InsightTooltip
                                    date={date}
                                    altTitle={() =>
                                        typeof date === 'number'
                                            ? dataset?.labels?.[referenceDataPoint.dataIndex]
                                            : null
                                    }
                                    timezone={timezone}
                                    seriesData={seriesData}
                                    breakdownFilter={breakdownFilter}
                                    interval={interval}
                                    dateRange={insightData?.resolved_date_range}
                                    renderSeries={(value, datum) => {
                                        const hasBreakdown =
                                            datum.breakdown_value !== undefined && !!datum.breakdown_value

                                        return (
                                            <div className="datum-label-column">
                                                {!formula && (
                                                    <SeriesLetter
                                                        className="mr-2"
                                                        hasBreakdown={hasBreakdown}
                                                        seriesIndex={datum.action?.order ?? datum.id}
                                                        seriesColor={datum.color}
                                                    />
                                                )}
                                                {value}
                                            </div>
                                        )
                                    }}
                                    renderCount={
                                        tooltipConfig?.renderCount ||
                                        ((value: number): string => {
                                            if (showPercentView) {
                                                const series = seriesData.find((s) => s.count === value)
                                                const datasetIndex = series?.datasetIndex
                                                const dataIndex = series?.dataIndex
                                                if (datasetIndex !== undefined && dataIndex !== undefined) {
                                                    const originalDataset = originalDatasets[datasetIndex]
                                                    const originalValue = originalDataset.data?.[dataIndex]

                                                    if (originalValue !== undefined && originalValue !== null) {
                                                        return `${value.toFixed(1)}% (${formatAggregationAxisValue(
                                                            trendsFilter,
                                                            originalValue
                                                        )})`
                                                    }
                                                }
                                            }

                                            if (!isPercentStackView) {
                                                return formatAggregationAxisValue(trendsFilter, value)
                                            }

                                            const total = seriesData.reduce((a, b) => a + b.count, 0)
                                            const percentageLabel: number = parseFloat(
                                                ((value / total) * 100).toFixed(1)
                                            )

                                            const isNaN = Number.isNaN(percentageLabel)

                                            if (isNaN) {
                                                return formatAggregationAxisValue(trendsFilter, value)
                                            }

                                            return `${formatAggregationAxisValue(
                                                trendsFilter,
                                                value
                                            )} (${percentageLabel}%)`
                                        })
                                    }
                                    hideInspectActorsSection={!onClick || !showPersonsModal}
                                    groupTypeLabel={
                                        labelGroupType === 'people'
                                            ? 'people'
                                            : labelGroupType === 'none'
                                              ? ''
                                              : aggregationLabel(labelGroupType).plural
                                    }
                                    {...tooltipConfig}
                                />
                            )
                        }

                        const bounds = canvasRef.current.getBoundingClientRect()
                        const horizontalBarTopOffset = isHorizontal ? tooltip.caretY - tooltipEl.clientHeight / 2 : 0
                        const tooltipClientTop = bounds.top + window.pageYOffset + horizontalBarTopOffset

                        const chartClientLeft = bounds.left + window.pageXOffset
                        const defaultOffsetLeft = Math.max(chartClientLeft, chartClientLeft + tooltip.caretX + 8)
                        const maxXPosition = bounds.right - tooltipEl.clientWidth
                        const tooltipClientLeft =
                            defaultOffsetLeft > maxXPosition
                                ? chartClientLeft + tooltip.caretX - tooltipEl.clientWidth - 8 // If tooltip is too large (or close to the edge), show it to the left of the data point instead
                                : defaultOffsetLeft

                        tooltipEl.style.top = tooltipClientTop + 'px'
                        tooltipEl.style.left = tooltipClientLeft + 'px'
                    },
                },
                ...(!isBar
                    ? {
                          crosshair: {
                              snap: {
                                  enabled: true, // Snap crosshair to data points
                              },
                              sync: {
                                  enabled: false, // Sync crosshairs across multiple Chartjs instances
                              },
                              zoom: {
                                  enabled: false, // Allow drag to zoom
                              },
                              line: {
                                  color: colors.crosshair ?? undefined,
                                  width: 1,
                              },
                          },
                      }
                    : {
                          crosshair: false,
                      }),
            },
            hover: {
                mode: isBar ? 'point' : 'nearest',
                axis: isHorizontal ? 'y' : 'x',
                intersect: false,
            },
            onHover(event: ChartEvent, _: ActiveElement[], chart: Chart) {
                onChartHover(event, chart, onClick)
            },
            onClick: (event: ChartEvent, _: ActiveElement[], chart: Chart) => {
                onChartClick(event, chart, datasets, onClick)
            },
        }

        const truncateRows = !inSurveyView && !!insightProps.dashboardId

        if (type === GraphType.Bar) {
            if (hideXAxis || hideYAxis) {
                options.layout = { padding: 20 }
            }
            options.scales = {
                x: {
                    display: !hideXAxis,
                    beginAtZero: true,
                    stacked: isStacked,
                    ticks: {
                        ...tickOptions,
                        precision,
                        ...(inSurveyView
                            ? {
                                  padding: 10,
                                  font: {
                                      size: 14,
                                      weight: 'bold',
                                  },
                              }
                            : {}),
                    },
                    grid: inSurveyView ? { display: false } : gridOptions,
                },
                y: {
                    display: !hideYAxis,
                    beginAtZero: true,
                    stacked: isStacked,
                    ticks: {
                        ...tickOptions,
                        display: !hideYAxis,
                        precision,
                        callback: (value) => {
                            return formatPercentStackAxisValue(trendsFilter, value, isPercentStackView)
                        },
                    },
                    grid: gridOptions,
                },
            }
        } else if (type === GraphType.Line) {
            if (hideXAxis || hideYAxis) {
                options.layout = { padding: 20 }
            }
            options.scales = {
                x: {
                    display: !hideXAxis,
                    beginAtZero: true,
                    ticks: tickOptions,
                    grid: {
                        ...gridOptions,
                        drawOnChartArea: false,
                        tickLength: 12,
                    },
                },
                ...generateYaxesForLineGraph(
                    (showMultipleYAxes && new Set(datasets.map((d) => d.yAxisID)).size) || datasets.length,
                    seriesNonZeroMin,
                    goalLines,
                    goalLinesY,
                    goalLinesWithColor,
                    tickOptions,
                    precision,
                    gridOptions
                ),
            }
        } else if (isHorizontal) {
            if (hideXAxis || hideYAxis) {
                options.layout = { padding: inSurveyView ? { top: 20, bottom: 20, left: 20, right: 60 } : 20 }
            } else if (inSurveyView) {
                options.layout = { padding: { right: 60 } }
            }
            options.scales = {
                x: {
                    display: !hideXAxis,
                    beginAtZero: true,
                    ticks: {
                        display: !hideXAxis,
                        ...tickOptions,
                        precision,
                        callback: (value) => {
                            return formatPercentStackAxisValue(trendsFilter, value, isPercentStackView)
                        },
                    },
                    grid: gridOptions,
                },
                y: {
                    display: true,
                    beforeFit: (scale) => {
                        scale.ticks = scale.ticks.map((tick) => {
                            if (typeof tick.label === 'string') {
                                return { ...tick, label: truncateString(tick.label, 50) }
                            }
                            return tick
                        })

                        const ROW_HEIGHT = inSurveyView ? (isHorizontal ? 48 : 30) : 20
                        const height = scale.ticks.length * ROW_HEIGHT
                        const parentNode: any = scale.chart?.canvas?.parentNode
                        parentNode.style.height = `${height}px`

                        if (truncateRows) {
                            // Display only as many bars, as we can fit labels
                            // Important: Make sure the query result does not deliver more data than we can display
                            // See apply_dashboard_filters function in query runners
                            scale.max = scale.ticks.length
                        }
                    },
                    beginAtZero: true,
                    ticks: {
                        ...tickOptions,
                        precision,
                        stepSize: !truncateRows ? 1 : undefined,
                        autoSkip: !truncateRows ? false : undefined,
                        ...(inSurveyView
                            ? {
                                  padding: 10,
                                  font: {
                                      size: 14,
                                  },
                              }
                            : {}),
                        callback: function _renderYLabel(_, i) {
                            const d = datasets?.[0]
                            if (!d) {
                                return ''
                            }
                            // prefer custom name, then label, then action name
                            let labelDescriptors: (string | number | undefined | null)[]
                            if (d.actions?.[i]?.custom_name) {
                                labelDescriptors = [
                                    d.actions?.[i]?.custom_name,
                                    d.breakdownLabels?.[i],
                                    d.compareLabels?.[i],
                                ]
                            } else if (d.breakdownLabels?.[i]) {
                                labelDescriptors = [d.actions?.[i]?.name, d.breakdownLabels[i], d.compareLabels?.[i]]
                            } else if (d.labels?.[i]) {
                                labelDescriptors = [d.labels[i], d.compareLabels?.[i]]
                            } else {
                                labelDescriptors = [d.actions?.[i]?.name, d.breakdownLabels?.[i], d.compareLabels?.[i]]
                            }
                            return labelDescriptors.filter((l) => !!l).join(' - ')
                        },
                    },
                    grid: {
                        ...gridOptions,
                        display: !inSurveyView,
                    },
                },
            }
            options.indexAxis = 'y'
        }
        Chart.register(ChartjsPluginStacked100)
        Chart.register(annotationPlugin)
        Chart.register(chartTrendline)

        const chart = new Chart(canvasRef.current?.getContext('2d') as ChartItem, {
            type: (isBar ? GraphType.Bar : type) as ChartType,
            data: { labels, datasets },
            options,
            plugins: [ChartDataLabels, ...(showTrendLines ? [chartTrendline as any] : [])],
        })

        setLineChart(chart)

        return () => chart.destroy()
    }, [
        datasets,
        isDarkModeOn,
        trendsFilter,
        formula,
        showValuesOnSeries,
        showPercentStackView,
        showMultipleYAxes,
        _goalLines,
        theme,
        showTrendLines,
    ]) // oxlint-disable-line react-hooks/exhaustive-deps

    return (
        <div className={clsx('LineGraph w-full grow relative overflow-hidden')} data-attr={dataAttr}>
            <canvas ref={canvasRef} />
            {showAnnotations && lineChart && chartWidth && chartHeight ? (
                <AnnotationsOverlay
                    chart={lineChart}
                    dates={datasets[0]?.days || []}
                    chartWidth={chartWidth}
                    chartHeight={chartHeight}
                    insightNumericId={insight.id || 'new'}
                />
            ) : null}
        </div>
    )
}<|MERGE_RESOLUTION|>--- conflicted
+++ resolved
@@ -49,11 +49,7 @@
 import { GoalLine, TrendsFilter } from '~/queries/schema/schema-general'
 import { isInsightVizNode } from '~/queries/utils'
 import { GraphDataset, GraphPoint, GraphPointPayload, GraphType } from '~/types'
-<<<<<<< HEAD
-import { useOnMountEffect } from 'lib/hooks/useOnMountEffect'
 import { IndexedTrendResult } from 'scenes/trends/types'
-=======
->>>>>>> 5a033a8b
 
 let tooltipRoot: Root
 
