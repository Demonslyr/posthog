--- conflicted
+++ resolved
@@ -87,15 +87,9 @@
     return (
         <div className="space-y-4">
             <div className="flex justify-between items-center mb-4">
-<<<<<<< HEAD
                 <h2 className="text-xl mb-0">Available Bets</h2>
-                <LemonButton type="primary" onClick={() => setShowNewForm(true)} icon={<IconOpenInNew />}>
-                    Create New Bet
-=======
-                <h2 className="text-xl">Available Bets</h2>
                 <LemonButton type="primary" onClick={() => setShowNewForm(true)}>
                     Create bet definition
->>>>>>> c8ae3596
                 </LemonButton>
             </div>
 
