import { DeepPartial } from 'chart.js/dist/types/utils'
import { useValues } from 'kea'
import { Chart, ChartType, defaults, LegendOptions } from 'lib/Chart'
import { insightAlertsLogic } from 'lib/components/Alerts/insightAlertsLogic'
import { DateDisplay } from 'lib/components/DateDisplay'
import { PropertyKeyInfo } from 'lib/components/PropertyKeyInfo'
import { capitalizeFirstLetter, isMultiSeriesFormula, hexToRGBA } from 'lib/utils'
import { insightLogic } from 'scenes/insights/insightLogic'
import { datasetToActorsQuery } from 'scenes/trends/viz/datasetToActorsQuery'

import { ChartDisplayType, ChartParams, GraphType } from '~/types'

import { InsightEmptyState } from '../../insights/EmptyStates'
import { LineGraph } from '../../insights/views/LineGraph/LineGraph'
import { openPersonsModal } from '../persons-modal/PersonsModal'
import { trendsDataLogic } from '../trendsDataLogic'
import { teamLogic } from 'scenes/teamLogic'
import { ciRanges, trendLine, movingAverage } from 'lib/statistics'

export function ActionsLineGraph({
    inSharedMode = false,
    showPersonsModal = true,
    context,
}: ChartParams): JSX.Element | null {
    const { insightProps, insight } = useValues(insightLogic)

    const {
        indexedResults,
        labelGroupType,
        incompletenessOffsetFromEnd,
        formula,
        display,
        interval,
        showValuesOnSeries,
        showPercentStackView,
        supportsPercentStackView,
        trendsFilter,
        isLifecycle,
        isStickiness,
        hasDataWarehouseSeries,
        showLegend,
        querySource,
        yAxisScaleType,
        showMultipleYAxes,
        goalLines,
        insightData,
        showConfidenceIntervals,
        confidenceLevel,
        showTrendLines,
        showMovingAverage,
        movingAverageIntervals,
        getTrendsColor,
    } = useValues(trendsDataLogic(insightProps))
    const { weekStartDay, timezone } = useValues(teamLogic)

    const { alertThresholdLines } = useValues(
        insightAlertsLogic({ insightId: insight.id!, insightLogicProps: insightProps })
    )

    const labels =
        (indexedResults.length === 2 &&
            indexedResults.every((x) => x.compare) &&
            indexedResults.find((x) => x.compare_label === 'current')?.labels) ||
        (indexedResults[0] && indexedResults[0].labels) ||
        []

    const shortenLifecycleLabels = (s: string | undefined): string =>
        capitalizeFirstLetter(s?.split(' - ')?.[1] ?? s ?? 'None')

    const legend: DeepPartial<LegendOptions<ChartType>> = {
        display: false,
    }
    if (isLifecycle && !!showLegend) {
        legend.display = true
        legend.labels = {
            generateLabels: (chart: Chart) => {
                const labelElements = defaults.plugins.legend.labels.generateLabels(chart)
                labelElements.forEach((elt) => {
                    elt.text = shortenLifecycleLabels(elt.text)
                })
                return labelElements
            },
        }
    }

    if (
        !(indexedResults && indexedResults[0]?.data && indexedResults.filter((result) => result.count !== 0).length > 0)
    ) {
        return <InsightEmptyState heading={context?.emptyStateHeading} detail={context?.emptyStateDetail} />
    }

    const finalDatasets = indexedResults.flatMap((originalDataset, index) => {
        const yAxisID = showMultipleYAxes && index > 0 ? `y${index}` : 'y'
        const mainSeries = { ...originalDataset, yAxisID }
        const datasets = [mainSeries]
        const color = getTrendsColor(originalDataset)

        if (showConfidenceIntervals) {
            const [lower, upper] = ciRanges(originalDataset.data, confidenceLevel / 100)

            const lowerCIBound = {
                ...originalDataset,
                label: `${originalDataset.label} (CI lower)`,
                action: {
                    ...originalDataset.action,
                    name: `${originalDataset.label} (CI lower)`,
                },
                data: lower,
                borderColor: color,
                backgroundColor: 'transparent',
                pointRadius: 0,
                borderWidth: 0,
                hideTooltip: true,
                yAxisID,
            }
            const upperCIBound = {
                ...originalDataset,
                label: `${originalDataset.label} (CI upper)`,
                action: {
                    ...originalDataset.action,
                    name: `${originalDataset.label} (CI upper)`,
                },
                data: upper,
                borderColor: color,
                backgroundColor: hexToRGBA(color, 0.2),
                pointRadius: 0,
                borderWidth: 0,
                fill: '-1',
                hideTooltip: true,
                yAxisID,
            }
            datasets.push(lowerCIBound, upperCIBound)
        }

        if (showTrendLines) {
            const trendData = trendLine(originalDataset.data)
            const trendDataset = {
                ...originalDataset,
                label: `${originalDataset.label} (Trend line)`,
                action: {
                    ...originalDataset.action,
                    name: `${originalDataset.label} (Trend line)`,
                },
                data: trendData,
                borderColor: color,
                backgroundColor: 'transparent',
                pointRadius: 0,
                borderWidth: 2,
                borderDash: [5, 5],
                hideTooltip: true,
                yAxisID,
            }
            datasets.push(trendDataset)
        }

        if (showMovingAverage) {
            const movingAverageData = movingAverage(originalDataset.data, movingAverageIntervals)
            const movingAverageDataset = {
                ...originalDataset,
                label: `${originalDataset.label} (Moving avg)`,
                action: {
                    ...originalDataset.action,
                    name: `${originalDataset.label} (Moving avg)`,
                },
                data: movingAverageData,
                borderColor: color,
                backgroundColor: 'transparent',
                pointRadius: 0,
                borderWidth: 2,
                borderDash: [10, 3],
                hideTooltip: true,
                yAxisID,
            }
            datasets.push(movingAverageDataset)
        }
        return datasets
    })

    return (
        <LineGraph
            data-attr="trend-line-graph"
            type={display === ChartDisplayType.ActionsBar || isLifecycle ? GraphType.Bar : GraphType.Line}
<<<<<<< HEAD
            datasets={indexedResults}
=======
            hiddenLegendIndexes={hiddenLegendIndexes}
            datasets={finalDatasets}
>>>>>>> eba8a516
            labels={labels}
            inSharedMode={inSharedMode}
            labelGroupType={labelGroupType}
            showPersonsModal={showPersonsModal}
            trendsFilter={trendsFilter}
            formula={formula}
            showValuesOnSeries={showValuesOnSeries}
            showPercentView={isStickiness}
            showPercentStackView={showPercentStackView}
            supportsPercentStackView={supportsPercentStackView}
            yAxisScaleType={yAxisScaleType}
            showMultipleYAxes={showMultipleYAxes}
            tooltip={
                isLifecycle
                    ? {
                          altTitle: 'Users',
                          altRightTitle: (_, date) => {
                              return date
                          },
                          renderSeries: (_, datum) => {
                              return shortenLifecycleLabels(datum.label)
                          },
                      }
                    : {
                          groupTypeLabel: context?.groupTypeLabel,
                          filter: (s) => !s.hideTooltip,
                      }
            }
            isInProgress={!isStickiness && incompletenessOffsetFromEnd < 0}
            isArea={display === ChartDisplayType.ActionsAreaGraph}
            incompletenessOffsetFromEnd={incompletenessOffsetFromEnd}
            legend={legend}
            hideAnnotations={inSharedMode}
            goalLines={[...alertThresholdLines, ...(goalLines || [])]}
            onClick={
                context?.onDataPointClick ||
                (showPersonsModal && !isMultiSeriesFormula(formula) && !hasDataWarehouseSeries)
                    ? (payload) => {
                          const { index, points } = payload

                          const dataset = points.referencePoint.dataset
                          if (!dataset) {
                              return
                          }

                          const day = dataset.action?.days?.[index] ?? dataset?.days?.[index] ?? ''
                          const label = dataset?.label ?? dataset?.labels?.[index] ?? ''

                          if (context?.onDataPointClick) {
                              context.onDataPointClick(
                                  {
                                      breakdown: dataset.breakdownValues?.[index],
                                      compare: dataset.compareLabels?.[index],
                                      day,
                                  },
                                  indexedResults[0]
                              )
                              return
                          }

                          const title = isStickiness ? (
                              <>
                                  <PropertyKeyInfo value={label || ''} disablePopover /> stickiness on day {day}
                              </>
                          ) : (
                              (label: string) => (
                                  <>
                                      {label} on{' '}
                                      <DateDisplay
                                          interval={interval || 'day'}
                                          resolvedDateRange={insightData?.resolved_date_range}
                                          timezone={timezone}
                                          weekStartDay={weekStartDay}
                                          date={day?.toString() || ''}
                                      />
                                  </>
                              )
                          )

                          openPersonsModal({
                              title,
                              query: datasetToActorsQuery({ dataset, query: querySource!, day }),
                              additionalSelect:
                                  isLifecycle || isStickiness
                                      ? {}
                                      : {
                                            value_at_data_point: 'event_count',
                                            matched_recordings: 'matched_recordings',
                                        },
                              orderBy: isLifecycle || isStickiness ? undefined : ['event_count DESC, actor_id DESC'],
                          })
                      }
                    : undefined
            }
        />
    )
}<|MERGE_RESOLUTION|>--- conflicted
+++ resolved
@@ -180,12 +180,8 @@
         <LineGraph
             data-attr="trend-line-graph"
             type={display === ChartDisplayType.ActionsBar || isLifecycle ? GraphType.Bar : GraphType.Line}
-<<<<<<< HEAD
-            datasets={indexedResults}
-=======
             hiddenLegendIndexes={hiddenLegendIndexes}
             datasets={finalDatasets}
->>>>>>> eba8a516
             labels={labels}
             inSharedMode={inSharedMode}
             labelGroupType={labelGroupType}
