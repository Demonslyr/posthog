import './ActionsPie.scss'

import { useValues } from 'kea'
import { useEffect, useState } from 'react'
import { formatAggregationAxisValue } from 'scenes/insights/aggregationAxisFormat'
import { insightLogic } from 'scenes/insights/insightLogic'
import { formatBreakdownLabel } from 'scenes/insights/utils'
import { PieChart } from 'scenes/insights/views/LineGraph/PieChart'
import { datasetToActorsQuery } from 'scenes/trends/viz/datasetToActorsQuery'

import { cohortsModel } from '~/models/cohortsModel'
import { propertyDefinitionsModel } from '~/models/propertyDefinitionsModel'
import { ChartParams, GraphDataset, GraphPointPayload, GraphType } from '~/types'

import { openPersonsModal } from '../persons-modal/PersonsModal'
import { trendsDataLogic } from '../trendsDataLogic'

export function ActionsPie({ inSharedMode, showPersonsModal = true, context }: ChartParams): JSX.Element | null {
    const [data, setData] = useState<GraphDataset[] | null>(null)
    const [total, setTotal] = useState(0)

    const { allCohorts } = useValues(cohortsModel)
    const { formatPropertyValueForDisplay } = useValues(propertyDefinitionsModel)

    const { insightProps } = useValues(insightLogic)
    const {
        indexedResults,
        labelGroupType,
        trendsFilter,
        formula,
        showValuesOnSeries,
        showLabelOnSeries,
        supportsPercentStackView,
        showPercentStackView,
        pieChartVizOptions,
        hasDataWarehouseSeries,
        querySource,
        breakdownFilter,
        getTrendsColor,
        getTrendsHidden,
    } = useValues(trendsDataLogic(insightProps))

    const onDataPointClick = context?.onDataPointClick

    const showAggregation = !pieChartVizOptions?.hideAggregation

    useEffect(() => {
        if (indexedResults) {
<<<<<<< HEAD
            const visibleResults = indexedResults.filter((item) => !getTrendsHidden(item))
            const days = visibleResults.length > 0 ? visibleResults[0].days : []
            const colorList = visibleResults.map(getTrendsColor)

            setData([
                {
                    id: 0,
                    labels: visibleResults.map((item) => item.label),
                    data: visibleResults.map((item) => item.aggregated_value),
                    actions: visibleResults.map((item) => item.action),
                    breakdownValues: visibleResults.map((item) => item.breakdown_value),
                    breakdownLabels: visibleResults.map((item) => {
                        return formatBreakdownLabel(
                            item.breakdown_value,
                            breakdownFilter,
                            allCohorts.results,
                            formatPropertyValueForDisplay
                        )
                    }),
                    compareLabels: visibleResults.map((item) => item.compare_label),
                    personsValues: visibleResults.map((item) => item.persons),
                    days,
                    backgroundColor: colorList,
                    borderColor: colorList, // For colors to display in the tooltip
                },
            ])
            setTotal(
                visibleResults.reduce((prev, item) => prev + (!getTrendsHidden(item) ? item.aggregated_value : 0), 0)
            )
=======
            // adding updateData to dependencies causes a infinite recursion,
            // which causes legend tooltips not to show up on pie charts
            // oxlint-disable-next-line exhaustive-deps
            updateData()
>>>>>>> eba8a516
        }
    }, [
        indexedResults,
        breakdownFilter,
        getTrendsColor,
        getTrendsHidden,
        allCohorts.results,
        formatPropertyValueForDisplay,
    ])

    let onClick: ((payload: GraphPointPayload) => void) | undefined = undefined
    if (onDataPointClick) {
        onClick = (payload) => {
            const { points, index } = payload
            const dataset = points.referencePoint.dataset
            onDataPointClick(
                {
                    breakdown: dataset.breakdownValues?.[index],
                    compare: dataset.compareLabels?.[index],
                },
                indexedResults[0]
            )
        }
    } else if (showPersonsModal && !formula) {
        onClick = (payload: GraphPointPayload) => {
            const { points, index } = payload
            const dataset = points.referencePoint.dataset
            const label = dataset.labels?.[index]
            openPersonsModal({
                title: label || '',
                query: datasetToActorsQuery({ dataset, query: querySource!, index }),
                additionalSelect: {
                    value_at_data_point: 'event_count',
                    matched_recordings: 'matched_recordings',
                },
                orderBy: ['event_count DESC, actor_id DESC'],
            })
        }
    }

    return data ? (
        data[0] && data[0].labels ? (
            <div className="ActionsPie">
                <div className="ActionsPie__component">
                    <div className="ActionsPie__chart">
                        <PieChart
                            data-attr="trend-pie-graph"
                            type={GraphType.Pie}
                            datasets={data}
                            labels={data[0].labels}
                            labelGroupType={labelGroupType}
                            inSharedMode={!!inSharedMode}
                            showPersonsModal={showPersonsModal}
                            trendsFilter={trendsFilter}
                            formula={formula}
                            showValuesOnSeries={showValuesOnSeries}
                            showLabelOnSeries={showLabelOnSeries}
                            supportsPercentStackView={supportsPercentStackView}
                            showPercentStackView={showPercentStackView}
                            onClick={hasDataWarehouseSeries ? undefined : onClick}
                            disableHoverOffset={pieChartVizOptions?.disableHoverOffset}
                        />
                    </div>
                    {showAggregation && (
                        <div className="text-7xl text-center font-bold m-0">
                            {formatAggregationAxisValue(trendsFilter, total)}
                        </div>
                    )}
                </div>
            </div>
        ) : (
            <p className="text-center mt-16">We couldn't find any matching actions.</p>
        )
    ) : null
}<|MERGE_RESOLUTION|>--- conflicted
+++ resolved
@@ -46,7 +46,6 @@
 
     useEffect(() => {
         if (indexedResults) {
-<<<<<<< HEAD
             const visibleResults = indexedResults.filter((item) => !getTrendsHidden(item))
             const days = visibleResults.length > 0 ? visibleResults[0].days : []
             const colorList = visibleResults.map(getTrendsColor)
@@ -76,12 +75,6 @@
             setTotal(
                 visibleResults.reduce((prev, item) => prev + (!getTrendsHidden(item) ? item.aggregated_value : 0), 0)
             )
-=======
-            // adding updateData to dependencies causes a infinite recursion,
-            // which causes legend tooltips not to show up on pie charts
-            // oxlint-disable-next-line exhaustive-deps
-            updateData()
->>>>>>> eba8a516
         }
     }, [
         indexedResults,
@@ -100,7 +93,7 @@
             onDataPointClick(
                 {
                     breakdown: dataset.breakdownValues?.[index],
-                    compare: dataset.compareLabels?.[index],
+                    compare: dataset.compareLabels?.[index] || undefined,
                 },
                 indexedResults[0]
             )
