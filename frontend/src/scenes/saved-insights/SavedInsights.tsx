--- conflicted
+++ resolved
@@ -532,8 +532,6 @@
 }
 
 export function NewInsightButton({ dataAttr }: NewInsightButtonProps): JSX.Element {
-    const { featureFlags } = useValues(featureFlagLogic)
-    const showPathsV2 = !!featureFlags[FEATURE_FLAGS.PATHS_V2]
     return (
         <AccessControlledLemonButton
             type="primary"
@@ -543,11 +541,7 @@
                     placement: 'bottom-end',
                     className: 'new-insight-overlay',
                     actionable: true,
-<<<<<<< HEAD
-                    overlay: overlayForNewInsightMenu(dataAttr, showPathsV2),
-=======
                     overlay: <OverlayForNewInsightMenu dataAttr={dataAttr} />,
->>>>>>> 1a3e8603
                 },
                 'data-attr': 'saved-insights-new-insight-dropdown',
             }}
