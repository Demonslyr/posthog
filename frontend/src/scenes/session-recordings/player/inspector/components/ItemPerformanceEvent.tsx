--- conflicted
+++ resolved
@@ -349,11 +349,7 @@
                                     tabs={[
                                         {
                                             key: 'timings',
-<<<<<<< HEAD
-                                            label: 'timings',
-=======
                                             label: 'Timings',
->>>>>>> 7f851ce8
                                             content: (
                                                 <>
                                                     <SimpleKeyValueList item={sanitizedProps} />
