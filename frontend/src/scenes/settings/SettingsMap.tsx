--- conflicted
+++ resolved
@@ -1,10 +1,5 @@
-<<<<<<< HEAD
 import { Billing } from 'scenes/billing/Billing'
-
-import { AvailableFeature } from '~/types'
-=======
 import { PersonsOnEvents } from 'scenes/settings/project/PersonsOnEvents'
->>>>>>> 5d724772
 
 import { Invites } from './organization/Invites'
 import { OrgAdminConfiguration } from './organization/OrgAdminConfiguration'
@@ -327,7 +322,6 @@
     },
     {
         level: 'organization',
-<<<<<<< HEAD
         id: 'organization-billing',
         title: 'Billing',
         settings: [
@@ -335,7 +329,11 @@
                 id: 'organization-billing',
                 title: 'Billing',
                 component: <Billing />,
-=======
+            },
+        ],
+    },
+    {
+        level: 'organization',
         id: 'organization-proxy',
         title: 'Proxy',
         flag: 'PROXY_AS_A_SERVICE',
@@ -344,7 +342,6 @@
                 id: 'organization-proxy',
                 title: 'Proxy',
                 component: <Proxy />,
->>>>>>> 5d724772
             },
         ],
     },
