import { LemonInputProps, LemonTableColumns } from '@posthog/lemon-ui'
import { PluginConfigSchema } from '@posthog/plugin-scaffold'
import { eventWithTime } from '@rrweb/types'
import { ChartDataset, ChartType, InteractionItem } from 'chart.js'
import { LogicWrapper } from 'kea'
import { DashboardCompatibleScenes } from 'lib/components/SceneDashboardChoice/sceneDashboardChoiceModalLogic'
import { TaxonomicFilterGroupType } from 'lib/components/TaxonomicFilter/types'
import { UniversalFiltersGroup } from 'lib/components/UniversalFilters/UniversalFilters'
import {
    BIN_COUNT_AUTO,
    DashboardPrivilegeLevel,
    DashboardRestrictionLevel,
    ENTITY_MATCH_TYPE,
    FunnelLayout,
    OrganizationMembershipLevel,
    PluginsAccessLevel,
    PROPERTY_MATCH_TYPE,
    RETENTION_FIRST_TIME,
    RETENTION_RECURRING,
    ShownAsValue,
    TeamMembershipLevel,
} from 'lib/constants'
import { Dayjs, dayjs } from 'lib/dayjs'
import { PopoverProps } from 'lib/lemon-ui/Popover/Popover'
import type { PostHog } from 'posthog-js'
import { Layout } from 'react-grid-layout'
import { LogLevel } from 'rrweb'
import { BehavioralFilterKey, BehavioralFilterType } from 'scenes/cohorts/CohortFilters/types'
import { AggregationAxisFormat } from 'scenes/insights/aggregationAxisFormat'
import { JSONContent } from 'scenes/notebooks/Notebook/utils'
import { Scene } from 'scenes/sceneTypes'

import { QueryContext } from '~/queries/types'

import type {
    DashboardFilter,
    DatabaseSchemaField,
    HogQLQuery,
    HogQLQueryModifiers,
    InsightVizNode,
    Node,
    QueryStatus,
} from './queries/schema'
import { NodeKind } from './queries/schema'

// Type alias for number to be reflected as integer in json-schema.
/** @asType integer */
type integer = number

export type Optional<T, K extends string | number | symbol> = Omit<T, K> & { [K in keyof T]?: T[K] }

// Keep this in sync with backend constants/features/{product_name}.yml

export enum AvailableFeature {
    APPS = 'apps',
    SLACK_INTEGRATION = 'slack_integration',
    MICROSOFT_TEAMS_INTEGRATION = 'microsoft_teams_integration',
    DISCORD_INTEGRATION = 'discord_integration',
    ZAPIER = 'zapier',
    APP_METRICS = 'app_metrics',
    DATA_PIPELINES = 'data_pipelines',
    RECORDINGS_PLAYLISTS = 'recordings_playlists',
    SESSION_REPLAY_DATA_RETENTION = 'session_replay_data_retention',
    CONSOLE_LOGS = 'console_logs',
    RECORDINGS_PERFORMANCE = 'recordings_performance',
    SESSION_REPLAY_NETWORK_PAYLOADS = 'session_replay_network_payloads',
    RECORDINGS_FILE_EXPORT = 'recordings_file_export',
    SESSION_REPLAY_SAMPLING = 'session_replay_sampling',
    REPLAY_RECORDING_DURATION_MINIMUM = 'replay_recording_duration_minimum',
    REPLAY_FEATURE_FLAG_BASED_RECORDING = 'replay_feature_flag_based_recording',
    REPLAY_MASK_SENSITIVE_DATA = 'replay_mask_sensitive_data',
    REPLAY_SHARING_EMBEDDING = 'replay_sharing_embedding',
    REPLAY_PRODUCT_ANALYTICS_INTEGRATION = 'replay_product_analytics_integration',
    REPLAY_FILTER_PERSON_PROPERTIES = 'replay_filter_person_properties',
    REPLAY_FILTER_EVENTS = 'replay_filter_events',
    REPLAY_DOM_EXPLORER = 'replay_dom_explorer',
    WORKS_WITH_POSTHOG_JS = 'works_with_posthog_js',
    REPLAY_AUTOMATIC_PLAYLISTS = 'replay_automatic_playlists',
    GROUP_ANALYTICS = 'group_analytics',
    SURVEYS_UNLIMITED_SURVEYS = 'surveys_unlimited_surveys',
    SURVEYS_ALL_QUESTION_TYPES = 'surveys_all_question_types',
    SURVEYS_MULTIPLE_QUESTIONS = 'surveys_multiple_questions',
    SURVEYS_USER_TARGETING = 'surveys_user_targeting',
    SURVEYS_USER_SAMPLING = 'surveys_user_sampling',
    SURVEYS_STYLING = 'surveys_styling',
    SURVEYS_TEXT_HTML = 'surveys_text_html',
    SURVEYS_API_MODE = 'surveys_api_mode',
    SURVEYS_RESULTS_ANALYSIS = 'surveys_results_analysis',
    SURVEYS_TEMPLATES = 'surveys_templates',
    SURVEYS_DATA_RETENTION = 'surveys_data_retention',
    SURVEYS_LINK_QUESTION_TYPE = 'surveys_link_question_type',
    SURVEYS_SLACK_NOTIFICATIONS = 'surveys_slack_notifications',
    SURVEYS_WAIT_PERIODS = 'surveys_wait_periods',
    SURVEYS_RECURRING = 'surveys_recurring',
    SURVEYS_EVENTS = 'surveys_events',
    SURVEYS_ACTIONS = 'surveys_actions',
    TRACKED_USERS = 'tracked_users',
    TEAM_MEMBERS = 'team_members',
    API_ACCESS = 'api_access',
    ORGANIZATIONS_PROJECTS = 'organizations_projects',
    ROLE_BASED_ACCESS = 'role_based_access',
    SOCIAL_SSO = 'social_sso',
    PROJECT_BASED_PERMISSIONING = 'project_based_permissioning',
    SAML = 'saml',
    SSO_ENFORCEMENT = 'sso_enforcement',
    WHITE_LABELLING = 'white_labelling',
    COMMUNITY_SUPPORT = 'community_support',
    DEDICATED_SUPPORT = 'dedicated_support',
    EMAIL_SUPPORT = 'email_support',
    ACCOUNT_MANAGER = 'account_manager',
    TRAINING = 'training',
    CONFIGURATION_SUPPORT = 'configuration_support',
    TERMS_AND_CONDITIONS = 'terms_and_conditions',
    SECURITY_ASSESSMENT = 'security_assessment',
    BESPOKE_PRICING = 'bespoke_pricing',
    INVOICE_PAYMENTS = 'invoice_payments',
    BOOLEAN_FLAGS = 'boolean_flags',
    FEATURE_FLAGS_DATA_RETENTION = 'feature_flags_data_retention',
    MULTIVARIATE_FLAGS = 'multivariate_flags',
    PERSIST_FLAGS_CROSS_AUTHENTICATION = 'persist_flags_cross_authentication',
    FEATURE_FLAG_PAYLOADS = 'feature_flag_payloads',
    MULTIPLE_RELEASE_CONDITIONS = 'multiple_release_conditions',
    RELEASE_CONDITION_OVERRIDES = 'release_condition_overrides',
    TARGETING_BY_GROUP = 'targeting_by_group',
    LOCAL_EVALUATION_AND_BOOTSTRAPPING = 'local_evaluation_and_bootstrapping',
    FLAG_USAGE_STATS = 'flag_usage_stats',
    MULTIPLE_ENVIRONMENTS = 'multiple_environments',
    USER_OPT_IN = 'user_opt_in',
    INSTANT_ROLLBACKS = 'instant_rollbacks',
    EXPERIMENTATION = 'experimentation',
    GROUP_EXPERIMENTS = 'group_experiments',
    FUNNEL_EXPERIMENTS = 'funnel_experiments',
    SECONDARY_METRICS = 'secondary_metrics',
    STATISTICAL_ANALYSIS = 'statistical_analysis',
    PRODUCT_ANALYTICS_DATA_RETENTION = 'product_analytics_data_retention',
    DASHBOARDS = 'dashboards',
    FUNNELS = 'funnels',
    GRAPHS_TRENDS = 'graphs_trends',
    PATHS = 'paths',
    INSIGHTS = 'insights',
    SUBSCRIPTIONS = 'subscriptions',
    ADVANCED_PERMISSIONS = 'advanced_permissions',
    INGESTION_TAXONOMY = 'ingestion_taxonomy',
    PATHS_ADVANCED = 'paths_advanced',
    CORRELATION_ANALYSIS = 'correlation_analysis',
    TAGGING = 'tagging',
    BEHAVIORAL_COHORT_FILTERING = 'behavioral_cohort_filtering',
    PRODUCT_ANALYTICS_RETENTION = 'product_analytics_retention',
    PRODUCT_ANALYTICS_STICKINESS = 'product_analytics_stickiness',
    AUTOCAPTURE = 'autocapture',
    DATA_VISUALIZATION = 'data_visualization',
    PRODUCT_ANALYTICS_SQL_QUERIES = 'product_analytics_sql_queries',
    TWOFA_ENFORCEMENT = '2fa_enforcement',
    AUDIT_LOGS = 'audit_logs',
    HIPAA_BAA = 'hipaa_baa',
    CUSTOMM_MSA = 'custom_msa',
    TWOFA = '2fa',
    PRIORITY_SUPPORT = 'priority_support',
    SUPPORT_RESPONSE_TIME = 'support_response_time',
    DATA_PIPELINES_TRANSFORMATIONS = 'data_pipelines_transformations',
    AUTOMATIC_PROVISIONING = 'automatic_provisioning',
    MANAGED_REVERSE_PROXY = 'managed_reverse_proxy',
}

type AvailableFeatureUnion = `${AvailableFeature}`

export enum ProductKey {
    COHORTS = 'cohorts',
    ACTIONS = 'actions',
    EXPERIMENTS = 'experiments',
    FEATURE_FLAGS = 'feature_flags',
    ANNOTATIONS = 'annotations',
    HISTORY = 'history',
    HEATMAPS = 'heatmaps',
    INGESTION_WARNINGS = 'ingestion_warnings',
    PERSONS = 'persons',
    SURVEYS = 'surveys',
    SESSION_REPLAY = 'session_replay',
    DATA_WAREHOUSE = 'data_warehouse',
    DATA_WAREHOUSE_SAVED_QUERY = 'data_warehouse_saved_queries',
    EARLY_ACCESS_FEATURES = 'early_access_features',
    PRODUCT_ANALYTICS = 'product_analytics',
    PIPELINE_TRANSFORMATIONS = 'pipeline_transformations',
    PIPELINE_DESTINATIONS = 'pipeline_destinations',
    SITE_APPS = 'site_apps',
    DATA_PIPELINES = 'data_pipelines',
    GROUP_ANALYTICS = 'group_analytics',
    INTEGRATIONS = 'integrations',
    PLATFORM_AND_SUPPORT = 'platform_and_support',
    TEAMS = 'teams',
}

type ProductKeyUnion = `${ProductKey}`

export enum LicensePlan {
    Scale = 'scale',
    Enterprise = 'enterprise',
    Dev = 'dev',
    Cloud = 'cloud',
}

export enum Realm {
    Cloud = 'cloud',
    Demo = 'demo',
    SelfHostedPostgres = 'hosted',
    SelfHostedClickHouse = 'hosted-clickhouse',
}

export enum Region {
    US = 'US',
    EU = 'EU',
}

export type SSOProvider = 'google-oauth2' | 'github' | 'gitlab' | 'saml'

export interface AuthBackends {
    'google-oauth2'?: boolean
    gitlab?: boolean
    github?: boolean
}

export type ColumnChoice = string[] | 'DEFAULT'

export interface ColumnConfig {
    active: ColumnChoice
}

interface UserBaseType {
    uuid: string
    distinct_id: string
    first_name: string
    last_name?: string
    email: string
}

/* Type for User objects in nested serializers (e.g. created_by) */
export interface UserBasicType extends UserBaseType {
    is_email_verified?: any
    id: number
    hedgehog_config?: MinimalHedgehogConfig
}

/**
 * A user can have scene dashboard choices for multiple teams
 * TODO does this only have the current team's choices?
 */
export interface SceneDashboardChoice {
    scene: DashboardCompatibleScenes
    dashboard: number | DashboardBasicType
}

export type UserTheme = 'light' | 'dark' | 'system'

/** Full User model. */
export interface UserType extends UserBaseType {
    date_joined: string
    notification_settings: NotificationSettings
    events_column_config: ColumnConfig
    anonymize_data: boolean
    toolbar_mode: 'disabled' | 'toolbar'
    has_password: boolean
    is_staff: boolean
    is_impersonated: boolean
    is_impersonated_until?: string
    sensitive_session_expires_at: string
    organization: OrganizationType | null
    team: TeamBasicType | null
    organizations: OrganizationBasicType[]
    realm?: Realm
    is_email_verified?: boolean | null
    pending_email?: string | null
    is_2fa_enabled: boolean
    has_social_auth: boolean
    has_seen_product_intro_for?: Record<string, boolean>
    scene_personalisation?: SceneDashboardChoice[]
    theme_mode?: UserTheme | null
    hedgehog_config?: Partial<HedgehogConfig>
}

export type HedgehogColorOptions =
    | 'green'
    | 'red'
    | 'blue'
    | 'purple'
    | 'dark'
    | 'light'
    | 'sepia'
    | 'invert'
    | 'invert-hue'
    | 'greyscale'

export interface MinimalHedgehogConfig {
    use_as_profile: boolean
    color: HedgehogColorOptions | null
    accessories: string[]
}

export interface HedgehogConfig extends MinimalHedgehogConfig {
    enabled: boolean
    color: HedgehogColorOptions | null
    accessories: string[]
    walking_enabled: boolean
    interactions_enabled: boolean
    controls_enabled: boolean
    party_mode_enabled: boolean
}

export interface NotificationSettings {
    plugin_disabled: boolean
}

export interface PluginAccess {
    view: boolean
    install: boolean
    configure: boolean
}

export interface PersonalAPIKeyType {
    id: string
    label: string
    value?: string
    mask_value?: string | null
    created_at: string
    last_used_at: string
    team_id: number
    user_id: string
    scopes: string[]
    scoped_organizations?: OrganizationType['id'][] | null
    scoped_teams?: TeamType['id'][] | null
}

export interface OrganizationBasicType {
    id: string
    name: string
    slug: string
    membership_level: OrganizationMembershipLevel | null
}

interface OrganizationMetadata {
    instance_tag?: string
}

export interface OrganizationType extends OrganizationBasicType {
    created_at: string
    updated_at: string
    plugins_access_level: PluginsAccessLevel
    teams: TeamBasicType[]
    available_product_features: BillingFeatureType[]
    is_member_join_email_enabled: boolean
    customer_id: string | null
    enforce_2fa: boolean | null
    metadata?: OrganizationMetadata
    member_count: number
}

export interface OrganizationDomainType {
    id: string
    domain: string
    is_verified: boolean
    verified_at: string // Datetime
    verification_challenge: string
    jit_provisioning_enabled: boolean
    sso_enforcement: SSOProvider | ''
    has_saml: boolean
    saml_entity_id: string
    saml_acs_url: string
    saml_x509_cert: string
}

/** Member properties relevant at both organization and project level. */
export interface BaseMemberType {
    id: string
    user: UserBasicType
    joined_at: string
    updated_at: string
    is_2fa_enabled: boolean
    has_social_auth: boolean
}

export interface OrganizationMemberType extends BaseMemberType {
    /** Level at which the user is in the organization. */
    level: OrganizationMembershipLevel
    is_2fa_enabled: boolean
}

export interface ExplicitTeamMemberType extends BaseMemberType {
    /** Level at which the user explicitly is in the project. */
    level: TeamMembershipLevel
    /** Level at which the user is in the organization. */
    parent_level: OrganizationMembershipLevel
    /** Effective level of the user within the project, which may be higher than parent level, but not lower. */
    effective_level: OrganizationMembershipLevel
}

export type EitherMemberType = OrganizationMemberType | ExplicitTeamMemberType

/**
 * While OrganizationMemberType and ExplicitTeamMemberType refer to actual Django models,
 * this interface is only used in the frontend for fusing the data from these models together.
 */
export interface FusedTeamMemberType extends BaseMemberType {
    /**
     * Level at which the user explicitly is in the project.
     * Null means that membership is implicit (when showing permitted members)
     * or that there's no membership at all (when showing addable members).
     */
    explicit_team_level: TeamMembershipLevel | null
    /** Level at which the user is in the organization. */
    organization_level: OrganizationMembershipLevel
    /** Effective level of the user within the project. */
    level: OrganizationMembershipLevel
}

export interface ListOrganizationMembersParams {
    offset?: number
    limit?: number
    updated_after?: string
}

export interface APIErrorType {
    type: 'authentication_error' | 'invalid_request' | 'server_error' | 'throttled_error' | 'validation_error'
    code: string
    detail: string
    attr: string | null
}

export interface EventUsageType {
    event: string
    usage_count: number
    volume: number
}

export interface PropertyUsageType {
    key: string
    usage_count: number
    volume: number
}

export interface TeamBasicType {
    id: number
    uuid: string
    organization: string // Organization ID
    api_token: string
    name: string
    completed_snippet_onboarding: boolean
    has_completed_onboarding_for?: Record<string, boolean>
    ingested_event: boolean
    is_demo: boolean
    timezone: string
    /** Whether the project is private. */
    access_control: boolean
}

export interface CorrelationConfigType {
    excluded_person_property_names?: string[]
    excluded_event_property_names?: string[]
    excluded_event_names?: string[]
}

export interface SessionRecordingAIConfig {
    opt_in: boolean
    preferred_events: string[]
    excluded_events: string[]
    included_event_properties: string[]
    important_user_properties: string[]
}

export interface TeamType extends TeamBasicType {
    created_at: string
    updated_at: string
    anonymize_ips: boolean
    app_urls: string[]
    recording_domains: string[]
    slack_incoming_webhook: string
    autocapture_opt_out: boolean
    session_recording_opt_in: boolean
    capture_console_log_opt_in: boolean
    capture_performance_opt_in: boolean
    // a string representation of the decimal value between 0 and 1
    session_recording_sample_rate: string
    session_recording_minimum_duration_milliseconds: number | null
    session_recording_linked_flag: ({ variant?: string | null } & Pick<FeatureFlagBasicType, 'id' | 'key'>) | null
    session_recording_network_payload_capture_config:
        | { recordHeaders?: boolean; recordBody?: boolean }
        | undefined
        | null
    session_replay_config: { record_canvas?: boolean; ai_config?: SessionRecordingAIConfig } | undefined | null
    autocapture_exceptions_opt_in: boolean
    autocapture_web_vitals_opt_in?: boolean
    surveys_opt_in?: boolean
    heatmaps_opt_in?: boolean
    autocapture_exceptions_errors_to_ignore: string[]
    test_account_filters: AnyPropertyFilter[]
    test_account_filters_default_checked: boolean
    /** 0 or unset for Sunday, 1 for Monday. */
    week_start_day?: number
    path_cleaning_filters: PathCleaningFilter[]
    data_attributes: string[]
    person_display_name_properties: string[]
    has_group_types: boolean
    primary_dashboard: number // Dashboard shown on the project homepage
    live_events_columns: string[] | null // Custom columns shown on the Live Events page
    live_events_token: string

    /** Effective access level of the user in this specific team. Null if user has no access. */
    effective_membership_level: OrganizationMembershipLevel | null

    /** Used to exclude person properties from correlation analysis results.
     *
     * For example can be used to exclude properties that have trivial causation.
     * This field should have a default value of `{}`, but it IS nullable and can be `null` in some cases.
     */
    correlation_config: CorrelationConfigType | null
    person_on_events_querying_enabled: boolean
    extra_settings?: Record<string, string | number | boolean | undefined>
    modifiers?: HogQLQueryModifiers
    default_modifiers?: HogQLQueryModifiers
}

// This type would be more correct without `Partial<TeamType>`, but it's only used in the shared dashboard/insight
// scenes, so not worth the refactor to use the `isAuthenticatedTeam()` check
export type TeamPublicType = Partial<TeamType> & Pick<TeamType, 'id' | 'uuid' | 'name' | 'timezone'>

export interface ActionType {
    count?: number
    created_at: string
    deleted?: boolean
    id: number
    is_calculating?: boolean
    last_calculated_at?: string
    last_updated_at?: string // alias for last_calculated_at to achieve event and action parity
    name: string | null
    description?: string
    post_to_slack?: boolean
    slack_message_format?: string
    steps?: ActionStepType[]
    created_by: UserBasicType | null
    tags?: string[]
    verified?: boolean
    is_action?: true
    action_id?: number // alias of id to make it compatible with event definitions uuid
    bytecode?: any[]
    bytecode_error?: string
}

/** Sync with plugin-server/src/types.ts */
export type ActionStepStringMatching = 'contains' | 'exact' | 'regex'

export interface ActionStepType {
    event?: string | null
    properties?: AnyPropertyFilter[]
    selector?: string | null
    /** @deprecated Only `selector` should be used now. */
    tag_name?: string
    text?: string | null
    /** @default StringMatching.Exact */
    text_matching?: ActionStepStringMatching | null
    href?: string | null
    /** @default ActionStepStringMatching.Exact */
    href_matching?: ActionStepStringMatching | null
    url?: string | null
    /** @default StringMatching.Contains */
    url_matching?: ActionStepStringMatching | null
}

export interface ElementType {
    attr_class?: string[]
    attr_id?: string
    attributes: Record<string, string>
    href?: string
    nth_child?: number
    nth_of_type?: number
    order?: number
    tag_name: string
    text?: string
}

export type ToolbarUserIntent = 'add-action' | 'edit-action' | 'heatmaps'
export type ToolbarSource = 'url' | 'localstorage'
export type ToolbarVersion = 'toolbar'

/* sync with posthog-js */
export interface ToolbarParams {
    apiURL?: string
    jsURL?: string
    token?: string /** public posthog-js token */
    temporaryToken?: string /** private temporary user token */
    actionId?: number
    userIntent?: ToolbarUserIntent
    source?: ToolbarSource
    toolbarVersion?: ToolbarVersion
    instrument?: boolean
    distinctId?: string
    userEmail?: string
    dataAttributes?: string[]
    featureFlags?: Record<string, string | boolean>
}

export interface ToolbarProps extends ToolbarParams {
    posthog?: PostHog
    disableExternalStyles?: boolean
}

export type PathCleaningFilter = { alias?: string; regex?: string }

export type PropertyFilterValue = string | number | (string | number)[] | null

/** Sync with plugin-server/src/types.ts */
export enum PropertyOperator {
    Exact = 'exact',
    IsNot = 'is_not',
    IContains = 'icontains',
    NotIContains = 'not_icontains',
    Regex = 'regex',
    NotRegex = 'not_regex',
    GreaterThan = 'gt',
    GreaterThanOrEqual = 'gte',
    LessThan = 'lt',
    LessThanOrEqual = 'lte',
    IsSet = 'is_set',
    IsNotSet = 'is_not_set',
    IsDateExact = 'is_date_exact',
    IsDateBefore = 'is_date_before',
    IsDateAfter = 'is_date_after',
    Between = 'between',
    NotBetween = 'not_between',
    Minimum = 'min',
    Maximum = 'max',
}

export enum SavedInsightsTabs {
    All = 'all',
    Yours = 'yours',
    Favorites = 'favorites',
    History = 'history',
}

export enum ReplayTabs {
    Recent = 'recent',
    Playlists = 'playlists',
    Errors = 'errors',
}

export enum ExperimentsTabs {
    All = 'all',
    Yours = 'yours',
    Archived = 'archived',
}

export enum ActivityTab {
    ExploreEvents = 'explore',
    LiveEvents = 'live',
}

export enum PipelineTab {
    Overview = 'overview',
    Transformations = 'transformations',
    Destinations = 'destinations',
    SiteApps = 'site-apps',
    DataImport = 'data-import',
    ImportApps = 'legacy-sources',
    AppsManagement = 'apps-management',
}

export enum PipelineStage {
    Transformation = 'transformation',
    Destination = 'destination',
    SiteApp = 'site-app',
    ImportApp = 'legacy-source',
    DataImport = 'data source',
}

export enum PipelineNodeTab {
    Configuration = 'configuration',
    Runs = 'runs',
    Logs = 'logs',
    Metrics = 'metrics',
    History = 'history',
}

export enum ProgressStatus {
    Draft = 'draft',
    Running = 'running',
    Complete = 'complete',
}

export enum PropertyFilterType {
    /** Event metadata and fields on the clickhouse events table */
    Meta = 'meta',
    /** Event properties */
    Event = 'event',
    /** Person properties */
    Person = 'person',
    Element = 'element',
    /** Event property with "$feature/" prepended */
    Feature = 'feature',
    Session = 'session',
    Cohort = 'cohort',
    Recording = 'recording',
    Group = 'group',
    HogQL = 'hogql',
    DataWarehouse = 'data_warehouse',
    DataWarehousePersonProperty = 'data_warehouse_person_property',
}

/** Sync with plugin-server/src/types.ts */
interface BasePropertyFilter {
    key: string
    value?: PropertyFilterValue
    label?: string
    type?: PropertyFilterType
}

/** Sync with plugin-server/src/types.ts */
export interface EventPropertyFilter extends BasePropertyFilter {
    type: PropertyFilterType.Event
    /** @default 'exact' */
    operator: PropertyOperator
}

/** Sync with plugin-server/src/types.ts */
export interface PersonPropertyFilter extends BasePropertyFilter {
    type: PropertyFilterType.Person
    operator: PropertyOperator
}

export interface DataWarehousePropertyFilter extends BasePropertyFilter {
    type: PropertyFilterType.DataWarehouse
    operator: PropertyOperator
}

export interface DataWarehousePersonPropertyFilter extends BasePropertyFilter {
    type: PropertyFilterType.DataWarehousePersonProperty
    operator: PropertyOperator
}

/** Sync with plugin-server/src/types.ts */
export interface ElementPropertyFilter extends BasePropertyFilter {
    type: PropertyFilterType.Element
    key: 'tag_name' | 'text' | 'href' | 'selector'
    operator: PropertyOperator
}

export interface SessionPropertyFilter extends BasePropertyFilter {
    type: PropertyFilterType.Session
    operator: PropertyOperator
}

/** Sync with plugin-server/src/types.ts */
export interface CohortPropertyFilter extends BasePropertyFilter {
    type: PropertyFilterType.Cohort
    key: 'id'
    /**  @asType integer */
    value: number
}

export interface GroupPropertyFilter extends BasePropertyFilter {
    type: PropertyFilterType.Group
    group_type_index?: integer | null
    operator: PropertyOperator
}

export interface FeaturePropertyFilter extends BasePropertyFilter {
    type: PropertyFilterType.Feature
    operator: PropertyOperator
}

export interface HogQLPropertyFilter extends BasePropertyFilter {
    type: PropertyFilterType.HogQL
    key: string
}

export interface EmptyPropertyFilter {
    type?: never
    value?: never
    operator?: never
    key?: never
}

export type AnyPropertyFilter =
    | EventPropertyFilter
    | PersonPropertyFilter
    | ElementPropertyFilter
    | SessionPropertyFilter
    | CohortPropertyFilter
    | RecordingPropertyFilter
    | GroupPropertyFilter
    | FeaturePropertyFilter
    | HogQLPropertyFilter
    | EmptyPropertyFilter
    | DataWarehousePropertyFilter
    | DataWarehousePersonPropertyFilter

/** Any filter type supported by `property_to_expr(scope="person", ...)`. */
export type AnyPersonScopeFilter =
    | PersonPropertyFilter
    | CohortPropertyFilter
    | HogQLPropertyFilter
    | EmptyPropertyFilter

export type AnyFilterLike = AnyPropertyFilter | PropertyGroupFilter | PropertyGroupFilterValue

export type SessionRecordingId = SessionRecordingType['id']

export interface RRWebRecordingConsoleLogPayload {
    level: LogLevel
    payload: (string | null)[]
    trace: string[]
}

export interface RRWebRecordingNetworkPayload {
    [key: number]: any
}

export interface RecordingConsoleLogBase {
    parsedPayload: string
    hash?: string // md5() on parsedPayload. Used for deduping console logs.
    count?: number // Number of duplicate console logs
    previewContent?: React.ReactNode // Content to show in first line
    fullContent?: React.ReactNode // Full content to show when item is expanded
    traceContent?: React.ReactNode // Url content to show on right side
    rawString: string // Raw text used for fuzzy search
    level: LogLevel
}

export type RecordingConsoleLog = RecordingConsoleLogBase & RecordingTimeMixinType

export type RecordingConsoleLogV2 = {
    timestamp: number
    windowId: string | undefined
    level: LogLevel
    content: string
    // JS code associated with the log - implicitly the empty array when not provided
    lines?: string[]
    // stack trace associated with the log - implicitly the empty array when not provided
    trace?: string[]
    // number of times this log message was seen - implicitly 1 when not provided
    count?: number
}

export interface RecordingSegment {
    kind: 'window' | 'buffer' | 'gap'
    startTimestamp: number // Epoch time that the segment starts
    endTimestamp: number // Epoch time that the segment ends
    durationMs: number
    windowId?: string
    isActive: boolean
}

export type EncodedRecordingSnapshot = {
    windowId: string
    data: eventWithTime[]
}

// we can duplicate the name SnapshotSourceType for the object and the type
// since one only exists to be used in the other
// this way if we want to reference one of the valid string values for SnapshotSourceType
// we have a strongly typed way to do it
export const SnapshotSourceType = {
    blob: 'blob',
    realtime: 'realtime',
    file: 'file',
} as const

export type SnapshotSourceType = (typeof SnapshotSourceType)[keyof typeof SnapshotSourceType]

export interface SessionRecordingSnapshotSource {
    source: SnapshotSourceType
    start_timestamp?: string
    end_timestamp?: string
    blob_key?: string
}

export type SessionRecordingSnapshotParams =
    | {
          source: 'blob'
          blob_key?: string
      }
    | {
          source: 'realtime'
          // originally realtime snapshots were returned in a different format than blob snapshots
          // since version 2024-04-30 they are returned in the same format
          version: '2024-04-30'
      }

export interface SessionRecordingSnapshotSourceResponse {
    source: Pick<SessionRecordingSnapshotSource, 'source' | 'blob_key'>
    snapshots?: RecordingSnapshot[]
    untransformed_snapshots?: RecordingSnapshot[]
}

export interface SessionRecordingSnapshotResponse {
    sources?: SessionRecordingSnapshotSource[]
    snapshots?: EncodedRecordingSnapshot[]
}

export type RecordingSnapshot = eventWithTime & {
    windowId: string
}

export interface SessionPlayerSnapshotData {
    snapshots?: RecordingSnapshot[]
    sources?: SessionRecordingSnapshotSource[]
    blob_keys?: string[]
    // used for a debug signal only for PostHog team, controlled by a feature flag
    // DO NOT RELY ON THIS FOR NON DEBUG PURPOSES
    untransformed_snapshots?: RecordingSnapshot[]
}

export interface SessionPlayerData {
    person: PersonType | null
    segments: RecordingSegment[]
    bufferedToTime: number | null
    snapshotsByWindowId: Record<string, eventWithTime[]>
    durationMs: number
    start: Dayjs | null
    end: Dayjs | null
    fullyLoaded: boolean
    sessionRecordingId: SessionRecordingId
}

export enum SessionRecordingUsageType {
    VIEWED = 'viewed',
    ANALYZED = 'analyzed',
    LOADED = 'loaded',
}

export enum SessionRecordingPlayerTab {
    ALL = 'all',
    EVENTS = 'events',
    CONSOLE = 'console',
    NETWORK = 'network',
    DOCTOR = 'doctor',
}

export enum SessionPlayerState {
    READY = 'ready',
    BUFFER = 'buffer',
    PLAY = 'play',
    PAUSE = 'pause',
    SCRUB = 'scrub',
    SKIP = 'skip',
    ERROR = 'error',
}

export type AutoplayDirection = 'newer' | 'older' | null

/** Sync with plugin-server/src/types.ts */
export type ActionStepProperties =
    | EventPropertyFilter
    | PersonPropertyFilter
    | ElementPropertyFilter
    | CohortPropertyFilter

export interface RecordingPropertyFilter extends BasePropertyFilter {
    type: PropertyFilterType.Recording
    key: DurationType | 'console_log_level' | 'console_log_query' | 'snapshot_source' | 'visited_page'
    operator: PropertyOperator
}

export interface RecordingDurationFilter extends RecordingPropertyFilter {
    key: DurationType
    value: number
}

export type DurationType = 'duration' | 'active_seconds' | 'inactive_seconds'

export type FilterableLogLevel = 'info' | 'warn' | 'error'

export interface RecordingFilters {
    date_from?: string | null
    date_to?: string | null
    events?: FilterType['events']
    actions?: FilterType['actions']
    properties?: AnyPropertyFilter[]
    session_recording_duration?: RecordingDurationFilter
    duration_type_filter?: DurationType
    console_search_query?: string
    snapshot_source?: AnyPropertyFilter | null
    console_logs?: FilterableLogLevel[]
    filter_test_accounts?: boolean
    operand?: FilterLogicalOperator
}

export interface RecordingUniversalFilters {
    date_from?: string | null
    date_to?: string | null
    duration: RecordingDurationFilter[]
    filter_test_accounts?: boolean
    filter_group: UniversalFiltersGroup
}

export interface SessionRecordingsResponse {
    results: SessionRecordingType[]
    has_next: boolean
}

export type ErrorCluster = {
    cluster: number
    sample: string
    occurrences: number
    session_ids: string[]
    sparkline: Record<string, number>
    unique_sessions: number
    viewed: number
}
export type ErrorClusterResponse = ErrorCluster[] | null

export type EntityType = 'actions' | 'events' | 'data_warehouse' | 'new_entity'

export interface Entity {
    id: string | number
    name: string
    custom_name?: string
    order: number
    type: EntityType
}

export enum EntityTypes {
    ACTIONS = 'actions',
    EVENTS = 'events',
    DATA_WAREHOUSE = 'data_warehouse',
}

export type EntityFilter = {
    type?: EntityType
    id: Entity['id'] | null
    name?: string | null
    custom_name?: string | null
    index?: number
    order?: number
}

export interface ActionFilter extends EntityFilter {
    math?: string
    math_property?: string
    math_group_type_index?: integer | null
    math_hogql?: string
    properties?: AnyPropertyFilter[]
    type: EntityType
    days?: string[] // TODO: why was this added here?
}

export interface DataWarehouseFilter extends ActionFilter {
    id_field: string
    timestamp_field: string
    distinct_id_field: string
    table_name: string
}

export const isDataWarehouseFilter = (filter: EntityFilter): filter is DataWarehouseFilter =>
    filter.type === EntityTypes.DATA_WAREHOUSE

export interface FunnelExclusionLegacy extends Partial<EntityFilter> {
    funnel_from_step: number
    funnel_to_step: number
}

export type EntityFilterTypes = EntityFilter | ActionFilter | null

export interface PersonType {
    id?: string
    uuid?: string
    name?: string
    distinct_ids: string[]
    properties: Record<string, any>
    created_at?: string
    is_identified?: boolean
}

export interface PersonListParams {
    properties?: AnyPropertyFilter[]
    search?: string
    cohort?: number
    distinct_id?: string
    include_total?: boolean // PostHog 3000-only
}

export type SearchableEntity =
    | 'action'
    | 'cohort'
    | 'insight'
    | 'dashboard'
    | 'event_definition'
    | 'experiment'
    | 'feature_flag'
    | 'notebook'
    | 'survey'

export type SearchListParams = { q: string; entities?: SearchableEntity[] }

export type SearchResultType = {
    result_id: string
    type: SearchableEntity
    rank: number | null
    extra_fields: Record<string, unknown>
}

export type SearchResponse = {
    results: SearchResultType[]
    counts: Record<SearchableEntity, number | null>
}

export type GroupListParams = { group_type_index: GroupTypeIndex; search: string }

export interface MatchedRecordingEvent {
    uuid: string
}

export interface MatchedRecording {
    session_id?: string
    events: MatchedRecordingEvent[]
}

export interface CommonActorType {
    id: string | number
    properties: Record<string, any>
    /** @format date-time */
    created_at: string
    matched_recordings: MatchedRecording[]
    value_at_data_point: number | null
}

export interface PersonActorType extends CommonActorType {
    type: 'person'
    /** Serial ID (NOT UUID). */
    id: number
    uuid: string
    name?: string
    distinct_ids: string[]
    is_identified: boolean
}

export interface GroupActorType extends CommonActorType {
    type: 'group'
    /** Group key. */
    id: string
    group_key: string
    group_type_index: integer
}

export type ActorType = PersonActorType | GroupActorType

export interface CohortGroupType {
    id: string
    days?: string
    action_id?: number
    event_id?: string
    label?: string
    count?: number
    count_operator?: string
    properties?: AnyPropertyFilter[]
    matchType: MatchType
    name?: string
}

// Synced with `posthog/models/property.py`
export interface CohortCriteriaType {
    id: string // Criteria filter id
    key: string
    value: BehavioralFilterType
    type: BehavioralFilterKey
    operator?: PropertyOperator | null
    group_type_index?: integer | null
    event_type?: TaxonomicFilterGroupType | null
    operator_value?: PropertyFilterValue
    time_value?: number | string | null
    time_interval?: TimeUnitType | null
    explicit_datetime?: string | null
    total_periods?: number | null
    min_periods?: number | null
    seq_event_type?: TaxonomicFilterGroupType | null
    seq_event?: string | number | null
    seq_time_value?: number | string | null
    seq_time_interval?: TimeUnitType | null
    negation?: boolean
    value_property?: string | null // Transformed into 'value' for api calls
    event_filters?: AnyPropertyFilter[] | null
}

export type EmptyCohortGroupType = Partial<CohortGroupType>

export type EmptyCohortCriteriaType = Partial<CohortCriteriaType>

export type AnyCohortGroupType = CohortGroupType | EmptyCohortGroupType

export type AnyCohortCriteriaType = CohortCriteriaType | EmptyCohortCriteriaType

export type MatchType = typeof ENTITY_MATCH_TYPE | typeof PROPERTY_MATCH_TYPE

export interface CohortType {
    count?: number
    description?: string
    created_by?: UserBasicType | null
    created_at?: string
    deleted?: boolean
    id: number | 'new'
    is_calculating?: boolean
    errors_calculating?: number
    last_calculation?: string
    is_static?: boolean
    name?: string
    csv?: File
    groups: CohortGroupType[] // To be deprecated once `filter` takes over
    filters: {
        properties: CohortCriteriaGroupFilter
    }
    experiment_set?: number[]
}

export interface InsightHistory {
    id: number
    filters: Record<string, any>
    name?: string
    createdAt: string
    saved: boolean
    type: InsightType
}

export interface SavedFunnel extends InsightHistory {
    created_by: string
}

export type BinCountValue = number | typeof BIN_COUNT_AUTO

// https://github.com/PostHog/posthog/blob/master/posthog/constants.py#L106
export enum StepOrderValue {
    STRICT = 'strict',
    UNORDERED = 'unordered',
    ORDERED = 'ordered',
}

export enum PersonsTabType {
    FEED = 'feed',
    EVENTS = 'events',
    SESSION_RECORDINGS = 'sessionRecordings',
    PROPERTIES = 'properties',
    COHORTS = 'cohorts',
    RELATED = 'related',
    HISTORY = 'history',
    FEATURE_FLAGS = 'featureFlags',
    DASHBOARD = 'dashboard',
}

export enum LayoutView {
    Card = 'card',
    List = 'list',
}

export interface EventsTableAction {
    name: string
    id: string
}

export interface EventsTableRowItem {
    event?: EventType
    date_break?: string
    new_events?: boolean
}

export interface EventType {
    // fields from the API
    id: string
    distinct_id: string
    properties: Record<string, any>
    event: string
    timestamp: string
    person?: Pick<PersonType, 'is_identified' | 'distinct_ids' | 'properties'>
    elements: ElementType[]
    elements_chain?: string | null
    uuid?: string
}

export interface LiveEvent {
    uuid: string
    event: string
    properties: Record<string, any>
    timestamp: string
    team_id: number
    distinct_id: string
    created_at: string
}

export interface RecordingTimeMixinType {
    playerTime: number | null
}

export interface RecordingEventType
    extends Pick<EventType, 'id' | 'event' | 'properties' | 'timestamp' | 'elements'>,
        RecordingTimeMixinType {
    fullyLoaded: boolean
}

export interface SessionRecordingPlaylistType {
    /** The primary key in the database, used as well in API endpoints */
    id: number
    short_id: string
    name: string
    derived_name?: string | null
    description?: string
    pinned?: boolean
    deleted: boolean
    created_at: string
    created_by: UserBasicType | null
    last_modified_at: string
    last_modified_by: UserBasicType | null
    filters?: RecordingFilters
}

export interface SessionRecordingSegmentType {
    start_time: string
    end_time: string
    window_id: string
    is_active: boolean
}

export interface SessionRecordingType {
    id: string
    /** Whether this recording has been viewed already. */
    viewed: boolean
    /** Length of recording in seconds. */
    recording_duration: number
    active_seconds?: number
    inactive_seconds?: number
    /** When the recording starts in ISO format. */
    start_time: string
    /** When the recording ends in ISO format. */
    end_time: string
    /** List of matching events. **/
    matching_events?: MatchedRecording[]
    distinct_id?: string
    email?: string
    person?: PersonType
    click_count?: number
    keypress_count?: number
    /** count of all mouse activity in the recording, not just clicks */
    mouse_activity_count?: number
    start_url?: string
    console_log_count?: number
    console_warn_count?: number
    console_error_count?: number
    /** Where this recording information was loaded from  */
    storage?: 'object_storage_lts' | 'object_storage'
    summary?: string
    snapshot_source: 'web' | 'mobile' | 'unknown'
}

export interface SessionRecordingPropertiesType {
    id: string
    properties?: Record<string, any>
}

export interface PerformancePageView {
    session_id: string
    pageview_id: string
    timestamp: string
}
export interface RecentPerformancePageView extends PerformancePageView {
    page_url: string
    duration: number
}

// copied from rrweb/network@1
export type Body =
    | string
    | Document
    | Blob
    | ArrayBufferView
    | ArrayBuffer
    | FormData
    | URLSearchParams
    | ReadableStream<Uint8Array>
    | null

/**
 * This is our base type for tracking network requests.
 * It sticks relatively closely to the spec for the web
 * see https://developer.mozilla.org/en-US/docs/Web/API/Performance_API
 * we have renamed/added a few fields for the benefit of ClickHouse
 * but don't yet clash with the spec
 */
export interface PerformanceEvent {
    uuid: string
    timestamp: string | number
    distinct_id: string
    session_id: string
    window_id: string
    pageview_id: string
    current_url: string

    // BASE_EVENT_COLUMNS
    time_origin?: string
    entry_type?: string
    name?: string

    // RESOURCE_EVENT_COLUMNS
    start_time?: number
    duration?: number
    redirect_start?: number
    redirect_end?: number
    worker_start?: number
    fetch_start?: number
    domain_lookup_start?: number
    domain_lookup_end?: number
    connect_start?: number
    secure_connection_start?: number
    connect_end?: number
    request_start?: number
    response_start?: number
    response_end?: number
    decoded_body_size?: number
    encoded_body_size?: number

    initiator_type?:
        | 'navigation'
        | 'css'
        | 'script'
        | 'xmlhttprequest'
        | 'fetch'
        | 'beacon'
        | 'video'
        | 'audio'
        | 'track'
        | 'img'
        | 'image'
        | 'input'
        | 'a'
        | 'iframe'
        | 'frame'
        | 'link'
        | 'other'
    next_hop_protocol?: string
    render_blocking_status?: string
    response_status?: number
    // see https://developer.mozilla.org/en-US/docs/Web/API/PerformanceResourceTiming/transferSize
    // zero has meaning for this field so should not be used unless the transfer size was known to be zero
    transfer_size?: number

    // LARGEST_CONTENTFUL_PAINT_EVENT_COLUMNS
    largest_contentful_paint_element?: string
    largest_contentful_paint_render_time?: number
    largest_contentful_paint_load_time?: number
    largest_contentful_paint_size?: number
    largest_contentful_paint_id?: string
    largest_contentful_paint_url?: string

    // NAVIGATION_EVENT_COLUMNS
    dom_complete?: number
    dom_content_loaded_event?: number
    dom_interactive?: number
    load_event_end?: number
    load_event_start?: number
    redirect_count?: number
    navigation_type?: string
    unload_event_end?: number
    unload_event_start?: number

    // Performance summary fields calculated on frontend
    first_contentful_paint?: number // https://web.dev/fcp/
    time_to_interactive?: number // https://web.dev/tti/
    total_blocking_time?: number // https://web.dev/tbt/
    web_vitals?: Set<RecordingEventType>

    // request/response capture - merged in from rrweb/network@1 payloads
    request_headers?: Record<string, string>
    response_headers?: Record<string, string>
    request_body?: Body
    response_body?: Body
    method?: string

    //rrweb/network@1 - i.e. not in ClickHouse table
    is_initial?: boolean
    raw?: Record<string, any>

    //server timings - reported as separate events but added back in here on the front end
    server_timings?: PerformanceEvent[]
}

export type AssetType = 'CSS' | 'JS' | 'Fetch' | 'Image' | 'Link' | 'XHR' | 'HTML'

export interface CurrentBillCycleType {
    current_period_start: number
    current_period_end: number
}

export type BillingFeatureType = {
    key: AvailableFeatureUnion
    name: string
    description?: string | null
    docsUrl?: string | null
    limit?: number | null
    note?: string | null
    unit?: string | null
    images?: {
        light: string
        dark: string
    } | null
    icon_key?: string | null
    type?: 'primary' | 'secondary' | null
}

export interface BillingTierType {
    flat_amount_usd: string
    unit_amount_usd: string
    current_amount_usd: string | null
    current_usage: number
    projected_usage: number | null
    projected_amount_usd: string | null
    up_to: number | null
}

export interface BillingProductV2Type {
    type: string
    usage_key: string | null
    name: string
    headline: string | null
    description: string
    price_description?: string | null
    icon_key?: string | null
    image_url?: string | null
    screenshot_url: string | null
    docs_url: string
    free_allocation?: number | null
    subscribed: boolean | null
    tiers?: BillingTierType[] | null
    tiered: boolean
    current_usage?: number
    projected_amount_usd?: string | null
    projected_usage?: number
    percentage_usage: number
    current_amount_usd_before_addons: string | null
    current_amount_usd: string | null
    usage_limit: number | null
    has_exceeded_limit: boolean
    unit: string | null
    unit_amount_usd: string | null
    plans: BillingPlanType[]
    contact_support: boolean | null
    inclusion_only: any
    features: BillingFeatureType[]
    addons: BillingProductV2AddonType[]
    // addons-only: if this addon is included with the base product and not subscribed individually. for backwards compatibility.
    included_with_main_product?: boolean
}

export interface BillingProductV2AddonType {
    name: string
    description: string
    price_description: string | null
    image_url: string | null
    icon_key?: string
    docs_url: string | null
    type: string
    tiers: BillingTierType[] | null
    tiered: boolean
    subscribed: boolean
    // sometimes addons are included with the base product, but they aren't subscribed individually
    included_with_main_product?: boolean
    inclusion_only: boolean | null
    contact_support: boolean | null
    unit: string | null
    unit_amount_usd: string | null
    current_amount_usd: string | null
    current_usage: number
    projected_usage: number | null
    projected_amount_usd: string | null
    plans: BillingPlanType[]
    usage_key?: string
    free_allocation?: number | null
    percentage_usage?: number
    features: BillingFeatureType[]
    included_if?: 'no_active_subscription' | 'has_subscription' | null
    usage_limit?: number | null
}
export interface BillingType {
    customer_id: string
    has_active_subscription: boolean
    subscription_level: 'free' | 'paid' | 'custom'
    free_trial_until?: Dayjs
    stripe_portal_url?: string
    deactivated?: boolean
    current_total_amount_usd?: string
    current_total_amount_usd_after_discount?: string
    products: BillingProductV2Type[]

    custom_limits_usd?: {
        [key: string]: string | null | undefined
    }
    billing_period?: {
        current_period_start: Dayjs
        current_period_end: Dayjs
        interval: 'month' | 'year'
    }
    license?: {
        plan: LicensePlan
    }
    available_plans?: BillingPlanType[]
    discount_percent?: number
    discount_amount_usd?: string
    amount_off_expires_at?: Dayjs
}

export interface BillingPlanType {
    free_allocation?: number | null
    features: BillingFeatureType[]
    name: string
    description: string
    is_free?: boolean
    plan_key?: string
    image_url: string | null
    docs_url: string | null
    note: string | null
    unit: string | null
    flat_rate: boolean
    product_key: ProductKeyUnion
    current_plan?: boolean | null
    tiers?: BillingTierType[] | null
    unit_amount_usd: string | null
    included_if?: 'no_active_subscription' | 'has_subscription' | null
    initial_billing_limit?: number | null
    contact_support: boolean | null
}

export interface PlanInterface {
    key: string
    name: string
    custom_setup_billing_message: string
    image_url: string
    self_serve: boolean
    is_metered_billing: boolean
    event_allowance: number
    price_string: string
}

// Creating a nominal type: https://github.com/microsoft/TypeScript/issues/202#issuecomment-961853101
export type InsightShortId = string & { readonly '': unique symbol }

export enum InsightColor {
    White = 'white',
    Black = 'black',
    Blue = 'blue',
    Green = 'green',
    Purple = 'purple',
}

export interface Cacheable {
    last_refresh: string | null
    next_allowed_client_refresh?: string | null
    cache_target_age?: string | null
}

export interface TileLayout extends Omit<Layout, 'i'> {
    i?: string // we use `i` in the front end but not in the API
}

export interface Tileable {
    layouts: Record<DashboardLayoutSize, TileLayout> | Record<string, never> // allow an empty object or one with DashboardLayoutSize keys
    color: InsightColor | null
}

export interface DashboardTile extends Tileable, Cacheable {
    id: number
    insight?: InsightModel
    text?: TextModel
    deleted?: boolean
    is_cached?: boolean
}

export interface DashboardTileBasicType {
    id: number
    dashboard_id: number
    deleted?: boolean
}

export interface TextModel {
    body: string
    created_by?: UserBasicType
    last_modified_by?: UserBasicType
    last_modified_at: string
}

export interface InsightModel extends Cacheable {
    /** The unique key we use when communicating with the user, e.g. in URLs */
    short_id: InsightShortId
    /** The primary key in the database, used as well in API endpoints */
    id: number
    name: string
    derived_name?: string | null
    description?: string
    favorited?: boolean
    order: number | null
    result: any
    deleted: boolean
    saved: boolean
    created_at: string
    created_by: UserBasicType | null
    is_sample: boolean
    /** @deprecated Use `dashboard_tiles` instead */
    dashboards: number[] | null
    dashboard_tiles: DashboardTileBasicType[] | null
    updated_at: string
    tags?: string[]
    last_modified_at: string
    last_modified_by: UserBasicType | null
    effective_restriction_level: DashboardRestrictionLevel
    effective_privilege_level: DashboardPrivilegeLevel
    timezone?: string | null
    /** Only used in the frontend to store the next breakdown url */
    next?: string
    /** Only used in the frontend to toggle showing Baseline in funnels or not */
    disable_baseline?: boolean
    filters: Partial<FilterType>
    query?: Node | null
    query_status?: QueryStatus
}

export interface QueryBasedInsightModel extends Omit<InsightModel, 'filters'> {
    query: Node | null
}

export interface DashboardBasicType {
    id: number
    name: string
    description: string
    pinned: boolean
    created_at: string
    created_by: UserBasicType | null
    is_shared: boolean
    deleted: boolean
    creation_mode: 'default' | 'template' | 'duplicate'
    restriction_level: DashboardRestrictionLevel
    effective_restriction_level: DashboardRestrictionLevel
    effective_privilege_level: DashboardPrivilegeLevel
    tags?: string[]
    /** Purely local value to determine whether the dashboard should be highlighted, e.g. as a fresh duplicate. */
    _highlight?: boolean
}

export interface DashboardTemplateListParams {
    scope?: DashboardTemplateScope
    // matches on template name, description, and tags
    search?: string
}

export type DashboardTemplateScope = 'team' | 'global' | 'feature_flag'

export interface DashboardType extends DashboardBasicType {
    tiles: DashboardTile[]
    filters: DashboardFilter
}

export interface DashboardTemplateType {
    id: string
    team_id?: number
    created_at?: string
    template_name: string
    dashboard_description?: string
    dashboard_filters?: DashboardFilter
    tiles: DashboardTile[]
    variables?: DashboardTemplateVariableType[]
    tags?: string[]
    image_url?: string
    scope?: DashboardTemplateScope
}

export interface MonacoMarker {
    message: string
}

// makes the DashboardTemplateType properties optional and the tiles properties optional
export type DashboardTemplateEditorType = Partial<Omit<DashboardTemplateType, 'tiles'>> & {
    tiles: Partial<DashboardTile>[]
}

export interface DashboardTemplateVariableType {
    id: string
    name: string
    description: string
    type: 'event'
    default: Record<string, JsonType>
    required: boolean
}

export type DashboardLayoutSize = 'sm' | 'xs'

/** Explicit dashboard collaborator, based on DashboardPrivilege. */
export interface DashboardCollaboratorType {
    id: string
    dashboard_id: DashboardType['id']
    user: UserBasicType
    level: DashboardPrivilegeLevel
    added_at: string
    updated_at: string
}

/** Explicit (dashboard privilege) OR implicit (project admin) dashboard collaborator. */
export type FusedDashboardCollaboratorType = Pick<DashboardCollaboratorType, 'user' | 'level'>

export interface OrganizationInviteType {
    id: string
    target_email: string
    first_name: string
    level: OrganizationMembershipLevel
    is_expired: boolean
    emailing_attempt_made: boolean
    created_by: UserBasicType | null
    created_at: string
    updated_at: string
    message?: string
}

export enum PluginInstallationType {
    Local = 'local',
    Custom = 'custom',
    Repository = 'repository',
    Source = 'source',
    Inline = 'inline',
}

export interface PluginType {
    id: number
    plugin_type: PluginInstallationType
    name: string
    description?: string
    url?: string
    tag?: string
    icon?: string
    latest_tag?: string // apps management page: The latest git hash for the repo behind the url
    config_schema: Record<string, PluginConfigSchema> | PluginConfigSchema[]
    source?: string
    maintainer?: string
    is_global: boolean
    organization_id: string
    organization_name: string
    metrics?: Record<string, StoredMetricMathOperations>
    capabilities?: Record<'jobs' | 'methods' | 'scheduled_tasks', string[] | undefined>
    public_jobs?: Record<string, JobSpec>
}

export type AppType = PluginType

/** Config passed to app component and logic as props. Sent in Django's app context */
export interface FrontendAppConfig {
    pluginId: number
    pluginConfigId: number
    pluginType: PluginInstallationType | null
    name: string
    url: string
    config: Record<string, any>
}

/** Frontend app created after receiving a bundle via import('').getFrontendApp() */
export interface FrontendApp {
    id: number
    pluginId: number
    error?: any
    title?: string
    logic?: LogicWrapper
    component?: (props: FrontendAppConfig) => JSX.Element
    onInit?: (props: FrontendAppConfig) => void
}

export interface JobPayloadFieldOptions {
    type: 'string' | 'boolean' | 'json' | 'number' | 'date' | 'daterange'
    title?: string
    required?: boolean
    default?: any
    staff_only?: boolean
}

export interface JobSpec {
    payload?: Record<string, JobPayloadFieldOptions>
}

/** @deprecated in favor of PluginConfigTypeNew */
export interface PluginConfigType {
    id?: number
    plugin: number
    team_id: number
    enabled: boolean
    order: number

    config: Record<string, any>
    error?: PluginErrorType
    delivery_rate_24h?: number | null
    created_at?: string
}

/** @deprecated in favor of PluginConfigWithPluginInfoNew */
export interface PluginConfigWithPluginInfo extends PluginConfigType {
    id: number
    plugin_info: PluginType
}

// TODO: Rename to PluginConfigType once the legacy PluginConfigType are removed from the frontend
export interface PluginConfigTypeNew {
    id: number
    plugin: number
    team_id: number
    enabled: boolean
    order: number
    name: string
    description?: string
    updated_at: string
    delivery_rate_24h?: number | null
    config: Record<string, any>
    filters?: PluginConfigFilters | null
}

// subset of EntityFilter
export interface PluginConfigFilterBase {
    id: string
    name: string | null
    order: number
    properties: (EventPropertyFilter | PersonPropertyFilter | ElementPropertyFilter)[]
}

export interface PluginConfigFilterEvents extends PluginConfigFilterBase {
    type: 'events'
}

export interface PluginConfigFilterActions extends PluginConfigFilterBase {
    type: 'actions'
}

export interface PluginConfigFilters {
    events?: PluginConfigFilterEvents[]
    actions?: PluginConfigFilterActions[]
    filter_test_accounts?: boolean
}

// TODO: Rename to PluginConfigWithPluginInfo once the are removed from the frontend
export interface PluginConfigWithPluginInfoNew extends PluginConfigTypeNew {
    plugin_info: PluginType
}

export interface PluginErrorType {
    message: string
    time: string
    stack?: string
    name?: string
    event?: Record<string, any>
}

export type LogEntryLevel = 'DEBUG' | 'LOG' | 'INFO' | 'WARN' | 'WARNING' | 'ERROR'

// The general log entry format that eventually everything should match
export type LogEntry = {
    log_source_id: string
    instance_id: string
    timestamp: string
    level: LogEntryLevel
    message: string
}

export type LogEntryRequestParams = {
    limit?: number
    after?: string
    before?: string
    // Comma separated list of log levels
    level?: string
    search?: string
    instance_id?: string
}

export interface PluginLogEntry {
    id: string
    team_id: number
    plugin_id: number
    plugin_config_id: number
    timestamp: string
    source: string
    type: LogEntryLevel
    is_system: boolean
    message: string
    instance_id: string
}

export enum AnnotationScope {
    Insight = 'dashboard_item',
    Dashboard = 'dashboard',
    Project = 'project',
    Organization = 'organization',
}

export interface RawAnnotationType {
    id: number
    scope: AnnotationScope
    content: string | null
    date_marker: string | null
    created_by?: UserBasicType | null
    created_at: string
    updated_at: string
    dashboard_item?: number | null
    insight_short_id?: InsightModel['short_id'] | null
    insight_name?: InsightModel['name'] | null
    insight_derived_name?: InsightModel['derived_name'] | null
    dashboard_id?: DashboardBasicType['id'] | null
    dashboard_name?: DashboardBasicType['name'] | null
    deleted?: boolean
    creation_type?: 'USR' | 'GIT'
}

export interface AnnotationType extends Omit<RawAnnotationType, 'created_at' | 'date_marker'> {
    date_marker: dayjs.Dayjs | null
    created_at: dayjs.Dayjs
}

export interface DatedAnnotationType extends Omit<AnnotationType, 'date_marker'> {
    date_marker: dayjs.Dayjs
}

export enum ChartDisplayType {
    ActionsLineGraph = 'ActionsLineGraph',
    ActionsBar = 'ActionsBar',
    ActionsAreaGraph = 'ActionsAreaGraph',
    ActionsLineGraphCumulative = 'ActionsLineGraphCumulative',
    BoldNumber = 'BoldNumber',
    ActionsPie = 'ActionsPie',
    ActionsBarValue = 'ActionsBarValue',
    ActionsTable = 'ActionsTable',
    WorldMap = 'WorldMap',
}
export enum ChartDisplayCategory {
    TimeSeries = 'TimeSeries',
    CumulativeTimeSeries = 'CumulativeTimeSeries',
    TotalValue = 'TotalValue',
}

export type BreakdownType =
    | 'cohort'
    | 'person'
    | 'event'
    | 'group'
    | 'session'
    | 'hogql'
    | 'data_warehouse'
    | 'data_warehouse_person_property'
export type IntervalType = 'minute' | 'hour' | 'day' | 'week' | 'month'
export type SmoothingType = number

export enum InsightType {
    TRENDS = 'TRENDS',
    STICKINESS = 'STICKINESS',
    LIFECYCLE = 'LIFECYCLE',
    FUNNELS = 'FUNNELS',
    RETENTION = 'RETENTION',
    PATHS = 'PATHS',
    JSON = 'JSON',
    SQL = 'SQL',
    HOG = 'HOG',
}

export enum PathType {
    PageView = '$pageview',
    Screen = '$screen',
    CustomEvent = 'custom_event',
    HogQL = 'hogql',
}

export enum FunnelPathType {
    before = 'funnel_path_before_step',
    between = 'funnel_path_between_steps',
    after = 'funnel_path_after_step',
}

export enum FunnelVizType {
    Steps = 'steps',
    TimeToConvert = 'time_to_convert',
    Trends = 'trends',
}

export type RetentionType = typeof RETENTION_RECURRING | typeof RETENTION_FIRST_TIME

export enum RetentionPeriod {
    Hour = 'Hour',
    Day = 'Day',
    Week = 'Week',
    Month = 'Month',
}

export type BreakdownKeyType = string | number | (string | number)[] | null

/**
 * Legacy multiple breakdowns had `property` and `type` fields.
 * Mirroring the legacy fields here for backwards compatibility with multiple breakdowns.
 */
export interface Breakdown {
    value?: string
    /**
     * Legacy breakdown has a `property` field that is `value` now.
     */
    property?: string | number
    type: BreakdownType
    normalize_url?: boolean
    histogram_bin_count?: number
    group_type_index?: number
}

export interface FilterType {
    // used by all
    from_dashboard?: boolean | number
    insight?: InsightType
    filter_test_accounts?: boolean
    properties?: AnyPropertyFilter[] | PropertyGroupFilter
    sampling_factor?: number | null

    date_from?: string | null
    date_to?: string | null
    /**
     * Whether the `date_from` and `date_to` should be used verbatim. Disables rounding to the start and end of period.
     * Strings are cast to bools, e.g. "true" -> true.
     */
    explicit_date?: boolean | string | null

    events?: Record<string, any>[]
    actions?: Record<string, any>[]
    data_warehouse?: Record<string, any>[]
    new_entity?: Record<string, any>[]

    // persons modal
    entity_id?: string | number
    entity_type?: EntityType
    entity_math?: string

    // used by trends and stickiness
    interval?: IntervalType
    // TODO: extract into TrendsFunnelsCommonFilterType
    breakdown_type?: BreakdownType | null
    breakdown?: BreakdownKeyType
    breakdown_normalize_url?: boolean
    breakdowns?: Breakdown[]
    breakdown_group_type_index?: integer | null
    breakdown_hide_other_aggregation?: boolean | null
    breakdown_limit?: integer | null
    aggregation_group_type_index?: integer // Groups aggregation
}

export interface PropertiesTimelineFilterType {
    date_from?: string | null // DateMixin
    date_to?: string | null // DateMixin
    interval?: IntervalType // IntervalMixin
    properties?: AnyPropertyFilter[] | PropertyGroupFilter // PropertyMixin
    events?: Record<string, any>[] // EntitiesMixin
    actions?: Record<string, any>[] // EntitiesMixin
    aggregation_group_type_index?: number // GroupsAggregationMixin
    display?: ChartDisplayType // DisplayDerivedMixin
    breakdown_type?: BreakdownType | null
    breakdown?: BreakdownKeyType
}

export interface TrendsFilterType extends FilterType {
    // Specifies that we want to smooth the aggregation over the specified
    // number of intervals, e.g. for a day interval, we may want to smooth over
    // 7 days to remove weekly variation. Smoothing is performed as a moving average.
    smoothing_intervals?: number
    formula?: string
    compare_to?: string
    compare?: boolean
    /** @deprecated */
    shown_as?: ShownAsValue
    display?: ChartDisplayType
    breakdown_histogram_bin_count?: number // trends breakdown histogram bin count

    // frontend only
    show_legend?: boolean // used to show/hide legend next to insights graph
    hidden_legend_keys?: Record<string, boolean | undefined> // used to toggle visibilities in table and legend
    aggregation_axis_format?: AggregationAxisFormat // a fixed format like duration that needs calculation
    aggregation_axis_prefix?: string // a prefix to add to the aggregation axis e.g. £
    aggregation_axis_postfix?: string // a postfix to add to the aggregation axis e.g. %
    decimal_places?: number
    show_values_on_series?: boolean
    show_labels_on_series?: boolean
    show_percent_stack_view?: boolean
    y_axis_scale_type?: 'log10' | 'linear'
}

export interface StickinessFilterType extends FilterType {
    compare_to?: string
    compare?: boolean
    /** @deprecated */
    shown_as?: ShownAsValue
    display?: ChartDisplayType

    // frontend only
    show_legend?: boolean // used to show/hide legend next to insights graph
    hidden_legend_keys?: Record<string, boolean | undefined> // used to toggle visibilities in table and legend
    show_values_on_series?: boolean

    // persons only
    stickiness_days?: number
}

export interface FunnelsFilterType extends FilterType {
    funnel_viz_type?: FunnelVizType // parameter sent to funnels API for time conversion code path
    funnel_from_step?: number // used in time to convert: initial step index to compute time to convert
    funnel_to_step?: number // used in time to convert: ending step index to compute time to convert
    breakdown_attribution_type?: BreakdownAttributionType // funnels breakdown attribution type
    breakdown_attribution_value?: number // funnels breakdown attribution specific step value
    bin_count?: BinCountValue // used in time to convert: number of bins to show in histogram
    funnel_window_interval_unit?: FunnelConversionWindowTimeUnit // minutes, days, weeks, etc. for conversion window
    funnel_window_interval?: number | undefined // length of conversion window
    funnel_order_type?: StepOrderValue
    exclusions?: FunnelExclusionLegacy[] // used in funnel exclusion filters
    funnel_aggregate_by_hogql?: string

    // frontend only
    layout?: FunnelLayout // used only for funnels
    funnel_step_reference?: FunnelStepReference // whether conversion shown in graph should be across all steps or just from the previous step
    hidden_legend_keys?: Record<string, boolean | undefined> // used to toggle visibilities in table and legend

    // persons only
    entrance_period_start?: string // this and drop_off is used for funnels time conversion date for the persons modal
    drop_off?: boolean
    funnel_step?: number
    funnel_step_breakdown?: string | number[] | number | null // used in steps breakdown: persons modal
    funnel_custom_steps?: number[] // used to provide custom steps for which to get people in a funnel - primarily for correlation use
    funnel_correlation_person_entity?: Record<string, any> // Funnel Correlation Persons Filter
    funnel_correlation_person_converted?: 'true' | 'false' // Funnel Correlation Persons Converted - success or failure counts
}
export interface PathsFilterType extends FilterType {
    path_type?: PathType
    paths_hogql_expression?: string
    include_event_types?: PathType[]
    start_point?: string
    end_point?: string
    path_groupings?: string[]
    funnel_paths?: FunnelPathType
    funnel_filter?: Record<string, any> // Funnel Filter used in Paths
    exclude_events?: string[] // Paths Exclusion type
    /** @asType integer */
    step_limit?: number // Paths Step Limit
    path_replacements?: boolean
    local_path_cleaning_filters?: PathCleaningFilter[]
    /** @asType integer */
    edge_limit?: number | undefined // Paths edge limit
    /** @asType integer */
    min_edge_weight?: number | undefined // Paths
    /** @asType integer */
    max_edge_weight?: number | undefined // Paths

    // persons only
    path_start_key?: string // Paths People Start Key
    path_end_key?: string // Paths People End Key
    path_dropoff_key?: string // Paths People Dropoff Key
}

export interface RetentionEntity {
    id?: string | number // TODO: Fix weird typing issues
    kind?: NodeKind.ActionsNode | NodeKind.EventsNode
    name?: string
    type?: EntityType
    /**  @asType integer */
    order?: number
    uuid?: string
    custom_name?: string
}

export interface RetentionFilterType extends FilterType {
    retention_type?: RetentionType
    retention_reference?: 'total' | 'previous' // retention wrt cohort size or previous period
    /**
     * @asType integer
     */
    total_intervals?: number
    returning_entity?: RetentionEntity
    target_entity?: RetentionEntity
    period?: RetentionPeriod

    //frontend only
    show_mean?: boolean
}
export interface LifecycleFilterType extends FilterType {
    /** @deprecated */
    shown_as?: ShownAsValue

    // frontend only
    show_legend?: boolean
    show_values_on_series?: boolean
    toggledLifecycles?: LifecycleToggle[]
}

export type LifecycleToggle = 'new' | 'resurrecting' | 'returning' | 'dormant'
export type AnyFilterType =
    | TrendsFilterType
    | StickinessFilterType
    | FunnelsFilterType
    | PathsFilterType
    | RetentionFilterType
    | LifecycleFilterType
    | FilterType

export type AnyPartialFilterType =
    | Partial<TrendsFilterType>
    | Partial<StickinessFilterType>
    | Partial<FunnelsFilterType>
    | Partial<PathsFilterType>
    | Partial<RetentionFilterType>
    | Partial<LifecycleFilterType>
    | Partial<FilterType>

export interface EventsListQueryParams {
    event?: string
    properties?: AnyPropertyFilter[] | PropertyGroupFilter
    orderBy?: string[]
    action_id?: number
    after?: string
    before?: string
    limit?: number
    offset?: number
}

export interface RecordingEventsFilters {
    query: string
}

export interface RecordingConsoleLogsFilters {
    query: string
}

export enum RecordingWindowFilter {
    All = 'all',
}

export interface EditorFilterProps {
    insightProps: InsightLogicProps
}

export interface InsightEditorFilter {
    key: string
    label?: string | ((props: EditorFilterProps) => JSX.Element | null)
    tooltip?: JSX.Element
    showOptional?: boolean
    position?: 'left' | 'right'
    valueSelector?: (insight: Partial<InsightModel>) => any
    /** Editor filter component. Cannot be an anonymous function or the key would not work! */
    component?: (props: EditorFilterProps) => JSX.Element | null
}

export type InsightEditorFilterGroup = {
    title?: string
    count?: number
    editorFilters: InsightEditorFilter[]
    defaultExpanded?: boolean
}

export interface SystemStatusSubrows {
    columns: string[]
    rows: string[][]
}

export interface SystemStatusRow {
    metric: string
    value: boolean | string | number | null
    key: string
    description?: string
    subrows?: SystemStatusSubrows
}

export interface SystemStatus {
    overview: SystemStatusRow[]
}

export type QuerySummary = { duration: string } & Record<string, string>

export interface SystemStatusQueriesResult {
    postgres_running: QuerySummary[]
    clickhouse_running?: QuerySummary[]
    clickhouse_slow_log?: QuerySummary[]
}

export interface SystemStatusAnalyzeResult {
    query: string
    timing: {
        query_id: string
        event_time: string
        query_duration_ms: number
        read_rows: number
        read_size: string
        result_rows: number
        result_size: string
        memory_usage: string
    }
    flamegraphs: Record<string, string>
}

export interface TrendAPIResponse<ResultType = TrendResult[]> {
    type: 'Trends'
    is_cached: boolean
    last_refresh: string | null
    result: ResultType
    timezone: string
    next: string | null
}

export interface TrendResult {
    action: ActionFilter
    actions?: ActionFilter[]
    count: number
    data: number[]
    days: string[]
    dates?: string[]
    label: string
    labels: string[]
    breakdown_value?: string | number | string[]
    aggregated_value: number
    status?: string
    compare_label?: CompareLabelType
    compare?: boolean
    persons_urls?: { url: string }[]
    persons?: Person
    filter?: TrendsFilterType
}

interface Person {
    url: string
    filter: Partial<FilterType>
}

export interface FunnelStep {
    // The type returned from the API.
    action_id: string
    average_conversion_time: number | null
    median_conversion_time: number | null
    count: number
    name: string
    custom_name?: string | null
    order: number
    people?: string[]
    type: EntityType
    labels?: string[]
    breakdown?: BreakdownKeyType
    breakdowns?: BreakdownKeyType[]
    breakdown_value?: BreakdownKeyType
    data?: number[]
    days?: string[]

    /** Url that you can GET to retrieve the people that converted in this step */
    converted_people_url: string

    /** Url that you can GET to retrieve the people that dropped in this step  */
    dropped_people_url: string | null
}

export interface FunnelsTimeConversionBins {
    bins: [number, number][]
    average_conversion_time: number | null
}

export type FunnelResultType = FunnelStep[] | FunnelStep[][] | FunnelsTimeConversionBins

export interface FunnelAPIResponse<ResultType = FunnelResultType> {
    is_cached: boolean
    last_refresh: string | null
    result: ResultType
    timezone: string
}

export interface FunnelStepWithNestedBreakdown extends FunnelStep {
    nested_breakdown?: FunnelStep[]
}

export interface FunnelTimeConversionMetrics {
    averageTime: number
    stepRate: number
    totalRate: number
}

export interface FunnelConversionWindow {
    funnelWindowIntervalUnit: FunnelConversionWindowTimeUnit
    funnelWindowInterval: number
}

// https://github.com/PostHog/posthog/blob/master/posthog/models/filters/mixins/funnel.py#L100
export enum FunnelConversionWindowTimeUnit {
    Second = 'second',
    Minute = 'minute',
    Hour = 'hour',
    Day = 'day',
    Week = 'week',
    Month = 'month',
}

export enum FunnelStepReference {
    total = 'total',
    previous = 'previous',
}

export interface FunnelStepWithConversionMetrics extends FunnelStep {
    droppedOffFromPrevious: number
    conversionRates: {
        fromPrevious: number
        total: number
        fromBasisStep: number // either fromPrevious or total, depending on FunnelStepReference
    }
    nested_breakdown?: Omit<FunnelStepWithConversionMetrics, 'nested_breakdown'>[]
    rowKey?: number | string
    significant?: {
        fromPrevious: boolean
        total: boolean
        fromBasisStep: boolean // either fromPrevious or total, depending on FunnelStepReference
    }
}

export interface FlattenedFunnelStepByBreakdown {
    rowKey: number | string
    isBaseline?: boolean
    breakdown?: BreakdownKeyType
    // :KLUDGE: Data transforms done in `getBreakdownStepValues`
    breakdown_value?: Array<string | number>
    breakdownIndex?: number
    conversionRates?: {
        total: number
    }
    steps?: FunnelStepWithConversionMetrics[]
    significant?: boolean
}

export interface FunnelCorrelation {
    event: Pick<EventType, 'elements' | 'event' | 'properties'>
    odds_ratio: number
    success_count: number
    success_people_url: string
    failure_count: number
    failure_people_url: string
    correlation_type: FunnelCorrelationType.Failure | FunnelCorrelationType.Success
    result_type:
        | FunnelCorrelationResultsType.Events
        | FunnelCorrelationResultsType.Properties
        | FunnelCorrelationResultsType.EventWithProperties
}

export enum FunnelCorrelationType {
    Success = 'success',
    Failure = 'failure',
}

export enum FunnelCorrelationResultsType {
    Events = 'events',
    Properties = 'properties',
    EventWithProperties = 'event_with_properties',
}

export enum BreakdownAttributionType {
    FirstTouch = 'first_touch',
    LastTouch = 'last_touch',
    AllSteps = 'all_events',
    Step = 'step',
}

export interface ChartParams {
    inCardView?: boolean
    inSharedMode?: boolean
    showPersonsModal?: boolean
    /** allows overriding by queries, e.g. setting empty state text*/
    context?: QueryContext
}

export interface HistogramGraphDatum {
    id: number
    bin0: number
    bin1: number
    count: number
    label: string
}

// Shared between insightLogic, dashboardItemLogic, trendsLogic, funnelLogic, pathsLogic, retentionLogic
export interface InsightLogicProps {
    /** currently persisted insight */
    dashboardItemId?: InsightShortId | 'new' | `new-${string}` | null
    /** id of the dashboard the insight is on (when the insight is being displayed on a dashboard) **/
    dashboardId?: DashboardType['id']
    /** cached insight */
    cachedInsight?: Partial<InsightModel> | null
    /** enable this to avoid API requests */
    doNotLoad?: boolean
    loadPriority?: number
    onData?: (data: Record<string, unknown> | null | undefined) => void
    /** query when used as ad-hoc insight */
    query?: InsightVizNode
    setQuery?: (node: InsightVizNode) => void

    /** Used to group DataNodes into a collection for group operations like refreshAll **/
    dataNodeCollectionId?: string
}

export interface SetInsightOptions {
    /** this overrides the in-flight filters on the page, which may not equal the last returned API response */
    overrideFilter?: boolean
    /** calling with this updates the "last saved" filters */
    fromPersistentApi?: boolean
}

export interface Survey {
    /** UUID */
    id: string
    name: string
    type: SurveyType
    description: string
    linked_flag_id: number | null
    linked_flag: FeatureFlagBasicType | null
    targeting_flag: FeatureFlagBasicType | null
    targeting_flag_filters?: FeatureFlagFilters
    conditions: {
        url: string
        selector: string
        seenSurveyWaitPeriodInDays?: number
        urlMatchType?: SurveyUrlMatchType
        actions: {
            values: {
                id: number
                name: string
            }[]
        } | null
        events: {
            repeatedActivation?: boolean
            values: {
                name: string
            }[]
        } | null
    } | null
    appearance: SurveyAppearance | null
    questions: (BasicSurveyQuestion | LinkSurveyQuestion | RatingSurveyQuestion | MultipleSurveyQuestion)[]
    created_at: string
    created_by: UserBasicType | null
    start_date: string | null
    end_date: string | null
    archived: boolean
    remove_targeting_flag?: boolean
    responses_limit: number | null
    iteration_count?: number | null
    iteration_frequency_days?: number | null
    iteration_start_dates?: string[]
    current_iteration?: number | null
    current_iteration_start_date?: string
}

export enum SurveyUrlMatchType {
    Exact = PropertyOperator.Exact,
    IsNot = PropertyOperator.IsNot,
    Contains = PropertyOperator.IContains,
    NotIContains = PropertyOperator.NotIContains,
    Regex = PropertyOperator.Regex,
    NotRegex = PropertyOperator.NotRegex,
}

export enum SurveyType {
    Popover = 'popover',
    Widget = 'widget',
    FullScreen = 'full_screen',
    Email = 'email',
    API = 'api',
}

export type SurveyQuestionDescriptionContentType = 'html' | 'text'

export interface SurveyAppearance {
    backgroundColor?: string
    submitButtonColor?: string
    // TODO: remove submitButtonText in favor of buttonText once it's more deprecated
    submitButtonText?: string
    ratingButtonColor?: string
    ratingButtonActiveColor?: string
    borderColor?: string
    placeholder?: string
    whiteLabel?: boolean
    displayThankYouMessage?: boolean
    thankYouMessageHeader?: string
    thankYouMessageDescription?: string
    thankYouMessageDescriptionContentType?: SurveyQuestionDescriptionContentType
    thankYouMessageCloseButtonText?: string
    autoDisappear?: boolean
    position?: string
    shuffleQuestions?: boolean
    surveyPopupDelaySeconds?: number
    // widget only
    widgetType?: 'button' | 'tab' | 'selector'
    widgetSelector?: string
    widgetLabel?: string
    widgetColor?: string
}

export interface SurveyQuestionBase {
    question: string
    description?: string | null
    descriptionContentType?: SurveyQuestionDescriptionContentType
    optional?: boolean
    buttonText?: string
    branching?:
        | NextQuestionBranching
        | ConfirmationMessageBranching
        | ResponseBasedBranching
        | SpecificQuestionBranching
}

export interface BasicSurveyQuestion extends SurveyQuestionBase {
    type: SurveyQuestionType.Open
}

export interface LinkSurveyQuestion extends SurveyQuestionBase {
    type: SurveyQuestionType.Link
    link: string | null
}

export interface RatingSurveyQuestion extends SurveyQuestionBase {
    type: SurveyQuestionType.Rating
    display: 'number' | 'emoji'
    scale: number
    lowerBoundLabel: string
    upperBoundLabel: string
    branching?:
        | NextQuestionBranching
        | ConfirmationMessageBranching
        | ResponseBasedBranching
        | SpecificQuestionBranching
}

export interface MultipleSurveyQuestion extends SurveyQuestionBase {
    type: SurveyQuestionType.SingleChoice | SurveyQuestionType.MultipleChoice
    choices: string[]
    shuffleOptions?: boolean
    hasOpenChoice?: boolean
    branching?:
        | NextQuestionBranching
        | ConfirmationMessageBranching
        | ResponseBasedBranching
        | SpecificQuestionBranching
}

export type SurveyQuestion = BasicSurveyQuestion | LinkSurveyQuestion | RatingSurveyQuestion | MultipleSurveyQuestion

export enum SurveyQuestionType {
    Open = 'open',
    MultipleChoice = 'multiple_choice',
    SingleChoice = 'single_choice',
    Rating = 'rating',
    Link = 'link',
}

export enum SurveyQuestionBranchingType {
    NextQuestion = 'next_question',
    End = 'end',
    ResponseBased = 'response_based',
    SpecificQuestion = 'specific_question',
}

interface NextQuestionBranching {
    type: SurveyQuestionBranchingType.NextQuestion
}

interface ConfirmationMessageBranching {
    type: SurveyQuestionBranchingType.End
}

interface ResponseBasedBranching {
    type: SurveyQuestionBranchingType.ResponseBased
    responseValues: Record<string, any>
}

interface SpecificQuestionBranching {
    type: SurveyQuestionBranchingType.SpecificQuestion
    index: number
}

export interface FeatureFlagGroupType {
    properties?: AnyPropertyFilter[]
    rollout_percentage?: number | null
    variant: string | null
    users_affected?: number
}

export interface MultivariateFlagVariant {
    key: string
    name?: string | null
    rollout_percentage: number
}

export interface MultivariateFlagOptions {
    variants: MultivariateFlagVariant[]
}

export interface FeatureFlagFilters {
    groups: FeatureFlagGroupType[]
    multivariate: MultivariateFlagOptions | null
    aggregation_group_type_index?: integer | null
    payloads: Record<string, JsonType>
    super_groups?: FeatureFlagGroupType[]
}

export interface FeatureFlagBasicType {
    id: number
    team_id: TeamType['id']
    key: string
    /* The description field (the name is a misnomer because of its legacy). */
    name: string
    filters: FeatureFlagFilters
    deleted: boolean
    active: boolean
    ensure_experience_continuity: boolean | null
}

export interface FeatureFlagType extends Omit<FeatureFlagBasicType, 'id' | 'team_id'> {
    /** Null means that the flag has never been saved yet (it's new). */
    id: number | null
    created_by: UserBasicType | null
    created_at: string | null
    is_simple_flag: boolean
    rollout_percentage: number | null
    experiment_set: number[] | null
    features: EarlyAccessFeatureType[] | null
    surveys: Survey[] | null
    rollback_conditions: FeatureFlagRollbackConditions[]
    performed_rollback: boolean
    can_edit: boolean
    tags: string[]
    usage_dashboard?: number
    analytics_dashboards?: number[] | null
    has_enriched_analytics?: boolean
}

export interface OrganizationFeatureFlag {
    flag_id: number | null
    team_id: number | null
    created_by: UserBasicType | null
    created_at: string | null
    is_simple_flag: boolean
    rollout_percentage: number | null
    filters: FeatureFlagFilters
    active: boolean
}

export interface OrganizationFeatureFlagsCopyBody {
    feature_flag_key: FeatureFlagType['key']
    from_project: TeamType['id']
    target_project_ids: TeamType['id'][]
}

export type OrganizationFeatureFlags = {
    flag_id: FeatureFlagType['id']
    team_id: TeamType['id']
    active: FeatureFlagType['active']
}[]

export interface FeatureFlagRollbackConditions {
    threshold: number
    threshold_type: string
    threshold_metric?: FilterType
    operator?: string
}

export interface CombinedFeatureFlagAndValueType {
    feature_flag: FeatureFlagType
    value: boolean | string
}

export enum EarlyAccessFeatureStage {
    Draft = 'draft',
    Concept = 'concept',
    Alpha = 'alpha',
    Beta = 'beta',
    GeneralAvailability = 'general-availability',
    Archived = 'archived',
}

export enum EarlyAccessFeatureTabs {
    OptedIn = 'opted-in',
    OptedOut = 'opted-out',
}

export interface EarlyAccessFeatureType {
    /** UUID */
    id: string
    feature_flag: FeatureFlagBasicType
    name: string
    description: string
    stage: EarlyAccessFeatureStage
    /** Documentation URL. Can be empty. */
    documentation_url: string
    created_at: string
}

export interface NewEarlyAccessFeatureType extends Omit<EarlyAccessFeatureType, 'id' | 'created_at' | 'feature_flag'> {
    feature_flag_id: number | undefined
}

export interface UserBlastRadiusType {
    users_affected: number
    total_users: number
}

export enum ScheduledChangeModels {
    FeatureFlag = 'FeatureFlag',
}

export enum ScheduledChangeOperationType {
    UpdateStatus = 'update_status',
    AddReleaseCondition = 'add_release_condition',
}

export type ScheduledChangePayload =
    | { operation: ScheduledChangeOperationType.UpdateStatus; value: boolean }
    | { operation: ScheduledChangeOperationType.AddReleaseCondition; value: FeatureFlagFilters }

export interface ScheduledChangeType {
    id: number
    team_id: number
    record_id: number | string
    model_name: ScheduledChangeModels
    payload: ScheduledChangePayload
    scheduled_at: string
    executed_at: string | null
    failure_reason: string | null
    created_at: string | null
    created_by: UserBasicType
}

export interface PrevalidatedInvite {
    id: string
    target_email: string
    first_name: string
    organization_name: string
}

interface InstancePreferencesInterface {
    /** Whether debug queries option should be shown on the command palette. */
    debug_queries: boolean
    /** Whether paid features showcasing / upsells are completely disabled throughout the app. */
    disable_paid_fs: boolean
}

export interface PreflightStatus {
    // Attributes that accept undefined values (i.e. `?`) are not received when unauthenticated
    django: boolean
    plugins: boolean
    redis: boolean
    db: boolean
    clickhouse: boolean
    kafka: boolean
    /** An initiated instance is one that already has any organization(s). */
    initiated: boolean
    /** Org creation is allowed on Cloud OR initiated self-hosted organizations with a license and MULTI_ORG_ENABLED. */
    can_create_org: boolean
    /** Whether this is PostHog Cloud. */
    cloud: boolean
    /** Whether this is a managed demo environment. */
    demo: boolean
    celery: boolean
    realm: Realm
    region: Region | null
    available_social_auth_providers: AuthBackends
    available_timezones?: Record<string, number>
    opt_out_capture?: boolean
    email_service_available: boolean
    slack_service: {
        available: boolean
        client_id?: string
    }
    data_warehouse_integrations: {
        hubspot: {
            client_id?: string
        }
    }
    /** Whether PostHog is running in DEBUG mode. */
    is_debug?: boolean
    licensed_users_available?: number | null
    openai_available?: boolean
    site_url?: string
    instance_preferences?: InstancePreferencesInterface
    buffer_conversion_seconds?: number
    object_storage: boolean
    public_egress_ip_addresses?: string[]
}

export enum ItemMode { // todo: consolidate this and dashboardmode
    Edit = 'edit',
    View = 'view',
    Subscriptions = 'subscriptions',
    Sharing = 'sharing',
    Alerts = 'alerts',
}

export enum DashboardPlacement {
    Dashboard = 'dashboard', // When on the standard dashboard page
    ProjectHomepage = 'project-homepage', // When embedded on the project homepage
    FeatureFlag = 'feature-flag',
    Public = 'public', // When viewing the dashboard publicly
    Export = 'export', // When the dashboard is being exported (alike to being printed)
    Person = 'person', // When the dashboard is being viewed on a person page
    Group = 'group', // When the dashboard is being viewed on a group page
}

export enum DashboardMode { // Default mode is null
    Edit = 'edit', // When the dashboard is being edited
    Fullscreen = 'fullscreen', // When the dashboard is on full screen (presentation) mode
    Sharing = 'sharing', // When the sharing configuration is opened
}

// Hotkeys for local (component) actions
export type HotKey =
    | 'a'
    | 'b'
    | 'c'
    | 'd'
    | 'e'
    | 'f'
    | 'h'
    | 'i'
    | 'j'
    | 'k'
    | 'l'
    | 'm'
    | 'n'
    | 'o'
    | 'p'
    | 'q'
    | 'r'
    | 's'
    | 't'
    | 'u'
    | 'v'
    | 'w'
    | 'x'
    | 'y'
    | 'z'
    | 'escape'
    | 'enter'
    | 'space'
    | 'tab'
    | 'arrowleft'
    | 'arrowright'
    | 'arrowdown'
    | 'arrowup'
    | 'forwardslash'

export type HotKeyOrModifier = HotKey | 'shift' | 'option' | 'command'

export interface EventDefinition {
    id: string
    name: string
    description?: string
    tags?: string[]
    owner?: UserBasicType | null
    created_at?: string
    last_seen_at?: string
    last_updated_at?: string // alias for last_seen_at to achieve event and action parity
    updated_at?: string
    updated_by?: UserBasicType | null
    verified?: boolean
    verified_at?: string
    verified_by?: string
    is_action?: boolean
}

// TODO duplicated from plugin server. Follow-up to de-duplicate
export enum PropertyType {
    DateTime = 'DateTime',
    String = 'String',
    Numeric = 'Numeric',
    Boolean = 'Boolean',
    Duration = 'Duration',
    Selector = 'Selector',
}

export enum PropertyDefinitionType {
    Event = 'event',
    Person = 'person',
    Group = 'group',
    Session = 'session',
}

export interface PropertyDefinition {
    id: string
    name: string
    description?: string
    tags?: string[]
    updated_at?: string
    updated_by?: UserBasicType | null
    is_numerical?: boolean // Marked as optional to allow merge of EventDefinition & PropertyDefinition
    is_seen_on_filtered_events?: boolean // Indicates whether this property has been seen for a particular set of events (when `eventNames` query string is sent); calculated at query time, not stored in the db
    property_type?: PropertyType
    type?: PropertyDefinitionType
    created_at?: string // TODO: Implement
    last_seen_at?: string // TODO: Implement
    example?: string
    is_action?: boolean
    verified?: boolean
    verified_at?: string
    verified_by?: string
}

export enum PropertyDefinitionState {
    Pending = 'pending',
    Loading = 'loading',
    Missing = 'missing',
    Error = 'error',
}

export type Definition = EventDefinition | PropertyDefinition

export interface PersonProperty {
    id: number
    name: string
    count: number
}

export type GroupTypeIndex = 0 | 1 | 2 | 3 | 4

export interface GroupType {
    group_type: string
    group_type_index: GroupTypeIndex
    name_singular?: string | null
    name_plural?: string | null
}

export type GroupTypeProperties = Record<number, Array<PersonProperty>>

export interface Group {
    group_type_index: GroupTypeIndex
    group_key: string
    created_at: string
    group_properties: Record<string, any>
}

export interface Experiment {
    id: number | 'new'
    name: string
    description?: string
    feature_flag_key: string
    feature_flag?: FeatureFlagBasicType
    exposure_cohort?: number
    filters: FilterType
    parameters: {
        minimum_detectable_effect?: number
        recommended_running_time?: number
        recommended_sample_size?: number
        feature_flag_variants: MultivariateFlagVariant[]
        custom_exposure_filter?: FilterType
        aggregation_group_type_index?: integer
    }
    start_date?: string | null
    end_date?: string | null
    archived?: boolean
    secondary_metrics: SecondaryExperimentMetric[]
    created_at: string | null
    created_by: UserBasicType | null
    updated_at: string | null
}

export interface FunnelExperimentVariant {
    key: string
    success_count: number
    failure_count: number
}

export interface TrendExperimentVariant {
    key: string
    count: number
    exposure: number
    absolute_exposure: number
}

interface BaseExperimentResults {
    probability: Record<string, number>
    fakeInsightId: string
    significant: boolean
    noData?: boolean
    significance_code: SignificanceCode
    expected_loss?: number
    p_value?: number
}

export interface _TrendsExperimentResults extends BaseExperimentResults {
    insight: TrendResult[]
    filters: TrendsFilterType
    variants: TrendExperimentVariant[]
    last_refresh?: string | null
}

export interface _FunnelExperimentResults extends BaseExperimentResults {
    insight: FunnelStep[][]
    filters: FunnelsFilterType
    variants: FunnelExperimentVariant[]
    last_refresh?: string | null
}

export interface TrendsExperimentResults {
    result: _TrendsExperimentResults
    is_cached?: boolean
    last_refresh?: string | null
}
export interface FunnelExperimentResults {
    result: _FunnelExperimentResults
    is_cached?: boolean
    last_refresh?: string | null
}

export type ExperimentResults = TrendsExperimentResults | FunnelExperimentResults

export type SecondaryMetricResults = ExperimentResults['result'] & {
    result?: Record<string, number>
}
export interface SecondaryExperimentMetric {
    name: string
    filters: Partial<FilterType>
}

export interface SelectOption {
    value: string
    label?: string
}

export enum FilterLogicalOperator {
    And = 'AND',
    Or = 'OR',
}

export interface PropertyGroupFilter {
    type: FilterLogicalOperator
    values: PropertyGroupFilterValue[]
}

export interface PropertyGroupFilterValue {
    type: FilterLogicalOperator
    values: (AnyPropertyFilter | PropertyGroupFilterValue)[]
}

export interface CohortCriteriaGroupFilter {
    id?: string
    type: FilterLogicalOperator
    values: AnyCohortCriteriaType[] | CohortCriteriaGroupFilter[]
}

export interface SelectOptionWithChildren extends SelectOption {
    children: React.ReactChildren
    ['data-attr']: string
    key: string
}

export interface CoreFilterDefinition {
    label: string
    description?: string | JSX.Element
    examples?: (string | number)[]
    /** System properties are hidden in properties table by default. */
    system?: boolean
}

export interface TileParams {
    title: string
    targetPath: string
    openInNewTab?: boolean
    hoverText?: string
    icon: JSX.Element
    class?: string
}

export interface TiledIconModuleProps {
    tiles: TileParams[]
    header?: string
    subHeader?: string
    analyticsModuleKey?: string
}

export type EventOrPropType = EventDefinition & PropertyDefinition

export interface AppContext {
    current_user: UserType | null
    current_team: TeamType | TeamPublicType | null
    preflight: PreflightStatus
    default_event_name: string
    persisted_feature_flags?: string[]
    anonymous: boolean
    frontend_apps?: Record<number, FrontendAppConfig>
    commit_sha?: string
    /** Whether the user was autoswitched to the current item's team. */
    switched_team: TeamType['id'] | null
    year_in_hog_url?: string
    /** Support flow aid: a staff-only list of users who may be impersonated to access this resource. */
    suggested_users_with_access?: UserBasicType[]
}

export type StoredMetricMathOperations = 'max' | 'min' | 'sum'

export interface PathEdgeParameters {
    edgeLimit?: number | undefined
    minEdgeWeight?: number | undefined
    maxEdgeWeight?: number | undefined
}

export enum SignificanceCode {
    Significant = 'significant',
    NotEnoughExposure = 'not_enough_exposure',
    LowWinProbability = 'low_win_probability',
    HighLoss = 'high_loss',
    HighPValue = 'high_p_value',
}

export enum HelpType {
    Slack = 'slack',
    GitHub = 'github',
    Email = 'email',
    Docs = 'docs',
    Updates = 'updates',
    SupportForm = 'support_form',
}

export interface DateMappingOption {
    key: string
    inactive?: boolean // Options removed due to low usage (see relevant PR); will not show up for new insights but will be kept for existing
    values: string[]
    getFormattedDate?: (date: dayjs.Dayjs, format?: string) => string
    defaultInterval?: IntervalType
}

interface BreadcrumbBase {
    /** E.g. scene, tab, or scene with item ID. Particularly important for `onRename`. */
    key: string | number | [scene: Scene, key: string | number]
    /** Name to display. */
    name: string | null | undefined
    /** Symbol, e.g. a lettermark or a profile picture. */
    symbol?: React.ReactNode
    /** Whether to show a custom popover */
    popover?: Pick<PopoverProps, 'overlay' | 'matchWidth'>
}
interface LinkBreadcrumb extends BreadcrumbBase {
    /** Path to link to. */
    path?: string
    onRename?: never
}
interface RenamableBreadcrumb extends BreadcrumbBase {
    path?: never
    /** When this is set, an "Edit" button shows up next to the title */
    onRename?: (newName: string) => Promise<void>
    /** When this is true, the name is always in edit mode, and `onRename` runs on every input change. */
    forceEditMode?: boolean
}
export type Breadcrumb = LinkBreadcrumb | RenamableBreadcrumb

export enum GraphType {
    Bar = 'bar',
    HorizontalBar = 'horizontalBar',
    Line = 'line',
    Histogram = 'histogram',
    Pie = 'doughnut',
}

export type GraphDataset = ChartDataset<ChartType> &
    Partial<
        Pick<
            TrendResult,
            | 'count'
            | 'label'
            | 'days'
            | 'labels'
            | 'data'
            | 'compare'
            | 'compare_label'
            | 'status'
            | 'action'
            | 'actions'
            | 'breakdown_value'
            | 'persons_urls'
            | 'persons'
            | 'filter'
        >
    > & {
        /** Used in filtering out visibility of datasets. Set internally by chart.js */
        id: number
        /** Toggled on to draw incompleteness lines in LineGraph.tsx */
        dotted?: boolean
        /** Array of breakdown values used only in ActionsHorizontalBar/ActionsPie.tsx data */
        breakdownValues?: (string | number | string[] | undefined)[]
        /** Array of breakdown labels used only in ActionsHorizontalBar/ActionsPie.tsx data */
        breakdownLabels?: (string | number | undefined)[]
        /** Array of compare labels used only in ActionsHorizontalBar/ActionsPie.tsx data */
        compareLabels?: (CompareLabelType | undefined)[]
        /** Array of persons used only in (ActionsHorizontalBar|ActionsPie).tsx */
        personsValues?: (Person | undefined)[]
        index?: number
        /** Value (count) for specific data point; only valid in the context of an xy intercept */
        pointValue?: number
        /** Value (count) for specific data point; only valid in the context of an xy intercept */
        personUrl?: string
        /** Action/event filter defition */
        action?: ActionFilter
    }

export type GraphPoint = InteractionItem & { dataset: GraphDataset }

interface PointsPayload {
    pointsIntersectingLine: GraphPoint[]
    pointsIntersectingClick: GraphPoint[]
    clickedPointNotLine: boolean
    referencePoint: GraphPoint
}

export interface GraphPointPayload {
    points: PointsPayload
    index: number
    value?: number
    /** Contains the dataset for all the points in the same x-axis point; allows switching between matching points in the x-axis */
    crossDataset?: GraphDataset[]
    /** ID for the currently selected series */
    seriesId?: number
}

export enum CompareLabelType {
    Current = 'current',
    Previous = 'previous',
}

export interface InstanceSetting {
    key: string
    value: boolean | string | number | null
    value_type: 'bool' | 'str' | 'int'
    description?: string
    editable: boolean
    is_secret: boolean
}

export enum BaseMathType {
    TotalCount = 'total',
    UniqueUsers = 'dau',
    WeeklyActiveUsers = 'weekly_active',
    MonthlyActiveUsers = 'monthly_active',
    UniqueSessions = 'unique_session',
}

export enum PropertyMathType {
    Average = 'avg',
    Sum = 'sum',
    Minimum = 'min',
    Maximum = 'max',
    Median = 'median',
    P90 = 'p90',
    P95 = 'p95',
    P99 = 'p99',
}

export enum CountPerActorMathType {
    Average = 'avg_count_per_actor',
    Minimum = 'min_count_per_actor',
    Maximum = 'max_count_per_actor',
    Median = 'median_count_per_actor',
    P90 = 'p90_count_per_actor',
    P95 = 'p95_count_per_actor',
    P99 = 'p99_count_per_actor',
}

export enum HogQLMathType {
    HogQL = 'hogql',
}
export enum GroupMathType {
    UniqueGroup = 'unique_group',
}

export enum ActorGroupType {
    Person = 'person',
    GroupPrefix = 'group',
}

export enum BehavioralEventType {
    PerformEvent = 'performed_event',
    PerformMultipleEvents = 'performed_event_multiple',
    PerformSequenceEvents = 'performed_event_sequence',
    NotPerformedEvent = 'not_performed_event',
    NotPerformSequenceEvents = 'not_performed_event_sequence',
    HaveProperty = 'have_property',
    NotHaveProperty = 'not_have_property',
}

export enum BehavioralCohortType {
    InCohort = 'in_cohort',
    NotInCohort = 'not_in_cohort',
}

export enum BehavioralLifecycleType {
    PerformEventFirstTime = 'performed_event_first_time',
    PerformEventRegularly = 'performed_event_regularly',
    StopPerformEvent = 'stopped_performing_event',
    StartPerformEventAgain = 'restarted_performing_event',
}

export enum TimeUnitType {
    Day = 'day',
    Week = 'week',
    Month = 'month',
    Year = 'year',
}

export enum DateOperatorType {
    BeforeTheLast = 'before_the_last',
    Between = 'between',
    NotBetween = 'not_between',
    OnTheDate = 'on_the_date',
    NotOnTheDate = 'not_on_the_date',
    Since = 'since',
    Before = 'before',
    IsSet = 'is_set',
    IsNotSet = 'is_not_set',
}

export enum ValueOptionType {
    MostRecent = 'most_recent',
    Previous = 'previous',
    OnDate = 'on_date',
}

export type WeekdayType = 'monday' | 'tuesday' | 'wednesday' | 'thursday' | 'friday' | 'saturday' | 'sunday'

export interface SubscriptionType {
    id: number
    insight?: number
    dashboard?: number
    target_type: string
    target_value: string
    frequency: 'daily' | 'weekly' | 'monthly' | 'yearly'
    interval: number
    byweekday: WeekdayType[] | null
    bysetpos: number | null
    start_date: string
    until_date?: string
    title: string
    summary: string
    created_by?: UserBasicType | null
    created_at: string
    updated_at: string
    deleted?: boolean
}

export type SmallTimeUnit = 'hours' | 'minutes' | 'seconds'

export type Duration = {
    timeValue: number
    unit: SmallTimeUnit
}

export enum EventDefinitionType {
    Event = 'event',
    EventCustom = 'event_custom',
    EventPostHog = 'event_posthog',
}

export type IntegrationKind = 'slack' | 'salesforce' | 'hubspot'

export interface IntegrationType {
    id: number
    kind: IntegrationKind
    display_name: string
    icon_url: string
    config: any
    created_by?: UserBasicType | null
    created_at: string
    errors?: string
}

export interface SlackChannelType {
    id: string
    name: string
    is_private: boolean
    is_ext_shared: boolean
    is_member: boolean
}

export interface SharingConfigurationType {
    enabled: boolean
    access_token: string
    created_at: string
}

export enum ExporterFormat {
    PNG = 'image/png',
    CSV = 'text/csv',
    PDF = 'application/pdf',
    JSON = 'application/json',
    XLSX = 'application/vnd.openxmlformats-officedocument.spreadsheetml.sheet',
}

/** Exporting directly from the browser to a file */
export type LocalExportContext = {
    localData: string
    filename: string
    mediaType: ExporterFormat
}

export type OnlineExportContext = {
    method?: string
    path: string
    query?: any
    body?: any
    filename?: string
}

export type QueryExportContext = {
    source: Record<string, any>
    filename?: string
}

export type ExportContext = OnlineExportContext | LocalExportContext | QueryExportContext

export interface ExportedAssetType {
    id: number
    export_format: ExporterFormat
    dashboard?: number
    insight?: number
    export_context?: ExportContext
    has_content: boolean
    filename: string
    created_at: string
    expires_after?: string
}

export enum FeatureFlagReleaseType {
    ReleaseToggle = 'Release toggle',
    Variants = 'Multiple variants',
}

export interface MediaUploadResponse {
    id: string
    image_location: string
    name: string
}

export enum RolloutConditionType {
    Insight = 'insight',
    Sentry = 'sentry',
}

export enum Resource {
    FEATURE_FLAGS = 'feature flags',
}

export enum AccessLevel {
    READ = 21,
    WRITE = 37,
}

export interface RoleType {
    id: string
    name: string
    feature_flags_access_level: AccessLevel
    members: RoleMemberType[]
    associated_flags: { id: number; key: string }[]
    created_at: string
    created_by: UserBasicType | null
}

export interface RolesListParams {
    feature_flags_access_level?: AccessLevel
}

export interface FeatureFlagAssociatedRoleType {
    id: string
    feature_flag: FeatureFlagType | null
    role: RoleType
    updated_at: string
    added_at: string
}

export interface RoleMemberType {
    id: string
    user: UserBaseType
    role_id: string
    joined_at: string
    updated_at: string
    user_uuid: string
}

export interface OrganizationResourcePermissionType {
    id: string
    resource: Resource
    access_level: AccessLevel
    created_at: string
    updated_at: string
    created_by: UserBaseType | null
}

export interface RecordingReportLoadTimes {
    metadata: number
    snapshots: number
    events: number
    firstPaint: number
}

export type JsonType = string | number | boolean | null | { [key: string]: JsonType } | Array<JsonType>

export type PromptButtonType = 'primary' | 'secondary'
export type PromptType = 'modal' | 'popup'

export type PromptPayload = {
    title: string
    body: string
    type: PromptType
    image?: string
    url_match?: string
    primaryButtonText?: string
    secondaryButtonText?: string
    primaryButtonURL?: string
}

export type PromptFlag = {
    flag: string
    payload: PromptPayload
    showingPrompt: boolean
    locationCSS?: Partial<CSSStyleDeclaration>
    tooltipCSS?: Partial<CSSStyleDeclaration>
}

// Should be kept in sync with "posthog/models/activity_logging/activity_log.py"
export enum ActivityScope {
    FEATURE_FLAG = 'FeatureFlag',
    PERSON = 'Person',
    INSIGHT = 'Insight',
    PLUGIN = 'Plugin',
    PLUGIN_CONFIG = 'PluginConfig',
    DATA_MANAGEMENT = 'DataManagement',
    EVENT_DEFINITION = 'EventDefinition',
    PROPERTY_DEFINITION = 'PropertyDefinition',
    NOTEBOOK = 'Notebook',
    DASHBOARD = 'Dashboard',
    REPLAY = 'Replay',
    EXPERIMENT = 'Experiment',
    SURVEY = 'Survey',
    EARLY_ACCESS_FEATURE = 'EarlyAccessFeature',
    COMMENT = 'Comment',
    COHORT = 'Cohort',
    TEAM = 'Team',
}

export type CommentType = {
    id: string
    content: string
    version: number
    created_at: string
    created_by: UserBasicType | null
    source_comment?: string | null
    scope: ActivityScope
    item_id?: string
    item_context: Record<string, any> | null
}

export type NotebookListItemType = {
    id: string
    short_id: string
    title?: string
    is_template?: boolean
    created_at: string
    created_by: UserBasicType | null
    last_modified_at?: string
    last_modified_by?: UserBasicType | null
}

export type NotebookType = NotebookListItemType & {
    content: JSONContent | null
    version: number
    // used to power text-based search
    text_content?: string | null
}

export enum NotebookNodeType {
    Mention = 'ph-mention',
    Query = 'ph-query',
    Recording = 'ph-recording',
    RecordingPlaylist = 'ph-recording-playlist',
    FeatureFlag = 'ph-feature-flag',
    FeatureFlagCodeExample = 'ph-feature-flag-code-example',
    Experiment = 'ph-experiment',
    EarlyAccessFeature = 'ph-early-access-feature',
    Survey = 'ph-survey',
    Person = 'ph-person',
    Group = 'ph-group',
    Cohort = 'ph-cohort',
    Backlink = 'ph-backlink',
    ReplayTimestamp = 'ph-replay-timestamp',
    Image = 'ph-image',
    PersonFeed = 'ph-person-feed',
    Properties = 'ph-properties',
    Map = 'ph-map',
    Embed = 'ph-embed',
}

export type NotebookNodeResource = {
    attrs: Record<string, any>
    type: NotebookNodeType
}

export enum NotebookTarget {
    Popover = 'popover',
    Scene = 'scene',
}

export type NotebookSyncStatus = 'synced' | 'saving' | 'unsaved' | 'local'

export type NotebookPopoverVisibility = 'hidden' | 'visible' | 'peek'

export interface DataWarehouseCredential {
    access_key: string
    access_secret: string
}
export interface DataWarehouseTable {
    /** UUID */
    id: string
    name: string
    format: DataWarehouseTableTypes
    url_pattern: string
    credential: DataWarehouseCredential
    external_data_source?: ExternalDataStripeSource
    external_schema?: SimpleExternalDataSourceSchema
}

export type DataWarehouseTableTypes = 'CSV' | 'Parquet' | 'JSON' | 'CSVWithNames'

export interface DataWarehouseSavedQuery {
    /** UUID */
    id: string
    name: string
    query: HogQLQuery
    columns: DatabaseSchemaField[]
}

export interface DataWarehouseViewLink {
    id: string
    source_table_name?: string
    source_table_key?: string
    joining_table_name?: string
    joining_table_key?: string
    field_name?: string
    created_by?: UserBasicType | null
    created_at?: string | null
}

export enum DataWarehouseSettingsTab {
    Managed = 'managed',
    SelfManaged = 'self-managed',
}

export const externalDataSources = ['Stripe', 'Hubspot', 'Postgres', 'Zendesk', 'Snowflake'] as const

export type ExternalDataSourceType = (typeof externalDataSources)[number]

export const manualLinkSources = ['aws', 'google-cloud', 'cloudflare-r2', 'azure']

export type ManualLinkSourceType = (typeof manualLinkSources)[number]

export interface ExternalDataSourceCreatePayload {
    source_type: ExternalDataSourceType
    prefix: string
    payload: Record<string, any>
}
export interface ExternalDataStripeSource {
    id: string
    source_id: string
    connection_id: string
    status: string
    source_type: string
    prefix: string
    last_run_at?: Dayjs
    schemas: ExternalDataSourceSchema[]
    sync_frequency: DataWarehouseSyncInterval
}
export interface SimpleExternalDataSourceSchema {
    id: string
    name: string
    should_sync: boolean
    last_synced_at?: Dayjs
}

export type SchemaIncrementalFieldsResponse = IncrementalField[]

export interface IncrementalField {
    label: string
    type: string
    field: string
    field_type: string
}

export interface ExternalDataSourceSyncSchema {
    table: string
    should_sync: boolean
    incremental_field: string | null
    incremental_field_type: string | null
    sync_type: 'full_refresh' | 'incremental' | null
    incremental_fields: IncrementalField[]
    incremental_available: boolean
}

export interface ExternalDataSourceSchema extends SimpleExternalDataSourceSchema {
    table?: SimpleDataWarehouseTable
    incremental: boolean
    sync_type: 'incremental' | 'full_refresh' | null
    status?: string
    incremental_field: string | null
    incremental_field_type: string | null
    sync_frequency: DataWarehouseSyncInterval
}

export interface ExternalDataJob {
    id: string
    created_at: string
    status: 'Running' | 'Failed' | 'Completed' | 'Cancelled'
    schema: SimpleExternalDataSourceSchema
    rows_synced: number
    latest_error: string
    workflow_run_id?: string
}

export interface SimpleDataWarehouseTable {
    id: string
    name: string
    columns: DatabaseSchemaField[]
    row_count: number
}

export type BatchExportServiceS3 = {
    type: 'S3'
    config: {
        bucket_name: string
        region: string
        prefix: string
        aws_access_key_id: string
        aws_secret_access_key: string
        exclude_events: string[]
        include_events: string[]
        compression: string | null
        encryption: string | null
        kms_key_id: string | null
        endpoint_url: string | null
        file_format: string
    }
}

export type BatchExportServicePostgres = {
    type: 'Postgres'
    config: {
        user: string
        password: string
        host: string
        port: number
        database: string
        schema: string
        table_name: string
        has_self_signed_cert: boolean
        exclude_events: string[]
        include_events: string[]
    }
}

export type BatchExportServiceSnowflake = {
    type: 'Snowflake'
    config: {
        account: string
        database: string
        warehouse: string
        user: string
        password: string
        schema: string
        table_name: string
        role: string | null
        exclude_events: string[]
        include_events: string[]
    }
}

export type BatchExportServiceBigQuery = {
    type: 'BigQuery'
    config: {
        project_id: string
        private_key: string
        private_key_id: string
        client_email: string
        token_uri: string
        dataset_id: string
        table_id: string
        exclude_events: string[]
        include_events: string[]
        use_json_type: boolean
    }
}

export type BatchExportServiceHTTP = {
    type: 'HTTP'
    config: {
        url: string
        token: string
        exclude_events: string[]
        include_events: string[]
    }
}

export type BatchExportServiceRedshift = {
    type: 'Redshift'
    config: {
        user: string
        password: string
        host: string
        port: number
        database: string
        schema: string
        table_name: string
        properties_data_type: boolean
        exclude_events: string[]
        include_events: string[]
    }
}

// When adding a new option here also add a icon for it to
// src/scenes/pipeline/icons/
// and update RenderBatchExportIcon
// and update batchExportServiceNames in pipelineNodeNewLogic
export const BATCH_EXPORT_SERVICE_NAMES = ['S3', 'Snowflake', 'Postgres', 'BigQuery', 'Redshift', 'HTTP']
export type BatchExportService =
    | BatchExportServiceS3
    | BatchExportServiceSnowflake
    | BatchExportServicePostgres
    | BatchExportServiceBigQuery
    | BatchExportServiceRedshift
    | BatchExportServiceHTTP

export type PipelineInterval = 'hour' | 'day' | 'every 5 minutes'

export type DataWarehouseSyncInterval = 'day' | 'week' | 'month'

export type BatchExportConfiguration = {
    // User provided data for the export. This is the data that the user
    // provides when creating the export.
    id: string
    team_id: number
    name: string
    destination: BatchExportService
    interval: PipelineInterval
    created_at: string
    start_at: string | null
    end_at: string | null
    paused: boolean
    model: string
    latest_runs?: BatchExportRun[]
}

export type RawBatchExportRun = {
    id: string
    status:
        | 'Cancelled'
        | 'Completed'
        | 'ContinuedAsNew'
        | 'Failed'
        | 'FailedRetryable'
        | 'Terminated'
        | 'TimedOut'
        | 'Running'
        | 'Starting'
    created_at: string
    data_interval_start: string
    data_interval_end: string
    last_updated_at?: string
}

export type BatchExportRun = {
    id: string
    status:
        | 'Cancelled'
        | 'Completed'
        | 'ContinuedAsNew'
        | 'Failed'
        | 'FailedRetryable'
        | 'Terminated'
        | 'TimedOut'
        | 'Running'
        | 'Starting'
    created_at: Dayjs
    data_interval_start: Dayjs
    data_interval_end: Dayjs
    last_updated_at?: Dayjs
}

export type GroupedBatchExportRuns = {
    last_run_at: Dayjs
    data_interval_start: Dayjs
    data_interval_end: Dayjs
    runs: BatchExportRun[]
}

export type SDK = {
    name: string
    key: string
    recommended?: boolean
    tags: string[]
    image:
        | string
        | JSX.Element
        // storybook handles require() differently, so we need to support both
        | {
              default: string
          }
    docsLink: string
}

export enum SDKKey {
    ANDROID = 'android',
    ANGULAR = 'angular',
    ASTRO = 'astro',
    API = 'api',
    BUBBLE = 'bubble',
    DJANGO = 'django',
    DOCUSAURUS = 'docusaurus',
    ELIXIR = 'elixir',
    FRAMER = 'framer',
    FLUTTER = 'flutter',
    GATSBY = 'gatsby',
    GO = 'go',
    GOOGLE_TAG_MANAGER = 'google_tag_manager',
    HTML_SNIPPET = 'html',
    IOS = 'ios',
    JAVA = 'java',
    JS_WEB = 'javascript_web',
    LARAVEL = 'laravel',
    NEXT_JS = 'nextjs',
    NODE_JS = 'nodejs',
    NUXT_JS = 'nuxtjs',
    PHP = 'php',
    PYTHON = 'python',
    REACT = 'react',
    REACT_NATIVE = 'react_native',
    REMIX = 'remix',
    RETOOL = 'retool',
    RUBY = 'ruby',
    RUDDERSTACK = 'rudderstack',
    RUST = 'rust',
    SEGMENT = 'segment',
    SENTRY = 'sentry',
    SHOPIFY = 'shopify',
    SVELTE = 'svelte',
    VUE_JS = 'vuejs',
    WEBFLOW = 'webflow',
    WORDPRESS = 'wordpress',
}

export enum SDKTag {
    WEB = 'Web',
    MOBILE = 'Mobile',
    SERVER = 'Server',
    INTEGRATION = 'Integration',
    RECOMMENDED = 'Recommended',
    OTHER = 'Other',
}

export type SDKInstructionsMap = Partial<Record<SDKKey, React.ReactNode>>

export interface AppMetricsUrlParams {
    tab?: AppMetricsTab
    from?: string
    error?: [string, string]
}

export enum AppMetricsTab {
    Logs = 'logs',
    ProcessEvent = 'processEvent',
    OnEvent = 'onEvent',
    ComposeWebhook = 'composeWebhook',
    ExportEvents = 'exportEvents',
    ScheduledTask = 'scheduledTask',
    HistoricalExports = 'historical_exports',
    History = 'history',
}

export enum SidePanelTab {
    Notebooks = 'notebook',
    Support = 'support',
    Docs = 'docs',
    Activation = 'activation',
    Settings = 'settings',
    FeaturePreviews = 'feature-previews',
    Activity = 'activity',
    Discussion = 'discussion',
    Status = 'status',
    Exports = 'exports',
}

export interface SourceFieldInputConfig {
    type: LemonInputProps['type'] | 'textarea'
    name: string
    label: string
    required: boolean
    placeholder: string
}

export interface SourceFieldSelectConfig {
    type: 'select'
    name: string
    label: string
    required: boolean
    defaultValue: string
    options: { label: string; value: string; fields?: SourceFieldConfig[] }[]
}

export interface SourceFieldSwitchGroupConfig {
    type: 'switch-group'
    name: string
    label: string
    default: string | number | boolean
    fields: SourceFieldConfig[]
}

export type SourceFieldConfig = SourceFieldInputConfig | SourceFieldSwitchGroupConfig | SourceFieldSelectConfig

export interface SourceConfig {
    name: ExternalDataSourceType
    caption: string | React.ReactNode
    fields: SourceFieldConfig[]
    disabledReason?: string | null
}

export interface ProductPricingTierSubrows {
    columns: LemonTableColumns<BillingTableTierAddonRow>
    rows: BillingTableTierAddonRow[]
}

export type BillingTableTierAddonRow = {
    productName: string
    price: string
    usage: string
    total: string
    projectedTotal: string
    icon?: string
}

export type BillingTableTierRow = {
    volume: string
    basePrice: string
    usage: string
    total: string
    projectedTotal: string
    subrows: ProductPricingTierSubrows
}

export type AvailableOnboardingProducts = Pick<
    {
        [key in ProductKey]: OnboardingProduct
    },
    | ProductKey.PRODUCT_ANALYTICS
    | ProductKey.SESSION_REPLAY
    | ProductKey.FEATURE_FLAGS
    | ProductKey.SURVEYS
    | ProductKey.DATA_WAREHOUSE
>

export type OnboardingProduct = {
    name: string
    breadcrumbsName?: string
    icon: string
    iconColor: string
    url: string
    scene: Scene
}

export type HogFunctionInputSchemaType = {
    type: 'string' | 'boolean' | 'dictionary' | 'choice' | 'json' | 'integration' | 'integration_field'
    key: string
    label: string
    choices?: { value: string; label: string }[]
    required?: boolean
    default?: any
    secret?: boolean
    description?: string
    integration?: string
    integration_key?: string
    integration_field?: 'slack_channel'
}

export type HogFunctionInputType = {
    value: any
    secret?: boolean
    bytecode?: any
}

export type HogFunctionType = {
    id: string
    icon_url?: string
    name: string
    description: string
    created_by: UserBasicType | null
    created_at: string
    updated_at: string
    enabled: boolean
    hog: string

    inputs_schema?: HogFunctionInputSchemaType[]
    inputs?: Record<string, HogFunctionInputType>
    filters?: PluginConfigFilters | null
    template?: HogFunctionTemplateType
    status?: HogFunctionStatus
}

export type HogFunctionConfigurationType = Omit<HogFunctionType, 'created_at' | 'created_by' | 'updated_at' | 'status'>

export type HogFunctionTemplateType = Pick<
    HogFunctionType,
    'id' | 'name' | 'description' | 'hog' | 'inputs_schema' | 'filters' | 'icon_url'
> & {
    status: 'alpha' | 'beta' | 'stable'
}

export type HogFunctionIconResponse = {
    id: string
    name: string
    url: string
}

export enum HogWatcherState {
    healthy = 1,
    overflowed = 2,
    disabledForPeriod = 3,
    disabledIndefinitely = 4,
}

export type HogFunctionStatus = {
    state: HogWatcherState
    states: {
        timestamp: number
        state: HogWatcherState
    }[]
    ratings: {
        timestamp: number
        rating: number
    }[]
}

export type HogFunctionInvocationGlobals = {
    project: {
        id: number
        name: string
        url: string
    }
    source?: {
        name: string
        url: string
    }
    event: {
        uuid: string
        name: string
        distinct_id: string
        properties: Record<string, any>
        timestamp: string
        url: string
    }
    person?: {
        uuid: string
        name: string
        url: string
        properties: Record<string, any>
    }
    groups?: Record<
        string,
        {
            id: string // the "key" of the group
            type: string
            index: number
            url: string
            properties: Record<string, any>
        }
    >
}

export interface AnomalyCondition {
    absoluteThreshold: {
        lower?: number
        upper?: number
    }
}

export interface AlertType {
    id: number
    name: string
    insight?: number
    target_value: string
    anomaly_condition: AnomalyCondition
}

<<<<<<< HEAD
export type AppMetricsV2Response = {
    labels: string[]
    series: {
        name: string
        values: number[]
    }[]
}

export type AppMetricsTotalsV2Response = {
    totals: Record<string, number>
}

export type AppMetricsV2RequestParams = {
    after?: string
    before?: string
    // Comma separated list of log levels
    name?: string
    kind?: string
    interval?: 'hour' | 'day' | 'week'
    breakdown_by?: 'name' | 'kind'
=======
export enum DataWarehouseTab {
    Explore = 'explore',
    ManagedSources = 'managed-sources',
    SelfManagedSources = 'self-managed-sources',
>>>>>>> fdccd710
}<|MERGE_RESOLUTION|>--- conflicted
+++ resolved
@@ -4374,7 +4374,6 @@
     anomaly_condition: AnomalyCondition
 }
 
-<<<<<<< HEAD
 export type AppMetricsV2Response = {
     labels: string[]
     series: {
@@ -4395,10 +4394,10 @@
     kind?: string
     interval?: 'hour' | 'day' | 'week'
     breakdown_by?: 'name' | 'kind'
-=======
+}
+
 export enum DataWarehouseTab {
     Explore = 'explore',
     ManagedSources = 'managed-sources',
     SelfManagedSources = 'self-managed-sources',
->>>>>>> fdccd710
 }