--- conflicted
+++ resolved
@@ -10,15 +10,9 @@
             default: 'border-primary bg-surface-primary hover:border-secondary',
         },
         size: {
-<<<<<<< HEAD
             default: 'text-input-primitive--height-base',
             sm: 'text-input-primitive--height-sm',
             lg: 'text-input-primitive--height-lg',
-=======
-            default: 'h-[30px]',
-            sm: 'h-[28px] px-2',
-            lg: 'h-[40px] px-4',
->>>>>>> e8150eb4
         },
     },
     defaultVariants: {
