import './SharingModal.scss'

<<<<<<< HEAD
import { IconCollapse, IconCopy, IconExpand, IconInfo, IconLock } from '@posthog/icons'
import { LemonButton, LemonDivider, LemonInput, LemonModal, LemonSkeleton, LemonSwitch } from '@posthog/lemon-ui'
import { captureException } from '@sentry/react'
=======
import { IconCollapse, IconExpand, IconInfo, IconLock } from '@posthog/icons'
import { LemonButton, LemonDivider, LemonModal, LemonSkeleton, LemonSwitch } from '@posthog/lemon-ui'
>>>>>>> 196ffa18
import { useActions, useValues } from 'kea'
import { Form } from 'kea-forms'
import { router } from 'kea-router'
import { CodeSnippet, Language } from 'lib/components/CodeSnippet'
import {
    TEMPLATE_LINK_HEADING,
    TEMPLATE_LINK_PII_WARNING,
    TEMPLATE_LINK_TOOLTIP,
} from 'lib/components/Sharing/templateLinkMessages'
import { TemplateLinkSection } from 'lib/components/Sharing/TemplateLinkSection'
import { TitleWithIcon } from 'lib/components/TitleWithIcon'
import { IconLink } from 'lib/lemon-ui/icons'
import { LemonDialog } from 'lib/lemon-ui/LemonDialog'
import { LemonField } from 'lib/lemon-ui/LemonField'
import { Spinner } from 'lib/lemon-ui/Spinner/Spinner'
import { Tooltip } from 'lib/lemon-ui/Tooltip'
import { copyToClipboard } from 'lib/utils/copyToClipboard'
import { getInsightDefinitionUrl } from 'lib/utils/insightLinks'
import posthog from 'posthog-js'
import { ReactNode, useEffect, useState } from 'react'
import { DashboardCollaboration } from 'scenes/dashboard/DashboardCollaborators'
import { insightVizDataLogic } from 'scenes/insights/insightVizDataLogic'
<<<<<<< HEAD
import { useDebouncedCallback } from 'use-debounce'
=======
import { preflightLogic } from 'scenes/PreflightCheck/preflightLogic'
import { urls } from 'scenes/urls'
>>>>>>> 196ffa18

import { AccessControlPopoutCTA } from '~/layout/navigation-3000/sidepanel/panels/access_control/AccessControlPopoutCTA'
import { isInsightVizNode } from '~/queries/utils'
import { AccessControlResourceType, AvailableFeature, InsightShortId, QueryBasedInsightModel } from '~/types'

import { upgradeModalLogic } from '../UpgradeModal/upgradeModalLogic'
import { sharingLogic } from './sharingLogic'

export const SHARING_MODAL_WIDTH = 600

export interface SharingModalBaseProps {
    dashboardId?: number
    insightShortId?: InsightShortId
    insight?: Partial<QueryBasedInsightModel>
    recordingId?: string

    title?: string
    previewIframe?: boolean
    additionalParams?: Record<string, any>
    /**
     * When generating a link to a recording, this form can be used to allow the user to specify a timestamp
     */
    recordingLinkTimeForm?: ReactNode
}

export interface SharingModalProps extends SharingModalBaseProps {
    isOpen: boolean
    closeModal: () => void
    inline?: boolean
}

export function SharingModalContent({
    dashboardId,
    insightShortId,
    insight,
    recordingId,
    additionalParams,
    previewIframe = false,
    recordingLinkTimeForm = undefined,
}: SharingModalBaseProps): JSX.Element {
    const logicProps = {
        dashboardId,
        insightShortId,
        recordingId,
        additionalParams,
    }
    const {
        whitelabelAvailable,
        advancedPermissionsAvailable,
        sharingConfiguration,
        sharingConfigurationLoading,
        showPreview,
        embedCode,
        iframeProperties,
        shareLink,
    } = useValues(sharingLogic(logicProps))
<<<<<<< HEAD
    const { setIsEnabled, setPassword, setPasswordRequired, togglePreview } = useActions(sharingLogic(logicProps))
=======
    const { setIsEnabled, togglePreview, setEmbedConfigValue } = useActions(sharingLogic(logicProps))
>>>>>>> 196ffa18
    const { guardAvailableFeature } = useValues(upgradeModalLogic)
    const { preflight } = useValues(preflightLogic)
    const siteUrl = preflight?.site_url || window.location.origin

    const { push } = useActions(router)

    const [iframeLoaded, setIframeLoaded] = useState(false)

    const resource = dashboardId ? 'dashboard' : insightShortId ? 'insight' : recordingId ? 'recording' : 'this'

    const setPasswordDebounced = useDebouncedCallback((value: string) => setPassword(value), 300)

    useEffect(() => {
        setIframeLoaded(false)
    }, [iframeProperties.src, sharingConfiguration?.enabled, showPreview])

    return (
        <div className="deprecated-space-y-4">
            {dashboardId ? (
                <>
                    <DashboardCollaboration dashboardId={dashboardId} />
                    <LemonDivider />
                </>
            ) : undefined}

            {insightShortId ? (
                <>
                    <AccessControlPopoutCTA
                        resourceType={AccessControlResourceType.Insight}
                        callback={() => {
                            push(urls.insightView(insightShortId))
                        }}
                    />
                    <LemonDivider />
                </>
            ) : undefined}

            <div className="deprecated-space-y-2">
                {!sharingConfiguration && sharingConfigurationLoading ? (
                    <LemonSkeleton.Row repeat={3} />
                ) : !sharingConfiguration ? (
                    <p>Something went wrong...</p>
                ) : (
                    <>
                        <h3>Sharing</h3>
                        <LemonSwitch
                            id="sharing-switch"
                            label={`Share ${resource} publicly`}
                            checked={sharingConfiguration.enabled}
                            data-attr="sharing-switch"
                            onChange={(active) => setIsEnabled(active)}
                            bordered
                            fullWidth
                        />

                        {sharingConfiguration.enabled && sharingConfiguration.access_token ? (
                            <>
<<<<<<< HEAD
                                <div className="space-y-2">
                                    <div className="LemonSwitch LemonSwitch--medium LemonSwitch--bordered LemonSwitch--full-width flex-col py-1.5">
                                        <LemonSwitch
                                            className="px-0"
                                            fullWidth
                                            label={
                                                <div className="flex items-center">
                                                    <TitleWithIcon
                                                        icon={
                                                            <Tooltip title="The password is saved in plain-text on our server and, while the shared resource cannot be viewed without it, is best used for secondary auth only. For optimal security, do not circulate the shared link around broadly!">
                                                                <IconInfo />
                                                            </Tooltip>
                                                        }
                                                    >
                                                        Password protect
                                                    </TitleWithIcon>
                                                    {!advancedPermissionsAvailable && (
                                                        <Tooltip title="This is a premium feature, click to learn more.">
                                                            <IconLock className="ml-1.5 text-muted text-lg" />
                                                        </Tooltip>
                                                    )}
                                                </div>
                                            }
                                            onChange={(passwordRequired: boolean) =>
                                                guardAvailableFeature(AvailableFeature.ADVANCED_PERMISSIONS, () =>
                                                    setPasswordRequired(passwordRequired)
                                                )
                                            }
                                            checked={sharingConfiguration.password_required}
                                        />
                                        {sharingConfiguration.password_required && (
                                            <LemonInput
                                                type="password"
                                                className="ph-ignore-input w-full"
                                                placeholder="••••••••••"
                                                defaultValue={sharingConfiguration.password}
                                                onChange={setPasswordDebounced}
                                                suffix={
                                                    <LemonButton
                                                        data-attr="copy-code-button"
                                                        icon={<IconCopy />}
                                                        onClick={() => {
                                                            void copyToClipboard(
                                                                sharingConfiguration.password,
                                                                'password for shared ' + resource
                                                            )
                                                        }}
                                                        noPadding
                                                    />
                                                }
                                            />
                                        )}
                                    </div>
=======
                                <div className="deprecated-space-y-2">
>>>>>>> 196ffa18
                                    <LemonButton
                                        data-attr="sharing-link-button"
                                        type="secondary"
                                        onClick={() => {
                                            // TRICKY: there's a chance this was sending useless errors to error tracking
                                            // even when it succeeded, so we're explicitly ignoring the promise success
                                            // and naming the error when reported to error tracking - @pauldambra
                                            copyToClipboard(shareLink, shareLink).catch((e) =>
                                                posthog.captureException(
                                                    new Error('unexpected sharing modal clipboard error: ' + e.message)
                                                )
                                            )
                                        }}
                                        icon={<IconLink />}
                                        fullWidth
                                        className="mb-4"
                                    >
                                        Copy public link
                                    </LemonButton>
                                    {recordingLinkTimeForm}
                                    <TitleWithIcon
                                        icon={
                                            <Tooltip
                                                title={`Use the HTML snippet below to embed the ${resource} on your website`}
                                            >
                                                <IconInfo />
                                            </Tooltip>
                                        }
                                    >
                                        <b>Embed {resource}</b>
                                    </TitleWithIcon>
                                    <CodeSnippet language={Language.HTML}>{embedCode}</CodeSnippet>
                                </div>
                                <Form
                                    logic={sharingLogic}
                                    props={logicProps}
                                    formKey="embedConfig"
                                    className="deprecated-space-y-2"
                                >
                                    <div className="grid grid-cols-2 gap-2 grid-flow *:odd:last:col-span-2">
                                        {insight && (
                                            <LemonField name="noHeader">
                                                {({ value, onChange }) => (
                                                    <LemonSwitch
                                                        fullWidth
                                                        bordered
                                                        label={<div>Show title and description</div>}
                                                        onChange={() => onChange(!value)}
                                                        checked={!value}
                                                    />
                                                )}
                                            </LemonField>
                                        )}
                                        <LemonField name="whitelabel">
                                            {({ value }) => (
                                                <LemonSwitch
                                                    fullWidth
                                                    bordered
                                                    label={
                                                        <div className="flex items-center">
                                                            <span>Show PostHog branding</span>
                                                            {!whitelabelAvailable && (
                                                                <Tooltip title="This is a premium feature, click to learn more.">
                                                                    <IconLock className="ml-1.5 text-secondary text-lg" />
                                                                </Tooltip>
                                                            )}
                                                        </div>
                                                    }
                                                    onChange={() =>
                                                        guardAvailableFeature(AvailableFeature.WHITE_LABELLING, () => {
                                                            // setEmbedConfigValue is used to update the form state and report the event
                                                            setEmbedConfigValue('whitelabel', !value)
                                                        })
                                                    }
                                                    checked={!value}
                                                />
                                            )}
                                        </LemonField>

                                        {isInsightVizNode(insight?.query) && insightShortId && (
                                            // These options are only valid for `InsightVizNode`s, and they rely on `insightVizDataLogic`
                                            <>
                                                <LegendCheckbox insightShortId={insightShortId} />
                                                <DetailedResultsCheckbox insightShortId={insightShortId} />
                                            </>
                                        )}

                                        {recordingId && (
                                            <LemonField name="showInspector">
                                                {({ value, onChange }) => (
                                                    <LemonSwitch
                                                        fullWidth
                                                        bordered
                                                        label={<div>Show inspector panel</div>}
                                                        onChange={onChange}
                                                        checked={value}
                                                    />
                                                )}
                                            </LemonField>
                                        )}
                                    </div>

                                    {previewIframe && (
                                        <div className="rounded border">
                                            <LemonButton
                                                fullWidth
                                                sideIcon={showPreview ? <IconCollapse /> : <IconExpand />}
                                                onClick={togglePreview}
                                            >
                                                Preview
                                                {showPreview && !iframeLoaded ? <Spinner className="ml-2" /> : null}
                                            </LemonButton>
                                            {showPreview && (
                                                <div className="SharingPreview border-t">
                                                    <iframe
                                                        className="block"
                                                        {...iframeProperties}
                                                        onLoad={() => setIframeLoaded(true)}
                                                    />
                                                </div>
                                            )}
                                        </div>
                                    )}
                                </Form>
                            </>
                        ) : null}
                    </>
                )}
            </div>
            {insight?.query && (
                <>
                    <LemonDivider />
                    <TemplateLinkSection
                        templateLink={getInsightDefinitionUrl({ query: insight.query }, siteUrl)}
                        heading={TEMPLATE_LINK_HEADING}
                        tooltip={TEMPLATE_LINK_TOOLTIP}
                        piiWarning={TEMPLATE_LINK_PII_WARNING}
                    />
                </>
            )}
        </div>
    )
}

function DetailedResultsCheckbox({ insightShortId }: { insightShortId: InsightShortId }): JSX.Element | null {
    const { hasDetailedResultsTable } = useValues(insightVizDataLogic({ dashboardItemId: insightShortId }))

    if (!hasDetailedResultsTable) {
        return null // No detailed results toggle
    }

    return (
        <LemonField name="detailed">
            {({ value, onChange }) => (
                <LemonSwitch
                    fullWidth
                    bordered
                    label="Show detailed results"
                    onChange={() => onChange(!value)}
                    checked={value}
                />
            )}
        </LemonField>
    )
}

function LegendCheckbox({ insightShortId }: { insightShortId: InsightShortId }): JSX.Element | null {
    const { hasLegend } = useValues(insightVizDataLogic({ dashboardItemId: insightShortId }))

    if (!hasLegend) {
        return null // No legend to toggle
    }

    return (
        <LemonField name="legend">
            {({ value, onChange }) => (
                <LemonSwitch fullWidth bordered label="Show legend" onChange={() => onChange(!value)} checked={value} />
            )}
        </LemonField>
    )
}

export function SharingModal({ closeModal, isOpen, inline, title, ...props }: SharingModalProps): JSX.Element {
    return (
        <LemonModal
            onClose={closeModal}
            isOpen={isOpen}
            width={SHARING_MODAL_WIDTH}
            title={title ?? 'Sharing'}
            footer={
                <LemonButton type="secondary" onClick={closeModal}>
                    Done
                </LemonButton>
            }
            inline={inline}
        >
            <SharingModalContent {...props} />
        </LemonModal>
    )
}

SharingModal.open = (props: SharingModalBaseProps) => {
    LemonDialog.open({
        title: props.title ?? 'Sharing',
        content: (
            <>
                <SharingModalContent {...props} />
            </>
        ),
        width: SHARING_MODAL_WIDTH,
        primaryButton: {
            children: 'Close',
            type: 'secondary',
        },
    })
}<|MERGE_RESOLUTION|>--- conflicted
+++ resolved
@@ -1,13 +1,7 @@
 import './SharingModal.scss'
 
-<<<<<<< HEAD
 import { IconCollapse, IconCopy, IconExpand, IconInfo, IconLock } from '@posthog/icons'
 import { LemonButton, LemonDivider, LemonInput, LemonModal, LemonSkeleton, LemonSwitch } from '@posthog/lemon-ui'
-import { captureException } from '@sentry/react'
-=======
-import { IconCollapse, IconExpand, IconInfo, IconLock } from '@posthog/icons'
-import { LemonButton, LemonDivider, LemonModal, LemonSkeleton, LemonSwitch } from '@posthog/lemon-ui'
->>>>>>> 196ffa18
 import { useActions, useValues } from 'kea'
 import { Form } from 'kea-forms'
 import { router } from 'kea-router'
@@ -30,12 +24,9 @@
 import { ReactNode, useEffect, useState } from 'react'
 import { DashboardCollaboration } from 'scenes/dashboard/DashboardCollaborators'
 import { insightVizDataLogic } from 'scenes/insights/insightVizDataLogic'
-<<<<<<< HEAD
 import { useDebouncedCallback } from 'use-debounce'
-=======
 import { preflightLogic } from 'scenes/PreflightCheck/preflightLogic'
 import { urls } from 'scenes/urls'
->>>>>>> 196ffa18
 
 import { AccessControlPopoutCTA } from '~/layout/navigation-3000/sidepanel/panels/access_control/AccessControlPopoutCTA'
 import { isInsightVizNode } from '~/queries/utils'
@@ -92,11 +83,7 @@
         iframeProperties,
         shareLink,
     } = useValues(sharingLogic(logicProps))
-<<<<<<< HEAD
-    const { setIsEnabled, setPassword, setPasswordRequired, togglePreview } = useActions(sharingLogic(logicProps))
-=======
-    const { setIsEnabled, togglePreview, setEmbedConfigValue } = useActions(sharingLogic(logicProps))
->>>>>>> 196ffa18
+    const { setIsEnabled, setPassword, setPasswordRequired, togglePreview, setEmbedConfigValue } = useActions(sharingLogic(logicProps))
     const { guardAvailableFeature } = useValues(upgradeModalLogic)
     const { preflight } = useValues(preflightLogic)
     const siteUrl = preflight?.site_url || window.location.origin
@@ -154,8 +141,7 @@
 
                         {sharingConfiguration.enabled && sharingConfiguration.access_token ? (
                             <>
-<<<<<<< HEAD
-                                <div className="space-y-2">
+                                <div className="deprecated-space-y-2">
                                     <div className="LemonSwitch LemonSwitch--medium LemonSwitch--bordered LemonSwitch--full-width flex-col py-1.5">
                                         <LemonSwitch
                                             className="px-0"
@@ -208,9 +194,6 @@
                                             />
                                         )}
                                     </div>
-=======
-                                <div className="deprecated-space-y-2">
->>>>>>> 196ffa18
                                     <LemonButton
                                         data-attr="sharing-link-button"
                                         type="secondary"
