--- conflicted
+++ resolved
@@ -145,11 +145,8 @@
             excludedProperties={excludedProperties}
             optionsFromProp={taxonomicFilterOptionsFromProp}
             hideBehavioralCohorts={hideBehavioralCohorts}
-<<<<<<< HEAD
             enablePreaggregatedTableHints={enablePreaggregatedTableHints}
-=======
             selectFirstItem={!cohortOrOtherValue}
->>>>>>> f765e25c
         />
     )
 
