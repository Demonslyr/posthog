import { LemonSelectOptions } from '@posthog/lemon-ui'

import { ChartDisplayCategory, ChartDisplayType, Region, SSOProvider } from '../types'

// Sync with backend DISPLAY_TYPES_TO_CATEGORIES
export const DISPLAY_TYPES_TO_CATEGORIES: Record<ChartDisplayType, ChartDisplayCategory> = {
    [ChartDisplayType.ActionsLineGraph]: ChartDisplayCategory.TimeSeries,
    [ChartDisplayType.ActionsBar]: ChartDisplayCategory.TimeSeries,
    [ChartDisplayType.ActionsStackedBar]: ChartDisplayCategory.TimeSeries,
    [ChartDisplayType.ActionsAreaGraph]: ChartDisplayCategory.TimeSeries,
    [ChartDisplayType.ActionsLineGraphCumulative]: ChartDisplayCategory.CumulativeTimeSeries,
    [ChartDisplayType.BoldNumber]: ChartDisplayCategory.TotalValue,
    [ChartDisplayType.ActionsPie]: ChartDisplayCategory.TotalValue,
    [ChartDisplayType.ActionsBarValue]: ChartDisplayCategory.TotalValue,
    [ChartDisplayType.ActionsTable]: ChartDisplayCategory.TotalValue,
    [ChartDisplayType.WorldMap]: ChartDisplayCategory.TotalValue,
}
export const NON_TIME_SERIES_DISPLAY_TYPES = Object.entries(DISPLAY_TYPES_TO_CATEGORIES)
    .filter(([, category]) => category === ChartDisplayCategory.TotalValue)
    .map(([displayType]) => displayType as ChartDisplayType)

/** Display types for which `breakdown` is hidden and ignored. Sync with backend NON_BREAKDOWN_DISPLAY_TYPES. */
export const NON_BREAKDOWN_DISPLAY_TYPES = [ChartDisplayType.BoldNumber]
/** Display types which only work with a single series. */
export const SINGLE_SERIES_DISPLAY_TYPES = [ChartDisplayType.WorldMap, ChartDisplayType.BoldNumber]

export const NON_VALUES_ON_SERIES_DISPLAY_TYPES = [
    ChartDisplayType.ActionsTable,
    ChartDisplayType.WorldMap,
    ChartDisplayType.BoldNumber,
]

/** Display types for which a percent stack view is available. */
export const PERCENT_STACK_VIEW_DISPLAY_TYPE = [
    ChartDisplayType.ActionsBar,
    ChartDisplayType.ActionsAreaGraph,
    ChartDisplayType.ActionsPie,
]

export enum OrganizationMembershipLevel {
    Member = 1,
    Admin = 8,
    Owner = 15,
}

export enum TeamMembershipLevel {
    Member = 1,
    Admin = 8,
}

export type EitherMembershipLevel = OrganizationMembershipLevel | TeamMembershipLevel

/** See posthog/api/organization.py for details. */
export enum PluginsAccessLevel {
    None = 0,
    Config = 3,
    Install = 6,
    Root = 9,
}

/** Collaboration restriction level (which is a dashboard setting). Sync with DashboardPrivilegeLevel. */
export enum DashboardRestrictionLevel {
    EveryoneInProjectCanEdit = 21,
    OnlyCollaboratorsCanEdit = 37,
}

/** Collaboration privilege level (which is a user property). Sync with DashboardRestrictionLevel. */
export enum DashboardPrivilegeLevel {
    CanView = 21,
    CanEdit = 37,
    /** This is not a value that can be set in the DB – it's inferred. */
    _ProjectAdmin = 888,
    /** This is not a value that can be set in the DB – it's inferred. */
    _Owner = 999,
}

export const privilegeLevelToName: Record<DashboardPrivilegeLevel, string> = {
    [DashboardPrivilegeLevel.CanView]: 'can view',
    [DashboardPrivilegeLevel.CanEdit]: 'can edit',
    [DashboardPrivilegeLevel._Owner]: 'owner',
    [DashboardPrivilegeLevel._ProjectAdmin]: 'can edit',
}

// Persons
export const PERSON_DISTINCT_ID_MAX_SIZE = 3
// Sync with .../api/person.py and .../ingestion/hooks.ts
export const PERSON_DEFAULT_DISPLAY_NAME_PROPERTIES = [
    'email',
    'Email',
    'name',
    'Name',
    'username',
    'Username',
    'UserName',
]

// Feature Flags & Experiments
export const INSTANTLY_AVAILABLE_PROPERTIES = [
    '$geoip_city_name',
    '$geoip_country_name',
    '$geoip_country_code',
    '$geoip_continent_name',
    '$geoip_continent_code',
    '$geoip_postal_code',
    '$geoip_time_zone',
    // Person and group identifiers
    '$group_key',
    'distinct_id',
]
export const MAX_EXPERIMENT_VARIANTS = 20
export const EXPERIMENT_DEFAULT_DURATION = 14 // days

// Event constants
export const ACTION_TYPE = 'action_type'
export const EVENT_TYPE = 'event_type'
export const STALE_EVENT_SECONDS = 30 * 24 * 60 * 60 // 30 days

/** @deprecated: should be removed once backend is updated */
export enum ShownAsValue {
    VOLUME = 'Volume',
    STICKINESS = 'Stickiness',
    LIFECYCLE = 'Lifecycle',
}

// Retention constants
export const RETENTION_RECURRING = 'retention_recurring'
export const RETENTION_FIRST_TIME = 'retention_first_time'

export const WEBHOOK_SERVICES: Record<string, string> = {
    Slack: 'slack.com',
    Discord: 'discord.com',
    Teams: 'office.com',
}

// NOTE: Run `DEBUG=1 python manage.py sync_feature_flags` locally to sync these flags into your local project
// By default all flags are boolean but you can add `multivariate` to the comment to have it created as multivariate with "test" and "control" values

export const FEATURE_FLAGS = {
    // Experiments / beta features
    FUNNELS_CUE_OPT_OUT: 'funnels-cue-opt-out-7301', // owner: @neilkakkar
    HISTORICAL_EXPORTS_V2: 'historical-exports-v2', // owner @macobo
    INGESTION_WARNINGS_ENABLED: 'ingestion-warnings-enabled', // owner: @tiina303
    SESSION_RESET_ON_LOAD: 'session-reset-on-load', // owner: @benjackwhite
    DEBUG_REACT_RENDERS: 'debug-react-renders', // owner: @benjackwhite
    AUTO_ROLLBACK_FEATURE_FLAGS: 'auto-rollback-feature-flags', // owner: @EDsCODE
    ONBOARDING_V2_DEMO: 'onboarding-v2-demo', // owner: #team-growth
    QUERY_RUNNING_TIME: 'query_running_time', // owner: @mariusandra
    QUERY_TIMINGS: 'query-timings', // owner: @mariusandra
    POSTHOG_3000_NAV: 'posthog-3000-nav', // owner: @Twixes
    HEDGEHOG_MODE: 'hedgehog-mode', // owner: @benjackwhite
    HEDGEHOG_MODE_DEBUG: 'hedgehog-mode-debug', // owner: @benjackwhite
    HIGH_FREQUENCY_BATCH_EXPORTS: 'high-frequency-batch-exports', // owner: @tomasfarias
    PERSON_BATCH_EXPORTS: 'person-batch-exports', // owner: @tomasfarias
    SESSIONS_BATCH_EXPORTS: 'sessions-batch-exports', // owner: @tomasfarias
    FF_DASHBOARD_TEMPLATES: 'ff-dashboard-templates', // owner: @EDsCODE
    ARTIFICIAL_HOG: 'artificial-hog', // owner: @Twixes
    PRODUCT_SPECIFIC_ONBOARDING: 'product-specific-onboarding', // owner: @raquelmsmith
    REDIRECT_SIGNUPS_TO_INSTANCE: 'redirect-signups-to-instance', // owner: @raquelmsmith
    APPS_AND_EXPORTS_UI: 'apps-and-exports-ui', // owner: @benjackwhite
    HOGQL_DASHBOARD_ASYNC: 'hogql-dashboard-async', // owner: @webjunkie
    WEBHOOKS_DENYLIST: 'webhooks-denylist', // owner: #team-pipeline
    PIPELINE_UI: 'pipeline-ui', // owner: #team-pipeline
    PERSON_FEED_CANVAS: 'person-feed-canvas', // owner: #project-canvas
    FEATURE_FLAG_COHORT_CREATION: 'feature-flag-cohort-creation', // owner: @neilkakkar #team-feature-success
    INSIGHT_HORIZONTAL_CONTROLS: 'insight-horizontal-controls', // owner: @benjackwhite
    SURVEYS_ADAPTIVE_LIMITS: 'surveys-adaptive-limits', // owner: #team-surveys
    SURVEYS_ACTIONS: 'surveys-actions', // owner: #team-surveys
    SURVEYS_CUSTOM_FONTS: 'surveys-custom-fonts', // owner: #team-surveys
    SURVEYS_PARTIAL_RESPONSES: 'surveys-partial-responses', // owner: #team-surveys
    SESSION_REPLAY_EXPORT_MOBILE_DATA: 'session-replay-export-mobile-data', // owner: #team-replay
    DISCUSSIONS: 'discussions', // owner: @daibhin @benjackwhite
    REDIRECT_INSIGHT_CREATION_PRODUCT_ANALYTICS_ONBOARDING: 'redirect-insight-creation-product-analytics-onboarding', // owner: @biancayang
    AI_SESSION_SUMMARY: 'ai-session-summary', // owner: #team-replay
    AI_SESSION_PERMISSIONS: 'ai-session-permissions', // owner: #team-replay
    SESSION_REPLAY_DOCTOR: 'session-replay-doctor', // owner: #team-replay
    AUDIT_LOGS_ACCESS: 'audit-logs-access', // owner: #team-growth
    SUBSCRIBE_FROM_PAYGATE: 'subscribe-from-paygate', // owner: #team-growth
    HEATMAPS_UI: 'heatmaps-ui', // owner: @benjackwhite
    THEME: 'theme', // owner: @aprilfools
    PROXY_AS_A_SERVICE: 'proxy-as-a-service', // owner: #team-infrastructure
    SETTINGS_PERSONS_JOIN_MODE: 'settings-persons-join-mode', // owner: @robbie-c
    SETTINGS_PERSONS_ON_EVENTS_HIDDEN: 'settings-persons-on-events-hidden', // owner: @Twixes
    HOG: 'hog', // owner: @mariusandra
    PERSONLESS_EVENTS_NOT_SUPPORTED: 'personless-events-not-supported', // owner: @raquelmsmith
    ALERTS: 'alerts', // owner: @anirudhpillai #team-product-analytics
    SETTINGS_BOUNCE_RATE_PAGE_VIEW_MODE: 'settings-bounce-rate-page-view-mode', // owner: @robbie-c
    ONBOARDING_DASHBOARD_TEMPLATES: 'onboarding-dashboard-templates', // owner: @raquelmsmith
    MULTIPLE_BREAKDOWNS: 'multiple-breakdowns', // owner: @skoob13 #team-product-analytics
    SETTINGS_SESSION_TABLE_VERSION: 'settings-session-table-version', // owner: @robbie-c
    INSIGHT_FUNNELS_USE_UDF: 'insight-funnels-use-udf', // owner: @aspicer #team-product-analytics
    INSIGHT_FUNNELS_USE_UDF_TRENDS: 'insight-funnels-use-udf-trends', // owner: @aspicer #team-product-analytics
    INSIGHT_FUNNELS_USE_UDF_TIME_TO_CONVERT: 'insight-funnels-use-udf-time-to-convert', // owner: @aspicer #team-product-analytics
    BATCH_EXPORTS_POSTHOG_HTTP: 'posthog-http-batch-exports',
    HEDGEHOG_SKIN_SPIDERHOG: 'hedgehog-skin-spiderhog', // owner: @benjackwhite
    WEB_EXPERIMENTS: 'web-experiments', // owner: @team-feature-success
    BIGQUERY_DWH: 'bigquery-dwh', // owner: @Gilbert09 #team-data-warehouse
    ENVIRONMENTS: 'environments', // owner: @Twixes #team-product-analytics
    BILLING_PAYMENT_ENTRY_IN_APP: 'billing-payment-entry-in-app', // owner: @zach
    REPLAY_TEMPLATES: 'replay-templates', // owner: @raquelmsmith #team-replay
    EXPERIMENTS_HOGQL: 'experiments-hogql', // owner: @jurajmajerik #team-experiments
    ROLE_BASED_ACCESS_CONTROL: 'role-based-access-control', // owner: @zach
    MESSAGING: 'messaging-product', // owner @haven #team-messaging
    MESSAGING_AUTOMATION: 'messaging-automation', // owner @haven #team-messaging
    MESSAGING_LIBRARY: 'messaging-library', // owner @haven #team-messaging
    EDIT_DWH_SOURCE_CONFIG: 'edit_dwh_source_config', // owner: @Gilbert09 #team-data-warehouse
    AI_SURVEY_RESPONSE_SUMMARY: 'ai-survey-response-summary', // owner: #team-surveys
    SELF_SERVE_CREDIT_OVERRIDE: 'self-serve-credit-override', // owner: @zach
    CUSTOM_CSS_THEMES: 'custom-css-themes', // owner: @daibhin
    METALYTICS: 'metalytics', // owner: @surbhi
    REMOTE_CONFIG: 'remote-config', // owner: @benjackwhite
    SITE_DESTINATIONS: 'site-destinations', // owner: @mariusandra #team-cdp
    SITE_APP_FUNCTIONS: 'site-app-functions', // owner: @mariusandra #team-cdp
    HOG_TRANSFORMATIONS_CUSTOM_HOG_ENABLED: 'hog-transformation-custom-hog-code', // owner: #team-cdp
    REPLAY_HOGQL_FILTERS: 'replay-hogql-filters', // owner: @pauldambra #team-replay
    SUPPORT_MESSAGE_OVERRIDE: 'support-message-override', // owner: @abigail
    BILLING_SKIP_FORECASTING: 'billing-skip-forecasting', // owner: @zach
    EXPERIMENT_STATS_V2: 'experiment-stats-v2', // owner: @danielbachhuber #team-experiments
    BILLING_USAGE_DASHBOARD: 'billing-usage-dashboard', // owner: @pato
    CDP_ACTIVITY_LOG_NOTIFICATIONS: 'cdp-activity-log-notifications', // owner: #team-cdp
    COOKIELESS_SERVER_HASH_MODE_SETTING: 'cookieless-server-hash-mode-setting', // owner: @robbie-c #team-web-analytics
    INSIGHT_COLORS: 'insight-colors', // owner: @thmsobrmlr #team-product-analytics
    WEB_ANALYTICS_FOR_MOBILE: 'web-analytics-for-mobile', // owner: @robbie-c #team-web-analytics
    REPLAY_FLAGS_FILTERS: 'replay-flags-filters', // owner: @pauldambra #team-replay
    LLM_OBSERVABILITY: 'llm-observability', // owner: #team-ai-product-manager
    ONBOARDING_SESSION_REPLAY_SEPARATE_STEP: 'onboarding-session-replay-separate-step', // owner: @joshsny #team-growth
    EXPERIMENT_INTERVAL_TIMESERIES: 'experiments-interval-timeseries', // owner: @jurajmajerik #team-experiments
    EXPERIMENT_P_VALUE: 'experiment-p-value', // owner: @jurajmajerik #team-experiments
    WEB_ANALYTICS_IMPROVED_PATH_CLEANING: 'web-analytics-improved-path-cleaning', // owner: @rafaeelaudibert #team-web-analytics
    EXPERIMENTAL_DASHBOARD_ITEM_RENDERING: 'experimental-dashboard-item-rendering', // owner: @thmsobrmlr #team-product-analytics
    RECORDINGS_AI_FILTER: 'recordings-ai-filter', // owner: @veryayskiy #team-replay
    PATHS_V2: 'paths-v2', // owner: @thmsobrmlr #team-product-analytics
    TREE_VIEW: 'tree-view', // owner: @mariusandra #team-devex
    TREE_VIEW_PRODUCTS: 'tree-view-products', // owner: @mariusandra #team-devex
    EXPERIMENTS_NEW_QUERY_RUNNER: 'experiments-new-query-runner', // owner: #team-experiments
    RECORDINGS_AI_REGEX: 'recordings-ai-regex', // owner: @veryayskiy #team-replay
    EXPERIMENTS_NEW_QUERY_RUNNER_AA_TEST: 'experiments-new-query-runner-aa-test', // #team-experiments
    ONBOARDING_DATA_WAREHOUSE_FOR_PRODUCT_ANALYTICS: 'onboarding-data-warehouse-for-product-analytics', // owner: @joshsny #team-growth
    DELAYED_LOADING_ANIMATION: 'delayed-loading-animation', // owner: @raquelmsmith
    SESSION_RECORDINGS_PLAYLIST_COUNT_COLUMN: 'session-recordings-playlist-count-column', // owner: @pauldambra #team-replay
    WEB_ANALYTICS_PAGE_REPORTS: 'web-analytics-page-reports', // owner: @lricoy #team-web-analytics
    REVENUE_ANALYTICS: 'revenue-analytics-beta', // owner: @rafaeelaudibert #team-revenue-analytics
    SUPPORT_FORM_IN_ONBOARDING: 'support-form-in-onboarding', // owner: @joshsny #team-growth
    AI_SETUP_WIZARD: 'ai-setup-wizard', // owner: @joshsny #team-growth
    CRM_BLOCKING_QUERIES: 'crm-blocking-queries', // owner: @danielbachhuber #team-crm
    CRM_ITERATION_ONE: 'crm-iteration-one', // owner: @danielbachhuber #team-crm
    RECORDINGS_SIMILAR_RECORDINGS: 'recordings-similar-recordings', // owner: @veryayskiy #team-replay
    RECORDINGS_BLOBBY_V2_REPLAY: 'recordings-blobby-v2-replay', // owner: @pl #team-cdp
    SETTINGS_SESSIONS_V2_JOIN: 'settings-sessions-v2-join', // owner: @robbie-c #team-web-analytics
    SAVE_INSIGHT_TASK: 'save-insight-task', // owner: @joshsny #team-growth
    B2B_ANALYTICS: 'b2b-analytics-alpha', // owner: @danielbachhuber #team-crm
    DASHBOARD_COLORS: 'dashboard-colors', // owner: @thmsobrmlr #team-product-analytics
    ERROR_TRACKING_INTEGRATIONS: 'error-tracking-integrations', // owner: @david #team-error-tracking
    ERROR_TRACKING_ALERT_ROUTING: 'error-tracking-alert-routing', // owner: #team-error-tracking
    REPLAY_TRIGGER_TYPE_CHOICE: 'replay-trigger-type-choice', // owner: @pauldambra #team-replay
    ACTIVE_HOURS_HEATMAP: 'active-hours-heatmap', // owner: @jabahamondes #team-web-analytics
    BILLING_FORECASTING_ISSUES: 'billing-forecasting-issues', // owner: @pato
    STARTUP_PROGRAM_INTENT: 'startup-program-intent', // owner: @pawel-cebula #team-billing
    SETTINGS_WEB_ANALYTICS_PRE_AGGREGATED_TABLES: 'web-analytics-pre-aggregated-tables', // owner: @lricoy #team-web-analytics
    SHOW_NEW_EXPERIMENTATION_ENGINE_BANNER: 'show-new-experimentation-engine-banner', // owner: @andehen #team-experiments
    WEB_ANALYTICS_FRUSTRATING_PAGES_TILE: 'web-analytics-frustrating-pages-tile', // owner: @lricoy #team-web-analytics
    SQL_EDITOR_AI_ERROR_FIXER: 'sql-editor-ai-error-fixer', // owner: @Gilbert09 #team-data-warehouse
    DASHBOARD_SYNC_INSIGHT_LOADING: 'dashboard-sync-insight-loading', // owner: @anirudhpillai #team-product-analytics
    ALWAYS_QUERY_BLOCKING: 'always-query-blocking', // owner: @timgl
    GET_HOG_TEMPLATES_FROM_DB: 'get-hog-templates-from-db', // owner: @meikel #team-cdp
<<<<<<< HEAD
    LINK_TRACKING: 'link-tracking', // owner: @marconlp #team-link-tracking
=======
    LOGS: 'logs', // owner: @david @frank @olly @ross
    CSP_REPORTING: 'mexicspo', // owner @pauldambra @lricoy @robbiec
>>>>>>> ec82bed6
} as const
export type FeatureFlagKey = (typeof FEATURE_FLAGS)[keyof typeof FEATURE_FLAGS]

export const ENTITY_MATCH_TYPE = 'entities'
export const PROPERTY_MATCH_TYPE = 'properties'

export enum FunnelLayout {
    horizontal = 'horizontal',
    vertical = 'vertical',
}

export const BIN_COUNT_AUTO = 'auto' as const

export const RETENTION_MEAN_NONE = 'none' as const

// Cohort types
export enum CohortTypeEnum {
    Static = 'static',
    Dynamic = 'dynamic',
}

/**
 * Mock Node.js `process`, which is required by VFile that is used by ReactMarkdown.
 * See https://github.com/remarkjs/react-markdown/issues/339.
 */
export const MOCK_NODE_PROCESS = { cwd: () => '', env: {} } as unknown as NodeJS.Process

export const SSO_PROVIDER_NAMES: Record<SSOProvider, string> = {
    'google-oauth2': 'Google',
    github: 'GitHub',
    gitlab: 'GitLab',
    saml: 'Single sign-on (SAML)',
}

export const DOMAIN_REGEX = /^([a-z0-9]+(-[a-z0-9]+)*\.)+[a-z]{2,}$/
export const SECURE_URL_REGEX = /^(?:http(s)?:\/\/)[\w.-]+(?:\.[\w.-]+)+[\w\-._~:/?#[\]@!$&'()*+,;=]+$/gi

export const CLOUD_HOSTNAMES = {
    [Region.US]: 'us.posthog.com',
    [Region.EU]: 'eu.posthog.com',
}

export const SESSION_RECORDINGS_PLAYLIST_FREE_COUNT = 5

export const GENERATED_DASHBOARD_PREFIX = 'Generated Dashboard'

export const ACTIVITY_PAGE_SIZE = 20
export const EVENT_DEFINITIONS_PER_PAGE = 50
export const PROPERTY_DEFINITIONS_PER_EVENT = 5
export const EVENT_PROPERTY_DEFINITIONS_PER_PAGE = 50
export const LOGS_PORTION_LIMIT = 50

export const SESSION_REPLAY_MINIMUM_DURATION_OPTIONS: LemonSelectOptions<number | null> = [
    {
        label: 'no minimum',
        value: null,
    },
    {
        label: '1',
        value: 1000,
    },
    {
        label: '2',
        value: 2000,
    },
    {
        label: '5',
        value: 5000,
    },
    {
        label: '10',
        value: 10000,
    },
    {
        label: '15',
        value: 15000,
    },
    {
        label: '30',
        value: 30000,
    },
]

export const UNSUBSCRIBE_SURVEY_ID = '018b6e13-590c-0000-decb-c727a2b3f462'
export const SESSION_RECORDING_OPT_OUT_SURVEY_ID = '0194a763-9a13-0000-8088-32b52acf7156'
export const SESSION_RECORDING_OPT_OUT_SURVEY_ID_2 = '0195ec93-5f91-0000-15fa-55aaf5e0c562'

export const TAILWIND_BREAKPOINTS = {
    sm: 526,
    md: 768,
    lg: 992,
    xl: 1200,
    '2xl': 1600,
}<|MERGE_RESOLUTION|>--- conflicted
+++ resolved
@@ -262,12 +262,9 @@
     DASHBOARD_SYNC_INSIGHT_LOADING: 'dashboard-sync-insight-loading', // owner: @anirudhpillai #team-product-analytics
     ALWAYS_QUERY_BLOCKING: 'always-query-blocking', // owner: @timgl
     GET_HOG_TEMPLATES_FROM_DB: 'get-hog-templates-from-db', // owner: @meikel #team-cdp
-<<<<<<< HEAD
     LINK_TRACKING: 'link-tracking', // owner: @marconlp #team-link-tracking
-=======
     LOGS: 'logs', // owner: @david @frank @olly @ross
     CSP_REPORTING: 'mexicspo', // owner @pauldambra @lricoy @robbiec
->>>>>>> ec82bed6
 } as const
 export type FeatureFlagKey = (typeof FEATURE_FLAGS)[keyof typeof FEATURE_FLAGS]
 
