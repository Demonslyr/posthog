--- conflicted
+++ resolved
@@ -258,11 +258,8 @@
     DASHBOARD_SYNC_INSIGHT_LOADING: 'dashboard-sync-insight-loading', // owner: @anirudhpillai #team-product-analytics
     ALWAYS_QUERY_BLOCKING: 'always-query-blocking', // owner: @timgl
     GET_HOG_TEMPLATES_FROM_DB: 'get-hog-templates-from-db', // owner: @meikel #team-cdp
-<<<<<<< HEAD
     FEATURE_CHAT: 'feature-chat', // owner: @veryayskiy #team-replay
-=======
     BLOCKING_EXPORTS: 'blocking-exports', // owner: @aspicer #team-product-analytics
->>>>>>> 525011f4
     REPLAY_ACTIVE_HOURS_HEATMAP: 'replay-active-hours-heatmap', // owner: @pauldambra #team-replay
     LINKS: 'links', // owner: @marconlp #team-link
     GAME_CENTER: 'game-center', // owner: everybody
