--- conflicted
+++ resolved
@@ -6,10 +6,6 @@
 import { apiStatusLogic } from 'lib/logic/apiStatusLogic'
 import { objectClean, toParams } from 'lib/utils'
 import posthog from 'posthog-js'
-<<<<<<< HEAD
-import { Message } from 'products/messaging/frontend/library/messagesLogic'
-=======
->>>>>>> 3f685190
 import { MessageTemplate } from 'products/messaging/frontend/library/templatesLogic'
 import { RecordingComment } from 'scenes/session-recordings/player/inspector/playerInspectorLogic'
 import { SessionSummaryResponse } from 'scenes/session-recordings/player/player-meta/types'
@@ -1147,17 +1143,6 @@
         return this.environments().current().addPathComponent('authenticate_wizard')
     }
 
-<<<<<<< HEAD
-    public messagingMessages(): ApiRequest {
-        return this.environments().current().addPathComponent('messaging').addPathComponent('messages')
-    }
-
-    public messagingMessage(messageId: Message['id']): ApiRequest {
-        return this.messagingMessages().addPathComponent(messageId)
-    }
-
-=======
->>>>>>> 3f685190
     public messagingTemplates(): ApiRequest {
         return this.environments().current().addPathComponent('messaging').addPathComponent('templates')
     }
@@ -3099,15 +3084,6 @@
         },
     },
     messaging: {
-<<<<<<< HEAD
-        async getMessages(): Promise<PaginatedResponse<Message>> {
-            return await new ApiRequest().messagingMessages().get()
-        },
-        async getMessage(messageId: Message['id']): Promise<Message> {
-            return await new ApiRequest().messagingMessage(messageId).get()
-        },
-=======
->>>>>>> 3f685190
         async getTemplates(): Promise<PaginatedResponse<MessageTemplate>> {
             return await new ApiRequest().messagingTemplates().get()
         },
