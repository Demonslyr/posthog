import { actions, connect, kea, listeners, path, reducers, selectors } from 'kea'
import { LemonTreeRef } from 'lib/lemon-ui/LemonTree/LemonTree'

import { navigation3000Logic } from '../navigation-3000/navigationLogic'
import type { panelLayoutLogicType } from './panelLayoutLogicType'

<<<<<<< HEAD
export type PanelLayoutNavIdentifier = 'Project' | 'Products' | 'Persons' | 'Games' | 'Shortcuts' | 'Data management'
=======
export type PanelLayoutNavIdentifier = 'Project' | 'Recent' | 'Products' | 'People' | 'Games' | 'Shortcuts' | 'Data'
>>>>>>> a87147fc
export type PanelLayoutTreeRef = React.RefObject<LemonTreeRef> | null
export type PanelLayoutMainContentRef = React.RefObject<HTMLElement> | null
export const PANEL_LAYOUT_DEFAULT_WIDTH: number = 320
export const PANEL_LAYOUT_MIN_WIDTH: number = 160

export const panelLayoutLogic = kea<panelLayoutLogicType>([
    path(['layout', 'panel-layout', 'panelLayoutLogic']),
    connect(() => ({
        values: [navigation3000Logic, ['mobileLayout']],
    })),
    actions({
        showLayoutNavBar: (visible: boolean) => ({ visible }),
        showLayoutPanel: (visible: boolean) => ({ visible }),
        toggleLayoutPanelPinned: (pinned: boolean) => ({ pinned }),
        // TODO: This is a temporary action to set the active navbar item
        // We should remove this once we have a proper way to handle the navbar item
        setActivePanelIdentifier: (identifier: PanelLayoutNavIdentifier) => ({ identifier }),
        clearActivePanelIdentifier: true,
        setPanelTreeRef: (ref: PanelLayoutTreeRef) => ({ ref }),
        setMainContentRef: (ref: PanelLayoutMainContentRef) => ({ ref }),
        toggleLayoutNavCollapsed: (override?: boolean) => ({ override }),
        setVisibleSideAction: (sideAction: string) => ({ sideAction }),
        setPanelWidth: (width: number) => ({ width }),
        setPanelIsResizing: (isResizing: boolean) => ({ isResizing }),
        setPanelWillHide: (willHide: boolean) => ({ willHide }),
    }),
    reducers({
        isLayoutNavbarVisibleForDesktop: [
            true,
            { persist: true },
            {
                showLayoutNavBar: (_, { visible }) => visible,
                mobileLayout: () => false,
            },
        ],
        isLayoutNavbarVisibleForMobile: [
            false,
            {
                showLayoutNavBar: (_, { visible }) => visible,
                mobileLayout: () => true,
            },
        ],
        isLayoutPanelCloseable: [
            true,
            {
                showLayoutPanel: () => true,
                toggleLayoutPanelPinned: () => false,
            },
        ],
        isLayoutNavbarVisible: [
            false,
            { persist: true },
            {
                showLayoutNavBar: (_, { visible }) => visible,
            },
        ],
        isLayoutPanelVisible: [
            false,
            { persist: true },
            {
                showLayoutPanel: (_, { visible }) => visible,
            },
        ],
        isLayoutPanelPinned: [
            true,
            { persist: true },
            {
                toggleLayoutPanelPinned: (_, { pinned }) => pinned,
            },
        ],
        activePanelIdentifier: [
            '',
            { persist: true },
            {
                setActivePanelIdentifier: (_, { identifier }) => identifier,
                clearActivePanelIdentifier: () => '',
            },
        ],
        panelTreeRef: [
            null as PanelLayoutTreeRef,
            {
                setPanelTreeRef: (_, { ref }) => ref,
            },
        ],
        mainContentRef: [
            null as PanelLayoutMainContentRef,
            {
                setMainContentRef: (_, { ref }) => ref,
            },
        ],
        isLayoutNavCollapsedDesktop: [
            false,
            { persist: true },
            {
                toggleLayoutNavCollapsed: (state, { override }) => override ?? !state,
            },
        ],
        visibleSideAction: [
            '',
            {
                setVisibleSideAction: (_, { sideAction }) => sideAction,
            },
        ],
        panelWidth: [
            PANEL_LAYOUT_DEFAULT_WIDTH,
            { persist: true },
            {
                setPanelWidth: (_, { width }) => width,
            },
        ],
        panelIsResizing: [
            false,
            {
                setPanelIsResizing: (_, { isResizing }) => isResizing,
            },
        ],
        panelWillHide: [
            false,
            {
                showLayoutPanel: (state, { visible }) => (visible ? false : state),
                setPanelWidth: (_, { width }) => width <= PANEL_LAYOUT_MIN_WIDTH - 1,
            },
        ],
    }),
    listeners(({ actions, values }) => ({
        setPanelIsResizing: ({ isResizing }) => {
            // If we're not resizing and the panel is at or below the minimum width, hide it
            if (!isResizing && values.panelWidth <= PANEL_LAYOUT_MIN_WIDTH - 1) {
                actions.showLayoutPanel(false)
                actions.clearActivePanelIdentifier()
                actions.setPanelWidth(PANEL_LAYOUT_MIN_WIDTH)
            }
        },
    })),
    selectors({
        isLayoutNavCollapsed: [
            (s) => [s.isLayoutNavCollapsedDesktop, s.mobileLayout],
            (isLayoutNavCollapsedDesktop, mobileLayout): boolean => !mobileLayout && isLayoutNavCollapsedDesktop,
        ],
    }),
])<|MERGE_RESOLUTION|>--- conflicted
+++ resolved
@@ -4,11 +4,7 @@
 import { navigation3000Logic } from '../navigation-3000/navigationLogic'
 import type { panelLayoutLogicType } from './panelLayoutLogicType'
 
-<<<<<<< HEAD
-export type PanelLayoutNavIdentifier = 'Project' | 'Products' | 'Persons' | 'Games' | 'Shortcuts' | 'Data management'
-=======
-export type PanelLayoutNavIdentifier = 'Project' | 'Recent' | 'Products' | 'People' | 'Games' | 'Shortcuts' | 'Data'
->>>>>>> a87147fc
+export type PanelLayoutNavIdentifier = 'Project' | 'Products' | 'People' | 'Games' | 'Shortcuts' | 'Data'
 export type PanelLayoutTreeRef = React.RefObject<LemonTreeRef> | null
 export type PanelLayoutMainContentRef = React.RefObject<HTMLElement> | null
 export const PANEL_LAYOUT_DEFAULT_WIDTH: number = 320
