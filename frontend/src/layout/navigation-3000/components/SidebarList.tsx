--- conflicted
+++ resolved
@@ -1,10 +1,7 @@
-<<<<<<< HEAD
 import { DndContext, DragEndEvent, DragOverlay, MouseSensor, TouchSensor, useSensor, useSensors } from '@dnd-kit/core'
 import { useSortable } from '@dnd-kit/sortable'
 import { CSS } from '@dnd-kit/utilities'
 import { Link, TZLabel } from '@posthog/apps-common'
-=======
->>>>>>> 856e731c
 import { IconCheckCircle, IconEllipsis, IconX } from '@posthog/icons'
 import { LemonButton, LemonTag, lemonToast } from '@posthog/lemon-ui'
 import { captureException } from '@sentry/react'
